// externals
import { logCyan, logRed, logYellow, stry } from '@kitql/helper'
import { onMount } from 'svelte'
import { Readable, writable } from 'svelte/store'
import { CachePolicy, DataSource, fetchQuery } from '..'
import { clientStarted, isBrowser } from '../adapter'
import cache from '../cache'
import {
	FetchContext,
	getHoudiniContext,
	HoudiniFetchContext,
	QueryResult,
	QueryStoreParams,
	SubscriptionSpec,
} from '../lib'
import { PaginatedHandlers, queryHandlers } from '../lib/pagination'
import { marshalInputs, unmarshalSelection } from '../lib/scalars'
import type { ConfigFile } from '../lib/types'
import { QueryArtifact } from '../lib/types'

function transformParam<_Input>(artifact: QueryArtifact, params?: QueryStoreParams<_Input>) {
	// params management
	params = params ?? {}

	if (!params.context) {
		params.context = {} as HoudiniFetchContext
	}

	// If no policy specified => artifact.policy, if there is nothing go to CacheOrNetwork
	if (!params.policy) {
		params.policy = artifact.policy ?? CachePolicy.CacheOrNetwork
	}

	return params
}

export function queryStore<_Data, _Input>({
	config,
	artifact,
	storeName,
	paginationMethods,
	paginated,
}: {
	config: ConfigFile
	artifact: QueryArtifact
	paginated: boolean
	storeName: string
	paginationMethods: { [key: string]: keyof PaginatedHandlers<_Data, _Input> }
}) {
	// the first prefetch
	let hasLoaded = false

	// build up the core query store data
	const { subscribe, set, update } = writable<QueryResult<_Data, _Input>>({
		data: null,
		errors: null,
		isFetching: false,
		partial: false,
		source: null,
		variables: null,
	})

	// Track subscriptions
	let subscriptionSpec: SubscriptionSpec | null = null

	// Current variables tracker
	let variables: {} = {}
	let tracking: {} | undefined | null = null

	let latestSource: DataSource | null = null
	let latestPartial: boolean | null = false

	// Perform the actual load
	async function load(
		context: FetchContext,
		params: QueryStoreParams<_Input>,
		background: boolean,
		withStoreSync: boolean
	) {
		if (!withStoreSync && !hasLoaded) {
			withStoreSync = true
			hasLoaded = true
		}

		if (withStoreSync) {
			update((c) => {
				return { ...c, isFetching: true }
			})
		}

		const newVariables = (marshalInputs({
			artifact,
			config,
			input: params.variables,
		}) || {}) as _Input

		// Todo: validate inputs before we query the api

		const { result, source, partial } = await fetchQuery({
			context,
			artifact,
			variables: newVariables || {},
			session: context.session,
			cached: params.policy !== CachePolicy.NetworkOnly,
		})

		if (withStoreSync) {
			update((s) => ({
				...s,
				isFetching: false,
			}))
		}

		// keep the trackers up to date
		latestSource = source
		latestPartial = partial

		if (result.errors && result.errors.length > 0) {
			if (withStoreSync) {
				update((s) => ({
					...s,
					errors: result.errors,
					isFetching: false,
					partial: false,
					data: result.data as _Data,
					source,
					variables: newVariables,
				}))
			}
			throw result.errors
		}

		// setup a subscription for new values from the cache
<<<<<<< HEAD

		if (isBrowser && !background) {
			const updated = JSON.stringify(variables) !== JSON.stringify(newVariables)
=======
		if (isBrowser) {
			const updated = stry(variables, 0) !== stry(newVariables, 0)
>>>>>>> f99ce0e8

			// if the variables changed we need to unsubscribe from the old fields and
			// listen to the new ones
			if (updated && subscriptionSpec) {
				cache.unsubscribe(subscriptionSpec, variables || {})
			}

			// subscribe to cache updates
			subscriptionSpec = {
				rootType: artifact.rootType,
				selection: artifact.selection,
				variables: () => newVariables,
				set: (data) => {
					if (withStoreSync) {
						update((s) => ({ ...s, data }))
					}
				},
			}

			// make sure we subscribe to the new values
			cache.subscribe(subscriptionSpec, newVariables)
		}

		if (result.data) {
			// update the cache with the data that we just ran into
			cache.write({
				selection: artifact.selection,
				data: result.data,
				variables: newVariables,
			})
		}

		if (!background) {
			// update Current variables tracker
			variables = newVariables
		}

		// return the value to the caller
		const storeValue = {
			data: unmarshalSelection(config, artifact.selection, result.data)! as _Data,
			errors: null,
			isFetching: false,
			partial: partial,
			source: source,
			variables: newVariables,
		}

		if (withStoreSync) {
			set(storeValue)
		}

		return storeValue
	}

	async function fetchData(params: QueryStoreParams<_Input>) {
		params = transformParam(artifact, params)

		// if fetch is happening on the server, it must get a load event
		if (!isBrowser && !params.event) {
			// prettier-ignore
			console.error(`
	${logRed(`Missing event args in load function`)}. 

	Two options:
	${logCyan("1/ Prefetching & SSR")}
  <script context="module" lang="ts">
    import type { LoadEvent } from '@sveltejs/kit';

    export async function load(${logYellow('event')}: LoadEvent) {
			const variables = { ... };
      await ${logCyan(storeName)}.prefetch({ ${logYellow('event')}, variables });
      return { props: { variables } };
    }
  </script> 

	<script lang="ts">
		import { type ${logCyan(storeName)}$input } from '$houdini'
		export let variables: ${logCyan(storeName)}$input;
		
		$: browser && ${logCyan(storeName)}.fetch({ variables });
	</script> 

	${logCyan("2/ Client only")}
	<script lang="ts">
		$: browser && ${logCyan(storeName)}.fetch({ variables: { ... } });
	</script> 
`);

			throw new Error('Error, check above logs for help.')
		}

		// if we have event, it's safe to assume this is inside of a load function
		if (params.event) {
			// we're in a `load` function, use the event params
			const loadPromise = load(params.event, params, true, false)

			// return the result if the client isn't ready or we
			// need to block with the request
			if (!clientStarted || params.blocking) {
				return await loadPromise
			}
		}
		// if we don't have event, it's safe to assume this is outside of a load function
		else {
			// this is happening in the browser so we dont' have access to the
			// current load parameters
			const context: FetchContext = {
				fetch: window.fetch.bind(window),
				session: params.context?.session!,
				stuff: params.context?.stuff!,
			}

			return await load(
				context,
				{
					...params,
					variables: { ...variables, ...params.variables } as _Input,
				},
				false,
				true
			)
		}
	}

	// build up the methods we want to use
	let extraMethods: {} = {}
	if (paginated) {
		const handlers = queryHandlers({
			config,
			artifact,
			store: {
				subscribe,
				async prefetch(params) {
					return (await fetchData({
						...params,
						blocking: true,
					}))!
				},
				async fetch(params) {
					return (await fetchData({
						...params,
						blocking: true,
					}))!
				},
			},
			queryVariables: () => variables,
		})

		extraMethods = Object.fromEntries(
			Object.entries(paginationMethods).map(([key, value]) => [key, handlers[value]])
		)
	}

	return {
		subscribe: (...args: Parameters<Readable<QueryResult<_Data, _Input>>['subscribe']>) => {
			const parentUnsubscribe = subscribe(...args)

			const context = getHoudiniContext()
			onMount(() => {
				// we might have a followup request to fulfill the store's needs
				const loadContext = {
					fetch: window.fetch.bind(window),
					url: context.url,
					session: context.session,
					stuff: context.stuff,
				}

				// if the data was loaded from a cached value, and the document cache policy wants a
				// network request to be sent after the data was loaded, load the data
				if (
					latestSource === DataSource.Cache &&
					artifact.policy === CachePolicy.CacheAndNetwork
				) {
					// this will invoke pagination's refetch because of javascript's magic this binding
					fetchQuery({
						context: loadContext,
						artifact,
						variables: variables,
						session: context.session,
						cached: false,
					})
				}

				// if we have a partial result and we can load the rest of the data
				// from the network, send the request
				if (latestPartial && artifact.policy === CachePolicy.CacheOrNetwork) {
					fetchQuery({
						context: loadContext,
						artifact,
						variables: variables,
						session: context.session,
						cached: false,
					})
				}
			})

			// Handle unsubscribe
			return () => {
				if (subscriptionSpec) {
					cache.unsubscribe(subscriptionSpec, variables)
					subscriptionSpec = null
				}

				latestSource = null
				latestPartial = null
				hasLoaded = false

				parentUnsubscribe()
			}
		},

		prefetch: fetchData,

		fetch(params?: QueryStoreParams<_Input>) {
			params = transformParam(artifact, params)

			if (params.event) {
				// prettier-ignore
				console.error(`
	${logCyan(storeName)}.fetch({ ${logYellow('event')} }) ${logRed(`should never be used in the load function!`)}. 
	Please use ${logCyan(storeName)}.prefetch({ ${logYellow('event')} }) instead.`);

				throw new Error('Error, check above logs for help.')
			}

			if (params.policy === CachePolicy.NetworkOnly) {
				// We want to continue to load the data from the network anyway
			} else {
				// if the tracked variables hasn't changed, don't do anything
				if (stry(params?.variables) === stry(tracking)) {
					return
				}
			}

			// fetch the new data, update subscribers, etc.
			fetchData(params)

			// we are now tracking the new set of variables
			tracking = params?.variables
		},

		...extraMethods,
	}
}<|MERGE_RESOLUTION|>--- conflicted
+++ resolved
@@ -131,14 +131,8 @@
 		}
 
 		// setup a subscription for new values from the cache
-<<<<<<< HEAD
-
 		if (isBrowser && !background) {
-			const updated = JSON.stringify(variables) !== JSON.stringify(newVariables)
-=======
-		if (isBrowser) {
 			const updated = stry(variables, 0) !== stry(newVariables, 0)
->>>>>>> f99ce0e8
 
 			// if the variables changed we need to unsubscribe from the old fields and
 			// listen to the new ones
