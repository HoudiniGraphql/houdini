import * as graphql from 'graphql'
import path from 'path'
<<<<<<< HEAD

import { Config } from '../../../common/config'
import { writeFile } from '../../../common/fs'
=======
import { Config, operation_requires_variables, writeFile } from '../../../common'
>>>>>>> 8cc18871
import { CollectedGraphQLDocument } from '../../types'
import pagination from './pagination'

export async function generateIndividualStoreQuery(config: Config, doc: CollectedGraphQLDocument) {
	const fileName = doc.name
	const storeName = config.storeName(doc)
	const artifactName = `${doc.name}`

	let variables = false
	const operation = doc.originalDocument.definitions.find(
		(defn) => defn.kind === 'OperationDefinition' && defn.operation === 'query'
	) as graphql.OperationDefinitionNode
	if (operation) {
		// an operation requires variables if there is any non-null variable that doesn't have a default value
		variables = operation_requires_variables(operation)
	}

	const paginationExtras = pagination(config, doc, 'query')

	// store definition
	const storeData = `import { houdiniConfig } from '$houdini';
import { queryStore } from '../runtime/stores'
import artifact from '../artifacts/${artifactName}'
import { defaultConfigValues } from '../runtime/lib'

// create the query store
const factory = () => queryStore({
    artifact,
    config: defaultConfigValues(houdiniConfig),
    storeName: ${JSON.stringify(storeName)},
    paginated: ${JSON.stringify(Boolean(doc.refetch?.paginated))},
    paginationMethods: ${JSON.stringify(paginationExtras.methods)},
	variables: ${JSON.stringify(variables)},
})

export const ${storeName} = factory()

export const ${config.storeFactoryName(artifactName)} = factory

export default ${storeName}
`

	// look for the operation
	const operations = doc.document.definitions.filter(
		({ kind }) => kind === graphql.Kind.OPERATION_DEFINITION
	) as graphql.OperationDefinitionNode[]
	const inputs = operations[0]?.variableDefinitions
	const withVariableInputs = inputs && inputs.length > 0
	const VariableInputsType = withVariableInputs ? `${artifactName}$input` : 'null'

	// type definitions
	const typeDefs = `import type { ${artifactName}$input, ${artifactName}$result, CachePolicy } from '$houdini'
import { type QueryStore } from '../runtime/lib/types'
${paginationExtras.typeImports}

export declare const ${storeName}: QueryStore<${artifactName}$result | undefined, ${VariableInputsType}, ${
		paginationExtras.storeExtras
	}> ${paginationExtras.types}

export declare const ${config.storeFactoryName(artifactName)}: () => typeof ${storeName}

export default ${storeName}
`

	await Promise.all([
		writeFile(path.join(config.storesDirectory, `${fileName}.js`), storeData),
		writeFile(path.join(config.storesDirectory, `${fileName}.d.ts`), typeDefs),
	])

	return fileName
}<|MERGE_RESOLUTION|>--- conflicted
+++ resolved
@@ -1,12 +1,9 @@
 import * as graphql from 'graphql'
 import path from 'path'
-<<<<<<< HEAD
 
 import { Config } from '../../../common/config'
 import { writeFile } from '../../../common/fs'
-=======
-import { Config, operation_requires_variables, writeFile } from '../../../common'
->>>>>>> 8cc18871
+import { operation_requires_variables } from '../../../common/graphql'
 import { CollectedGraphQLDocument } from '../../types'
 import pagination from './pagination'
 
