<<<<<<< HEAD
import * as graphql from 'graphql'

import { Config, definitionFromAncestors, parentTypeFromAncestors } from '../../common'
=======
// externals
// locals
import { Config, definitionFromAncestors, LogLevel, parentTypeFromAncestors } from '../../common'
>>>>>>> 801d7e87
import {
	FragmentArgument,
	fragmentArguments as collectFragmentArguments,
	withArguments,
} from '../transforms/fragmentVariables'
import { connectionSelection } from '../transforms/list'
import { CollectedGraphQLDocument, HoudiniError, HoudiniErrorTodo } from '../types'
import { unwrapType } from '../utils'
<<<<<<< HEAD
=======
import * as graphql from 'graphql'
>>>>>>> 801d7e87

// typeCheck verifies that the documents are valid instead of waiting
// for the compiler to fail later down the line.
export default async function typeCheck(
	config: Config,
	docs: CollectedGraphQLDocument[]
): Promise<void> {
	// wrap the errors we run into in a HoudiniError
	const errors: HoudiniError[] = []

	// we need to catch errors in the list API. this means that a user
	// must provide parentID if they are using a list that is not all-objects
	// from root. figure out which lists are "free" (ie, can be applied without a parentID arg)
	const freeLists: string[] = []
	// we also want to keep track of all list names so we can validate the mutation fragments
	const lists: string[] = []
	// keep track of every type in a list so we can validate the directives too
	const listTypes: string[] = []
	// keep track of every fragment that's defined in the set
	const fragments: Record<string, graphql.FragmentDefinitionNode> = {}

	// before we can validate everything, we need to look for the valid list names and
	// check if they need a parent specification (if they fall inside of a fragment on something other than Query)
	for (const { document: parsed, filename } of docs) {
		graphql.visit(parsed, {
			[graphql.Kind.FRAGMENT_DEFINITION](definition) {
				fragments[definition.name.value] = definition
			},
			[graphql.Kind.DIRECTIVE](directive, _, parent, __, ancestors) {
				// only consider @paginate or @list
				if (
					![config.listDirective, config.paginateDirective].includes(directive.name.value)
				) {
					return
				}

				// in order to look up field type information we have to start at the parent
				// and work our way down
				// note:  the top-most parent is always gonna be a document so we ignore it
				let parents = [...ancestors] as (
					| graphql.FieldNode
					| graphql.InlineFragmentNode
					| graphql.FragmentDefinitionNode
					| graphql.OperationDefinitionNode
					| graphql.SelectionSetNode
				)[]
				parents.shift()

				// the first meaningful parent is a definition of some kind
				let definition = parents.shift() as
					| graphql.FragmentDefinitionNode
					| graphql.OperationDefinitionNode
				while (Array.isArray(definition) && definition) {
					// @ts-ignore
					definition = parents.shift()
				}

				// look at the list of ancestors to see if we required a parent ID
				let needsParent = false

				// if we are looking at an operation that's not query
				if (
					(definition.kind !== 'OperationDefinition' &&
						definition.kind !== 'FragmentDefinition') ||
					(definition.kind === 'OperationDefinition' && definition.operation !== 'query')
				) {
					errors.push(
						new Error(
							`@${directive.name.value} can only appear in queries or fragments`
						)
					)
					return
				}

				// we need to figure out the type of the list so lets start walking down
				// the list of parents starting at the root type
				let rootType: graphql.GraphQLNamedType | undefined | null =
					definition.kind === 'OperationDefinition'
						? config.schema.getQueryType()
						: config.schema.getType(definition.typeCondition.name.value)
				if (!rootType) {
					errors.push({ filepath: filename, message: 'Could not find root type' })
					return
				}

				// go over the rest of the parent tree
				for (const parent of parents) {
					// if we are looking at a list or selection set, ignore it
					if (Array.isArray(parent) || parent.kind === 'SelectionSet') {
						continue
					}

					if (parent.kind === 'InlineFragment' && parent.typeCondition) {
						rootType = config.schema.getType(parent.typeCondition.name.value)
						continue
					}

					// if the directive isn't a field we have a problem
					if (parent.kind !== 'Field') {
						errors.push(new HoudiniErrorTodo("Shouldn't get here"))
						return
					}

					// if we are looking at a list type
					if (
						graphql.isListType(rootType) ||
						(graphql.isNonNullType(rootType) && graphql.isListType(rootType.ofType))
					) {
						// we need an id to know which element to add to
						needsParent = true
						break
					}

					// if we have a non-null type, unwrap it
					if (graphql.isNonNullType(rootType)) {
						rootType = rootType.ofType
					}

					// if we hit a scalar
					if (graphql.isScalarType(rootType)) {
						// we're done
						break
					}

					// @ts-ignore
					// look at the next entry for a list or something else that would make us
					// require a parent ID
					rootType = rootType?.getFields()[parent.name.value].type
				}

				// if we found a pagination directive, make sure that it doesn't
				// fall under a list (same logic as @list needing a parent)
				if (directive.name.value === config.paginateDirective) {
					// if we need a parent, we can't paginate it
					if (needsParent) {
						errors.push(
							new HoudiniErrorTodo(
								`@${config.paginateDirective} cannot be below a list`
							)
						)
					}
				}

				// if we got this far, we need a parent if we're under any fragment
				// since a list mutation can't compute the parent from the owner of the fragment
				needsParent = needsParent || definition.kind === 'FragmentDefinition'

				// look up the name of the list
				const nameArg = directive.arguments?.find(
					({ name }) => name.value === config.listNameArg
				)

				if (!nameArg) {
					// if we are looking at @list there is an error
					if (directive.name.value === config.listDirective) {
						errors.push(new HoudiniErrorTodo('Could not find name arg'))
					}

					// regardless there's nothing more to process
					return
				}
				if (nameArg.value.kind !== 'StringValue') {
					errors.push(
						new HoudiniErrorTodo(
							'Name arg must be a static string, it cannot be set to a variable.'
						)
					)
					return
				}

				// if we have already seen the list name there's a problem
				const listName = nameArg.value.value
				if (lists.includes(listName)) {
					errors.push(new HoudiniErrorTodo('List names must be unique'))
					return
				}

				// in order to figure out the targets for the list we need to look at the field
				// definition
				const pType = parentTypeFromAncestors(
					config.schema,
					filename,
					ancestors.slice(0, -1)
				)
				const targetField = ancestors[ancestors.length - 1] as graphql.FieldNode
				const targetFieldDefinition = pType.getFields()[
					targetField.name.value
				] as graphql.GraphQLField<any, any>

				const { type, error } = connectionSelection(
					config,
					targetFieldDefinition,
					parentTypeFromAncestors(
						config.schema,
						filename,
						ancestors
					) as graphql.GraphQLObjectType,
					targetField.selectionSet
				)

				// make sure there is an id field
				const missingIDFields = config
					.keyFieldsForType(type.name)
					.filter((fieldName) => !type.getFields()[fieldName])

				if (missingIDFields.length > 0) {
					if (error) {
						errors.push({
							message: error,
							filepath: filename,
						})
					} else {
						errors.push(
							new HoudiniErrorTodo(
								`@${
									config.listDirective
								} can only be applied to types with the necessary id fields: ${missingIDFields.join(
									', '
								)}.`
							)
						)
					}
					return
				}

				// add the list to the list
				lists.push(listName)
				listTypes.push(type.name)

				// if we still don't need a parent by now, add it to the list of free lists
				if (!needsParent) {
					freeLists.push(listName)
				}
			},
		})
	}

	// if we got errors
	if (errors.length > 0) {
		throw errors
	}

	// there was nothing wrong, we're ready validate the documents totally

	// build up the list of rules we'll apply to every document
	const rules = (filepath: string) =>
		[...graphql.specifiedRules]
			.filter(
				// remove rules that conflict with houdini
				(rule) =>
					![
						// fragments are defined on their own so unused fragments are a fact of life
						graphql.NoUnusedFragmentsRule,
						// query documents don't contain the fragments they use so we can't enforce
						// that we know every fragment. this is replaced with a more appropriate version
						// down below
						graphql.KnownFragmentNamesRule,
						// some of the documents (ie the injected ones) will contain directive definitions
						// and therefor not be explicitly executable
						graphql.ExecutableDefinitionsRule,
						// list include directives that aren't defined by the schema. this
						// is replaced with a more appropriate version down below
						graphql.KnownDirectivesRule,
						// a few directives such at @arguments and @with don't have static names. this is
						// replaced with a more flexible version below
						graphql.KnownArgumentNamesRule,
					].includes(rule)
			)
			.concat(
				// this will replace `KnownDirectives` and `KnownFragmentNames`
				validateLists({
					config,
					freeLists,
					lists,
					listTypes,
					fragments,
				}),
				// pagination directive can only show up on nodes or the query type
				nodeDirectives(config, [config.paginateDirective]),
				// this replaces KnownArgumentNamesRule
				knownArguments(config),
				// validate any fragment arguments
				validateFragmentArguments(config, filepath, fragments),
				// make sure there are pagination args on fields marked with @paginate
				paginateArgs(config, filepath),
				// make sure every argument defined in a fragment is used
				noUnusedFragmentArguments(config)
			)

	for (const { filename, document: parsed } of docs) {
		// validate the document
		for (const error of graphql.validate(config.schema, parsed, rules(filename))) {
			errors.push({
				...error,
				filepath: filename,
			})
		}
	}

	// if we got errors
	if (errors.length > 0) {
		throw errors
	}

	// we're done here
	return
}

//

// build up the custom rule that requires parentID on all list directives
// applied to list fragment spreads whose name does not appear in `freeLists`
const validateLists = ({
	config,
	freeLists,
	lists,
	listTypes,
	fragments,
}: {
	config: Config
	freeLists: string[]
	lists: string[]
	listTypes: string[]
	fragments: Record<string, graphql.FragmentDefinitionNode>
}) =>
	function verifyListArtifacts(ctx: graphql.ValidationContext): graphql.ASTVisitor {
		return {
			// if we run into a fragment spread
			FragmentSpread(node) {
				// if the fragment is not a list fragment don't do the normal processing
				if (!config.isListFragment(node.name.value)) {
					// make sure its a defined fragment
					if (!fragments[node.name.value]) {
						ctx.reportError(
							new graphql.GraphQLError(
								'Encountered unknown fragment: ' + node.name.value
							)
						)
					}

					return
				}
				// compute the name of the list from the fragment
				const listName = config.listNameFromFragment(node.name.value)

				// make sure we know the list
				if (!lists.includes(listName)) {
					ctx.reportError(
						new graphql.GraphQLError(
							'Encountered fragment referencing unknown list: ' + listName
						)
					)
					return
				}

				// if the list fragment doesn't need a parent ID, we can ignore it
				if (freeLists.includes(listName)) {
					return
				}

				// the typechecker will verify that there is a value passed to @parentID
				// so if it exists, we're good to go
				let directive = node.directives?.find(
					({ name }) => name.value === config.listParentDirective
				)
				if (directive) {
					// there's nothing else to check
					return
				}

				// look for one of the list directives
				directive = node.directives?.find(({ name }) => [
					[config.listPrependDirective, config.listAppendDirective].includes(name.value),
				])
				// if there is no directive
				if (!directive) {
					ctx.reportError(
						new graphql.GraphQLError('parentID is required for this list fragment')
					)
					return
				}

				// find the argument holding the parent ID
				let parentArg = directive.arguments?.find(
					(arg) => arg.name.value === config.listDirectiveParentIDArg
				)

				if (!parentArg) {
					ctx.reportError(
						new graphql.GraphQLError('parentID is required for this list fragment')
					)
					return
				}
			},
			// if we run into a directive that points to a list, make sure that list exists
			Directive(node) {
				const directiveName = node.name.value

				// if the user is using @connection, tell them it was removed
				if (directiveName === 'connection') {
					ctx.reportError(
						new graphql.GraphQLError(
							'@connection was renamed to @list. Please change your components. ' +
								'If you were using `cache.connection` in your components, you will need to update that to `cache.list` too.'
						)
					)
					return
				}

				// if the directive is not a list directive
				if (!config.isInternalDirective(node)) {
					// look for the definition of the fragment
					if (!config.schema.getDirective(directiveName)) {
						ctx.reportError(
							new graphql.GraphQLError(
								'Encountered unknown directive: ' + directiveName
							)
						)
					}

					return
				}

				// if the directive points to a type we don't recognize as the target of a list
				if (
					config.isListOperationDirective(directiveName) &&
					!listTypes.includes(config.listNameFromDirective(directiveName))
				) {
					ctx.reportError(
						new graphql.GraphQLError(
							'Encountered directive referencing unknown list: ' + directiveName
						)
					)
					return
				}
			},
		}
	}

function knownArguments(config: Config) {
	return function (ctx: graphql.ValidationContext): graphql.ASTVisitor {
		// grab the default known arguments validator
		const nativeValidator = graphql.KnownArgumentNamesRule(ctx)

		// keep the default arguments validator (it doesn't check directives)
		return {
			...nativeValidator,
			Directive(directiveNode) {
				// the name of the directive
				const directiveName = directiveNode.name.value

				// if the directive points to the arguments or with directive, we don't
				// need the arguments to be defined
				if (
					[
						config.argumentsDirective,
						config.withDirective,
						config.whenDirective,
						config.whenNotDirective,
						config.listAppendDirective,
						config.listPrependDirective,
					].includes(directiveName)
				) {
					return false
				}

				// otherwise use the default validator
				return (nativeValidator as any).Directive(directiveNode)
			},
		}
	}
}

function validateFragmentArguments(
	config: Config,
	filepath: string,
	fragments: Record<string, graphql.FragmentDefinitionNode>
) {
	// map a fragment name to the list of required args
	const requiredArgs: Record<string, string[]> = {}
	// map fragment name to the list of all the args
	const fragmentArgumentNames: Record<string, string[]> = {}
	// map fragment names to the argument nodes
	const fragmentArguments: Record<string, FragmentArgument[]> = {}

	return function (ctx: graphql.ValidationContext): graphql.ASTVisitor {
		return {
			Directive(node) {
				// if we are not looking at the argument definition directive, ignore it
				if (node.name.value !== config.argumentsDirective) {
					return
				}

				// look at every argument
				for (const arg of node.arguments || []) {
					// the value must be an object
					if (arg.value.kind !== 'ObjectValue') {
						ctx.reportError(
							new graphql.GraphQLError('values in @arguments must be an object')
						)
						return
					}

					// grab the type argument
					const typeArg = arg.value.fields.find((field) => field.name.value === 'type')
					const defaultValue = arg.value.fields.find(
						(field) => field.name.value === 'default'
					)

					// if there is no type value
					if (!typeArg) {
						ctx.reportError(
							new graphql.GraphQLError('missing type field for @arguments directive')
						)
						return
					}

					// make sure that the two types at least match
					if (typeArg.value.kind !== graphql.Kind.STRING) {
						ctx.reportError(
							new graphql.GraphQLError('type field to @arguments must be a string')
						)
						return
					}

					// if there is no default value, we're done
					if (!defaultValue) {
						return
					}

					const defaultValueType = defaultValue.value.kind.substring(
						0,
						defaultValue.value.kind.length - 'Value'.length
					)

					// if the claimed type does not match the default value there's an error
					if (typeArg.value.value !== defaultValueType) {
						ctx.reportError(
							new graphql.GraphQLError(
								`Invalid default value provided for ${arg.name.value}. Expected ${typeArg.value.value}, found ${defaultValueType}`
							)
						)
						return
					}
				}
			},
			FragmentSpread(targetFragment, _, __, ___, ancestors) {
				// if we dont recognize the fragment, this validator should ignore it. someone else
				// will handle the error message
				if (!fragments[targetFragment.name.value]) {
					return
				}

				// dry up the fragment name
				const fragmentName = targetFragment.name.value

				// if we haven't computed the required arguments for the fragment, do it now
				if (!requiredArgs[fragmentName]) {
					let args: FragmentArgument[]
					try {
						// look up the arguments for the fragment
						args = collectFragmentArguments(config, filepath, fragments[fragmentName])
					} catch (e) {
						ctx.reportError(new graphql.GraphQLError((e as Error).message))
						return
					}

					fragmentArguments[fragmentName] = args
					requiredArgs[fragmentName] = args
						.filter((arg) => arg && arg.required)
						.map((arg) => arg.name)
					fragmentArgumentNames[fragmentName] = args.map((arg) => arg.name)
				}

				// get the arguments applied through with
				const appliedArguments: Record<string, graphql.ArgumentNode> = withArguments(
					config,
					targetFragment
				).reduce(
					(map, arg) => ({
						...map,
						[arg.name.value]: arg,
					}),
					{}
				)
				const appliedArgumentNames = Object.keys(appliedArguments)

				// find the missing arguments
				const missing = requiredArgs[fragmentName].filter(
					(arg) => !appliedArgumentNames.includes(arg)
				)

				if (missing.length > 0) {
					ctx.reportError(
						new graphql.GraphQLError(
							'The following arguments are missing from this fragment: ' +
								JSON.stringify(missing)
						)
					)
					return
				}

				// look for any args that we don't recognize
				const unknown = appliedArgumentNames.filter(
					(arg) => !fragmentArgumentNames[fragmentName].includes(arg)
				)
				if (unknown.length > 0) {
					ctx.reportError(
						new graphql.GraphQLError(
							'Encountered unknown arguments: ' + JSON.stringify(unknown)
						)
					)
				}
				// every argument corresponds to one defined in the fragment
				else {
					// zip together the provided argument with the one in the fragment definition
					const zipped: [
						graphql.ArgumentNode,
						string
					][] = appliedArgumentNames.map((name) => [
						appliedArguments[name],
						fragmentArguments[fragmentName].find((arg) => arg.name === name)!.type,
					])

					for (const [applied, target] of zipped) {
						// TODO: validate these types
						// if the applied value is a variable, list, or object don't validate it
						if (
							applied.value.kind === graphql.Kind.VARIABLE ||
							applied.value.kind === graphql.Kind.LIST ||
							applied.value.kind === graphql.Kind.OBJECT
						) {
							continue
						}

						// the applied value isn't a variable
						const appliedType = applied.value.kind.substring(
							0,
							applied.value.kind.length - 'Value'.length
						)

						// if the two don't match up, its not a valid argument type
						if (appliedType !== target) {
							ctx.reportError(
								new graphql.GraphQLError(
									`Invalid argument type. Expected ${target}, found ${appliedType}`
								)
							)
						}
					}
				}
			},
		}
	}
}

function paginateArgs(config: Config, filepath: string) {
	return function (ctx: graphql.ValidationContext): graphql.ASTVisitor {
		// track if we have seen a paginate directive (to error on the second one)
		let alreadyPaginated = false

		return {
			Directive(node, _, __, ___, ancestors) {
				// only consider pagination directives
				if (node.name.value !== config.paginateDirective) {
					return
				}

				// if we have already run into a paginated field, yell loudly
				if (alreadyPaginated) {
					ctx.reportError(
						new graphql.GraphQLError(
							`@${config.paginateDirective} can only appear in a document once.`
						)
					)
				}

				// make sure we fail if we see another paginated field
				alreadyPaginated = true

				// find the definition containing the directive
				const definition = definitionFromAncestors(ancestors)

				// look at the fragment arguments
				const definitionArgs = collectFragmentArguments(
					config,
					filepath,
					definition as graphql.FragmentDefinitionNode
				)

				// a fragment marked for pagination can't have requried args
				const hasRequiredArgs = definitionArgs.find((arg) => arg.required)
				if (hasRequiredArgs) {
					ctx.reportError(
						new graphql.GraphQLError(
							'@paginate cannot appear on a document with required args'
						)
					)
					return
				}

				// look at the field the directive is applied to
				const targetFieldType = parentTypeFromAncestors(
					config.schema,
					filepath,
					ancestors.slice(0, -1)
				)
				const targetField = ancestors.slice(-1)[0] as graphql.FieldNode

				// look at the possible args for the type to figure out if its a cursor-based
				const type = targetFieldType.getFields()[
					targetField.name.value
				] as graphql.GraphQLField<any, any>

				// if the type doesn't exist, don't do anything someone else will pick up the error
				if (!type) {
					return
				}

				// get a summary of the types defined on the field
				const fieldArgs = type.args.reduce<Record<string, string>>(
					(args, arg) => ({
						...args,
						[arg.name]: unwrapType(config, arg.type).type.name,
					}),
					{}
				)

				const forwardPagination =
					fieldArgs['first'] === 'Int' && fieldArgs['after'] === 'String'

				const backwardsPagination =
					fieldArgs['last'] === 'Int' && fieldArgs['before'] === 'String'

				// a field with cursor based pagination must have the first arg and one of before or after
				const cursorPagination = forwardPagination || backwardsPagination

				// create a summary of the applied args
				const appliedArgs = new Set(targetField.arguments?.map((arg) => arg.name.value))

				// if the field supports cursor based pagination, there must be a first argument applied
				if (cursorPagination) {
					const forward = appliedArgs.has('first')
					const backwards = appliedArgs.has('last')

					if (!forward && !backwards) {
						ctx.reportError(
							new graphql.GraphQLError(
								'A field with cursor-based pagination must have a first or last argument'
							)
						)
					}

					if (forward && backwards) {
						ctx.reportError(
							new graphql.GraphQLError(
								`A field with cursor pagination cannot go forwards an backwards simultaneously`
							)
						)
					}

					return
				}

				// a field with offset based paginate must have offset and limit args
				const offsetPagination =
					fieldArgs['offset'] === 'Int' && fieldArgs['limit'] === 'Int'
				if (offsetPagination) {
					const appliedLimitArg = targetField.arguments?.find(
						(arg) => arg.name.value === 'limit'
					)
					if (!appliedLimitArg) {
						ctx.reportError(
							new graphql.GraphQLError(
								'A field with offset-based pagination must have a limit argument'
							)
						)
					}

					return
				}
			},
		}
	}
}

function noUnusedFragmentArguments(config: Config) {
	return function (ctx: graphql.ValidationContext): graphql.ASTVisitor {
		// if we run into a fragment definition with arguments we need to make sure every argument is used
		const args = new Set<string>()

		return {
			// when we first see a fragment definition
			enter: {
				FragmentDefinition(node) {
					const definitionArguments = node.directives
						?.filter((directive) => directive.name.value === config.argumentsDirective)
						.flatMap((directive) => directive.arguments!)

					for (const arg of definitionArguments?.map((arg) => arg?.name.value) || []) {
						args.add(arg)
					}
				},
				Variable(node) {
					args.delete(node.name.value)
				},
			},
			leave: {
				// once we're done with the definition make sure we used everything
				FragmentDefinition(node) {
					if (args.size > 0) {
						ctx.reportError(
							new graphql.GraphQLError(
								'Encountered unused fragment arguments: ' + [...args].join(',')
							)
						)
					}
				},
			},
		}
	}
}

function nodeDirectives(config: Config, directives: string[]) {
	const queryType = config.schema.getQueryType()

	let possibleNodes = [queryType?.name || '']
	const customTypes = Object.keys(config.typeConfig || {})

	// check if there's a node interface
	const nodeInterface = getAndVerifyNodeInterface(config)
	if (nodeInterface) {
		const { objects, interfaces } = config.schema.getImplementations(nodeInterface)
		possibleNodes.push(
			...objects.map((object) => object.name),
			...interfaces.map((object) => object.name)
		)
	}
	if (customTypes.length > 1) {
		possibleNodes.push(...customTypes)
	}

	return function (ctx: graphql.ValidationContext): graphql.ASTVisitor {
		// if there is no node
		return {
			Directive(node, _, __, ___, ancestors) {
				// only look at the rarget directives
				if (!directives.includes(node.name.value)) {
					return
				}

				// look through the ancestor list for the definition node
				let definition = definitionFromAncestors(ancestors)

				// if the definition points to an operation, it must point to a query
				let definitionType = ''
				if (definition.kind === 'OperationDefinition') {
					// if the definition is for something other than a query
					if (definition.operation !== 'query') {
						ctx.reportError(
							new graphql.GraphQLError(
								`@${node.name.value} must fall on a fragment or query document`
							)
						)
						return
					}
					definitionType = config.schema.getQueryType()?.name || ''
				} else if (definition.kind === 'FragmentDefinition') {
					definitionType = definition.typeCondition.name.value
				}

				// if the fragment is not on the query type or an implementor of node
				if (!possibleNodes.includes(definitionType)) {
					ctx.reportError(
						new graphql.GraphQLError(paginateOnNonNodeMessage(config, node.name.value))
					)
				}
			},
		}
	}
}

export function getAndVerifyNodeInterface(config: Config): graphql.GraphQLInterfaceType | null {
	const { schema } = config

	// look for Node
	const nodeInterface = schema.getType('Node')

	// if there is no node interface don't do anything else
	if (!nodeInterface) {
		return null
	}

	// make sure its an interface
	if (!graphql.isInterfaceType(nodeInterface)) {
		displayInvalidNodeFieldMessage(config.logLevel)
		return null
	}

	// look for a field on the query type to look up a node by id
	const queryType = schema.getQueryType()
	if (!queryType) {
		displayInvalidNodeFieldMessage(config.logLevel)
		return null
	}

	// look for a node field
	const nodeField = queryType.getFields()['node']
	if (!nodeField) {
		displayInvalidNodeFieldMessage(config.logLevel)
		return null
	}

	// there needs to be an arg on the field called id
	const args = nodeField.args
	if (args.length === 0) {
		displayInvalidNodeFieldMessage(config.logLevel)
		return null
	}

	// look for the id arg
	const idArg = args.find((arg) => arg.name === 'id')
	if (!idArg) {
		displayInvalidNodeFieldMessage(config.logLevel)
		return null
	}

	// make sure that the id arg takes an ID
	const idType = unwrapType(config, idArg.type)
	// make sure its an ID
	if (idType.type.name !== 'ID') {
		displayInvalidNodeFieldMessage(config.logLevel)
		return null
	}

	// make sure that the node field returns a Node
	const fieldReturnType = unwrapType(config, nodeField.type)
	if (fieldReturnType.type.name !== 'Node') {
		displayInvalidNodeFieldMessage(config.logLevel)
		return null
	}

	return nodeInterface as graphql.GraphQLInterfaceType
}

let nbInvalidNodeFieldMessageDisplayed = 0
function displayInvalidNodeFieldMessage(logLevel: LogLevel) {
	// We want to display the message only once.
	if (nbInvalidNodeFieldMessageDisplayed === 0) {
		if (logLevel === LogLevel.Full) {
			console.warn(invalidNodeFieldMessage)
		} else {
			console.warn(invalidNodeFieldMessageLight)
		}
	}
	nbInvalidNodeFieldMessageDisplayed++
}

const invalidNodeFieldMessageLight = `⚠️  Your Node interface is not properly defined, please fix your schema to be able to use this interface. (For more info, add flag "-l full")`

const invalidNodeFieldMessage = `⚠️  Your project defines a Node interface but it does not conform to the Global Identification Spec.

If you are trying to provide the Node interface and its field, they must look like the following:

interface Node {
	id: ID!
}

extend type Query {
	node(id: ID!): Node
}

For more information, please visit these links:
- https://graphql.org/learn/global-object-identification/
- https://www.houdinigraphql.com/guides/caching-data#custom-ids
`

const paginateOnNonNodeMessage = (config: Config, directiveName: string) =>
	`It looks like you are trying to use @${directiveName} on a document that does not have a valid type resolver.
If this is happening inside of a fragment, make sure that the fragment either implements the Node interface or you
have defined a resolver entry for the fragment type.

For more information, please visit these links:
- https://www.houdinigraphql.com/guides/pagination#paginated-fragments
- https://www.houdinigraphql.com/guides/caching-data#custom-ids
`<|MERGE_RESOLUTION|>--- conflicted
+++ resolved
@@ -1,12 +1,6 @@
-<<<<<<< HEAD
 import * as graphql from 'graphql'
 
-import { Config, definitionFromAncestors, parentTypeFromAncestors } from '../../common'
-=======
-// externals
-// locals
 import { Config, definitionFromAncestors, LogLevel, parentTypeFromAncestors } from '../../common'
->>>>>>> 801d7e87
 import {
 	FragmentArgument,
 	fragmentArguments as collectFragmentArguments,
@@ -15,10 +9,6 @@
 import { connectionSelection } from '../transforms/list'
 import { CollectedGraphQLDocument, HoudiniError, HoudiniErrorTodo } from '../types'
 import { unwrapType } from '../utils'
-<<<<<<< HEAD
-=======
-import * as graphql from 'graphql'
->>>>>>> 801d7e87
 
 // typeCheck verifies that the documents are valid instead of waiting
 // for the compiler to fail later down the line.
