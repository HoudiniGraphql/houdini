import { expect, test } from '@playwright/test';
import { routes } from '../../../lib/utils/routes.js';
import { expectGraphQLResponse, expectNoGraphQLRequest } from '../../../lib/utils/testsHelper.js';

test.describe('forwards cursor paginatedQuery', () => {
  test('loadNextPage', async ({ page }) => {
    await page.goto(routes.Pagination_query_forward_cursor);

    // We should have the data without a GraphQL request in the client
    await expectNoGraphQLRequest(page);

    let div = await page.locator('div[id=result]').textContent();
    expect(div).toBe('Bruce Willis, Samuel Jackson');

    // wait for the api response
    await expectGraphQLResponse(page, 'button[id=next]');

    // // make sure we got the new content
    div = await page.locator('div[id=result]').textContent();
    expect(div).toBe('Bruce Willis, Samuel Jackson, Morgan Freeman, Tom Hanks');
  });

  test('refetch', async ({ page }) => {
    await page.goto(routes.Pagination_query_forward_cursor);

    // wait for the api response
<<<<<<< HEAD
    let response = await expectGraphQLResponse(page, 'button[id=next]');
    expect(response).not.toContain('"name":"Bruce Willis","id":"1"');
    expect(response).not.toContain('"name":"Samuel Jackson","id":"2"');
    expect(response).toContain('"name":"Morgan Freeman","id":"3"');
    expect(response).toContain('"name":"Tom Hanks","id":"4"');
=======
    await expectGraphQLResponse(page);

    // make sure that the starting cursor didn't change
    const div = await page.locator('div[id=pageInfo]').textContent();
    // TODO: this shouldn't pass but does. If you click manually, the startCursor value is different
    expect(div).toContain('"startCursor":"YXJyYXljb25uZWN0aW9uOjA="');

    // click on the refetch button
    page.locator('button[id=refetch]').click();
>>>>>>> b6644b10

    // wait for the api response
    response = await expectGraphQLResponse(page, 'button[id=refetch]');

    // TODO: this should pass but doesn't. The value from expectGraphQLResponse returns the old value
    // make sure the refetch contained information for the full list
    expect(response).toContain('"name":"Bruce Willis","id":"1"');
    expect(response).toContain('"name":"Samuel Jackson","id":"2"');
    expect(response).toContain('"name":"Morgan Freeman","id":"3"');
    expect(response).toContain('"name":"Tom Hanks","id":"4"');
  });

  test('page info tracks connection state', async ({ page }) => {
    await page.goto(routes.Pagination_query_forward_cursor);

    const data = [
      'Bruce Willis, Samuel Jackson, Morgan Freeman, Tom Hanks',
      'Bruce Willis, Samuel Jackson, Morgan Freeman, Tom Hanks, Will Smith, Harrison Ford',
      'Bruce Willis, Samuel Jackson, Morgan Freeman, Tom Hanks, Will Smith, Harrison Ford, Eddie Murphy, Clint Eastwood'
    ];

    // load the next 3 pages
    for (let i = 0; i < 3; i++) {
      // wait for the request to resolve
      await expectGraphQLResponse(page, 'button[id=next]');

      // check the page info
      const content = await page.locator('div[id=result]').textContent();
      expect(content).toBe(data[i]);
    }

    // make sure we have all of the data loaded
    const content = await page.locator('div[id=result]').textContent();
    expect(content).toBe(data[2]);

    const contentInfo = await page.locator('div[id=pageInfo]').textContent();
    expect(contentInfo).toContain(`\"hasNextPage\":false`);

    await page.locator('button[id=next]').click();
    await expectNoGraphQLRequest(page);
  });
});<|MERGE_RESOLUTION|>--- conflicted
+++ resolved
@@ -23,30 +23,18 @@
   test('refetch', async ({ page }) => {
     await page.goto(routes.Pagination_query_forward_cursor);
 
+    await expectNoGraphQLRequest(page);
+
     // wait for the api response
-<<<<<<< HEAD
     let response = await expectGraphQLResponse(page, 'button[id=next]');
     expect(response).not.toContain('"name":"Bruce Willis","id":"1"');
     expect(response).not.toContain('"name":"Samuel Jackson","id":"2"');
     expect(response).toContain('"name":"Morgan Freeman","id":"3"');
     expect(response).toContain('"name":"Tom Hanks","id":"4"');
-=======
-    await expectGraphQLResponse(page);
-
-    // make sure that the starting cursor didn't change
-    const div = await page.locator('div[id=pageInfo]').textContent();
-    // TODO: this shouldn't pass but does. If you click manually, the startCursor value is different
-    expect(div).toContain('"startCursor":"YXJyYXljb25uZWN0aW9uOjA="');
-
-    // click on the refetch button
-    page.locator('button[id=refetch]').click();
->>>>>>> b6644b10
 
     // wait for the api response
     response = await expectGraphQLResponse(page, 'button[id=refetch]');
 
-    // TODO: this should pass but doesn't. The value from expectGraphQLResponse returns the old value
-    // make sure the refetch contained information for the full list
     expect(response).toContain('"name":"Bruce Willis","id":"1"');
     expect(response).toContain('"name":"Samuel Jackson","id":"2"');
     expect(response).toContain('"name":"Morgan Freeman","id":"3"');
