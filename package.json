--- conflicted
+++ resolved
@@ -26,25 +26,14 @@
 	"devDependencies": {
 		"@trivago/prettier-plugin-sort-imports": "^3.3.0",
 		"@vitest/ui": "^0.23.4",
-<<<<<<< HEAD
-		"prettier": "^2.5.1",
-		"turbo": "^1.5.4",
-		"vite": "^3.1.4",
-		"vitest": "0.23.2",
-=======
->>>>>>> 2bc68d9c
 		"fs-extra": "^10.1.0",
 		"graphql": "^16.6.0",
 		"jest-snapshot": "^29.1.2",
 		"memfs": "^3.4.7",
-<<<<<<< HEAD
-		"recast": "^0.21.5"
-=======
 		"prettier": "^2.7.1",
 		"recast": "^0.21.5",
 		"turbo": "^1.5.5",
 		"vite": "^3.1.6",
 		"vitest": "0.23.2"
->>>>>>> 2bc68d9c
 	}
 }