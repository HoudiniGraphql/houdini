--- conflicted
+++ resolved
@@ -1,12 +1,7 @@
 {
-<<<<<<< HEAD
 	"name": "houdini-monorepo",
 	"private": true,
-	"version": "0.16.7",
-=======
-	"name": "houdini",
 	"version": "0.16.8",
->>>>>>> 30151498
 	"description": "The disappearing graphql client for SvelteKit",
 	"type": "module",
 	"scripts": {
