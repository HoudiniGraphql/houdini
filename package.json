{
	"name": "houdini-monorepo",
	"private": true,
	"version": "0.16.8",
	"description": "The disappearing graphql client for SvelteKit",
	"type": "module",
	"scripts": {
		"tests": "vitest",
		"test": "pnpm run tests",
		"build:all": "turbo build",
		"build": "turbo build --filter=\"./packages/*\"",
		"dev": "turbo dev --filter=\"./packages/*\"",
		"compile:all": "turbo compile",
		"compile": "turbo compile --filter=\"./packages/*\"",
		"typedefs:all": "turbo run typedefs",
		"typedefs": "turbo run typedefs --filter=\"./packages/*\"",
		"lint": "eslint --ignore-path .prettierignore \"./packages/*/src/**/*.ts\"",
		"format": "prettier \"packages/**/*.ts\"",
		"format:write": "npm run format -- -w",
		"format:check": "npm run format -- --check",
		"version": "changeset version",
		"release": "pnpm run build && changeset publish",
		"postinstall": "node -e \"try { require('husky').install(); console.log('ran prepack') } catch (e) {if (e.code !== 'MODULE_NOT_FOUND') throw e}\"",
		"prepack": "pinst --disable",
		"postpack": "pinst --enable"
	},
	"devDependencies": {
		"@changesets/changelog-git": "^0.1.13",
		"@changesets/changelog-github": "^0.4.7",
		"@changesets/cli": "^2.25.0",
<<<<<<< HEAD
		"@playwright/test": "1.27.1",
=======
		"@playwright/test": "1.25.0",
		"playwright-core": "1.25.0",
>>>>>>> 5cb1e89d
		"@theguild/eslint-config": "^0.1.0",
		"@trivago/prettier-plugin-sort-imports": "^3.3.0",
		"eslint-plugin-unused-imports": "^2.0.0",
		"graphql": "*",
		"prettier": "^2.7.0",
		"turbo": "^1.5.4",
		"vite": "^3.1.6",
		"vitest": "^0.23.4"
	},
	"dependencies": {
		"fs-extra": "^10.1.0",
		"jest-snapshot": "^29.1.2",
		"memfs": "^3.4.7",
		"recast": "^0.21.5"
	}
}<|MERGE_RESOLUTION|>--- conflicted
+++ resolved
@@ -28,12 +28,8 @@
 		"@changesets/changelog-git": "^0.1.13",
 		"@changesets/changelog-github": "^0.4.7",
 		"@changesets/cli": "^2.25.0",
-<<<<<<< HEAD
-		"@playwright/test": "1.27.1",
-=======
 		"@playwright/test": "1.25.0",
 		"playwright-core": "1.25.0",
->>>>>>> 5cb1e89d
 		"@theguild/eslint-config": "^0.1.0",
 		"@trivago/prettier-plugin-sort-imports": "^3.3.0",
 		"eslint-plugin-unused-imports": "^2.0.0",
