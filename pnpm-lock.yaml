lockfileVersion: 5.4

importers:
    .:
        specifiers:
            '@babel/core': ^7.18.10
            '@babel/parser': ^7.17.2
            '@babel/plugin-transform-typescript': ^7.18.12
            '@babel/preset-env': ^7.12.11
            '@babel/preset-typescript': ^7.16.7
            '@changesets/changelog-git': ^0.1.11
            '@changesets/changelog-github': ^0.4.4
            '@changesets/cli': ^2.22.0
            '@graphql-tools/schema': ^8.3.7
            '@kitql/helper': ^0.3.4
            '@kitql/vite-plugin-watch-and-run': ^0.4.2
            '@rollup/plugin-commonjs': ^22.0.0
            '@rollup/plugin-json': ^4.1.0
            '@rollup/plugin-node-resolve': ^13.2.0
            '@rollup/plugin-replace': ^4.0.0
            '@sveltejs/kit': 1.0.0-next.411
            '@theguild/eslint-config': ^0.0.1-alpha-8209242.0
            '@trivago/prettier-plugin-sort-imports': ^3.3.0
            '@types/fs-extra': ^9.0.13
            '@types/glob': ^7.2.0
            '@types/inquirer': ^7.3.1
            '@types/jest': ^26.0.23
            '@types/memory-fs': ^0.3.3
            '@types/micromatch': ^4.0.2
            '@types/minimatch': ^3.0.5
            '@types/mock-fs': ^4.13.0
            '@types/node': ^18.7.6
            '@types/node-fetch': ^2.6.1
            '@types/prompts': ^2.0.14
            '@vitest/ui': ^0.21.1
            ast-types: ^0.14.2
            babel-jest: ^26.6.3
            babel-plugin-transform-import-meta: ^2.1.1
            babylon: ^7.0.0-beta.47
            commander: ^7.1.0
            concurrently: ^7.1.0
            cross-env: ^7.0.3
            eslint: ^8.21.0
            estree-walker: ^2.0.2
            fs-extra: ^10.0.1
            glob: ^8.0.1
            global: ^4.4.0
            graphql: ^15.5.0
            husky: ^6.0.0
            inquirer: ^8.2.2
            install: ^0.13.0
            jest: ^26.6.3
            jest-snapshot: ^28.1.3
            memfs: ^3.4.7
            memory-fs: ^0.5.0
            micromatch: ^4.0.5
            minimatch: ^5.1.0
            mkdirp: ^1.0.4
            mock-fs: ^4.13.0
            node-fetch: ^2.6.1
            npm: ^8.6.0
            pinst: ^3.0.0
            prettier: ^2.0.5
            pretty-quick: ^3.1.1
            prompts: ^2.4.2
            recast: ^0.20.4
            remove: ^0.1.5
            rollup: 2.68.0
            rollup-plugin-typescript2: ^0.31.2
            svelte: ^3.47.0
            ts-jest: ^26.0.0
            ts-node: ^9.1.1
            tslib: ^2.4.0
            typescript: ^4.6.3
            vite: ^3.0.7
            vitest: ^0.21.1
        dependencies:
            '@babel/parser': 7.18.11
            '@graphql-tools/schema': 8.5.1_graphql@15.8.0
            '@kitql/helper': 0.3.5
            '@kitql/vite-plugin-watch-and-run': 0.4.2
            '@types/memory-fs': 0.3.3
            babylon: 7.0.0-beta.47
            commander: 7.2.0
            cross-env: 7.0.3
            estree-walker: 2.0.2
            glob: 8.0.3
            global: 4.4.0
            graphql: 15.8.0
            inquirer: 8.2.4
            mkdirp: 1.0.4
            node-fetch: 2.6.7
            recast: 0.20.5
            remove: 0.1.5
            svelte: 3.49.0
            vite: 3.0.8
            vitest: 0.21.1_@vitest+ui@0.21.1
        devDependencies:
            '@babel/core': 7.18.10
            '@babel/plugin-transform-typescript': 7.18.12_@babel+core@7.18.10
            '@babel/preset-env': 7.18.10_@babel+core@7.18.10
            '@babel/preset-typescript': 7.18.6_@babel+core@7.18.10
            '@changesets/changelog-git': 0.1.12
            '@changesets/changelog-github': 0.4.6
            '@changesets/cli': 2.24.3
            '@rollup/plugin-commonjs': 22.0.2_rollup@2.68.0
            '@rollup/plugin-json': 4.1.0_rollup@2.68.0
            '@rollup/plugin-node-resolve': 13.3.0_rollup@2.68.0
            '@rollup/plugin-replace': 4.0.0_rollup@2.68.0
            '@sveltejs/kit': 1.0.0-next.411_svelte@3.49.0+vite@3.0.8
            '@theguild/eslint-config': 0.0.1_4rv7y5c6xz3vfxwhbrcxxi73bq
            '@trivago/prettier-plugin-sort-imports': 3.3.0_prettier@2.7.1
            '@types/fs-extra': 9.0.13
            '@types/glob': 7.2.0
            '@types/inquirer': 7.3.3
            '@types/jest': 26.0.24
            '@types/micromatch': 4.0.2
            '@types/minimatch': 3.0.5
            '@types/mock-fs': 4.13.1
            '@types/node': 18.7.6
            '@types/node-fetch': 2.6.2
            '@types/prompts': 2.4.0
            '@vitest/ui': 0.21.1
            ast-types: 0.14.2
            babel-jest: 26.6.3_@babel+core@7.18.10
            babel-plugin-transform-import-meta: 2.2.0_@babel+core@7.18.10
            concurrently: 7.3.0
            eslint: 8.22.0
            fs-extra: 10.1.0
            husky: 6.0.0
            install: 0.13.0
            jest: 26.6.3_ts-node@9.1.1
            jest-snapshot: 28.1.3
            memfs: 3.4.7
            memory-fs: 0.5.0
            micromatch: 4.0.5
            minimatch: 5.1.0
            mock-fs: 4.14.0
            npm: 8.17.0
            pinst: 3.0.0
            prettier: 2.7.1
            pretty-quick: 3.1.3_prettier@2.7.1
            prompts: 2.4.2
            rollup: 2.68.0
            rollup-plugin-typescript2: 0.31.2_jrqhcdvvfzmrsc4z5p6zs2uiwy
            ts-jest: 26.5.6_rnfpnlbz3wqspag7uftsmccrvy
            ts-node: 9.1.1_typescript@4.7.4
            tslib: 2.4.0
            typescript: 4.7.4

    integration:
        specifiers:
            '@graphql-yoga/node': ^2.8.0
            '@kitql/vite-plugin-watch-and-run': ^0.4.0
            '@playwright/test': 1.25.0
            '@replayio/playwright': 0.2.23
            '@sveltejs/adapter-auto': 1.0.0-next.64
            '@sveltejs/kit': 1.0.0-next.427
            '@typescript-eslint/eslint-plugin': ^5.10.1
            '@typescript-eslint/parser': ^5.10.1
            concurrently: 7.1.0
            cross-env: ^7.0.3
            eslint: ^8.12.0
            eslint-config-prettier: ^8.3.0
            eslint-plugin-svelte3: ^4.0.0
            graphql: ^16.5.0
            graphql-relay: ^0.10.0
            graphql-tag: ^2.12.6
            graphql-ws: ^5.8.2
            houdini: workspace:^
            prettier: ^2.5.1
            prettier-plugin-svelte: ^2.5.0
            svelte: ^3.47.0
            svelte-check: ^2.2.6
            svelte-preprocess: ^4.10.1
            tslib: ^2.3.1
            typescript: ~4.6.2
            vite: 3.0.8
            ws: ^8.8.1
        dependencies:
            '@graphql-yoga/node': 2.13.7_graphql@16.6.0
            graphql-relay: 0.10.0_graphql@16.6.0
            graphql-tag: 2.12.6_graphql@16.6.0
            graphql-ws: 5.10.0_graphql@16.6.0
            ws: 8.8.1
        devDependencies:
            '@kitql/vite-plugin-watch-and-run': 0.4.2
            '@playwright/test': 1.25.0
            '@replayio/playwright': 0.2.23_@playwright+test@1.25.0
            '@sveltejs/adapter-auto': 1.0.0-next.64
<<<<<<< HEAD
            '@sveltejs/kit': 1.0.0-next.427_svelte@3.49.0+vite@3.0.8
=======
            '@sveltejs/kit': 1.0.0-next.411_svelte@3.49.0+vite@3.0.8
>>>>>>> a2cb9b9a
            '@typescript-eslint/eslint-plugin': 5.33.1_yjnadalavu323wqqhkgs56bdrq
            '@typescript-eslint/parser': 5.33.1_jy673cbh7vjykirk7l57zzfyvy
            concurrently: 7.1.0
            cross-env: 7.0.3
            eslint: 8.22.0
            eslint-config-prettier: 8.5.0_eslint@8.22.0
            eslint-plugin-svelte3: 4.0.0_laaqauvsmoyypsiqkozwyi2fn4
            graphql: 16.6.0
            houdini: link:..
            prettier: 2.7.1
            prettier-plugin-svelte: 2.7.0_o3ioganyptcsrh6x4hnxvjkpqi
            svelte: 3.49.0
            svelte-check: 2.8.0_svelte@3.49.0
            svelte-preprocess: 4.10.7_ueozcsexptisi2awlbuwt6eqmq
            tslib: 2.4.0
            typescript: 4.6.4
            vite: 3.0.8

    site:
        specifiers:
            '@sveltejs/adapter-auto': 1.0.0-next.55
            '@sveltejs/kit': 1.0.0-next.405
            '@typescript-eslint/eslint-plugin': ^5.10.1
            '@typescript-eslint/parser': ^5.10.1
            eslint: ^8.12.0
            eslint-config-prettier: ^8.3.0
            eslint-plugin-svelte3: ^4.0.0
            feather-icons: ^4.28.0
            flexsearch: ^0.7.21
            husky: ^7.0.4
            lint-staged: ^12.3.4
            lodash: ^4.17.21
            mdsvex: ^0.10.5
            node-html-parser: ^5.3.3
            prettier: ^2.5.1
            prettier-plugin-svelte: ^2.7.0
            prism-svelte: ^0.5.0
            prismjs: ^1.28.0
            rehype-autolink-headings: ^6.1.1
            rehype-slug: ^5.0.1
            svelte: ^3.47.0
            svelte-check: ^2.8.0
            svelte-kit-cookie-session: 3.0.6
            svelte-preprocess: ^4.10.1
            tslib: ^2.3.1
            typescript: 4.5.4
            vite: ^3.0.5
            vite-plugin-replace: ^0.1.1
        dependencies:
            feather-icons: 4.29.0
            flexsearch: 0.7.21
            lodash: 4.17.21
            prism-svelte: 0.5.0
            prismjs: 1.28.0
            vite-plugin-replace: 0.1.1_vite@3.0.8
        devDependencies:
            '@sveltejs/adapter-auto': 1.0.0-next.55
            '@sveltejs/kit': 1.0.0-next.405_svelte@3.49.0+vite@3.0.8
            '@typescript-eslint/eslint-plugin': 5.33.1_srj5yuxun4vvdeaucjkpi4nm3a
            '@typescript-eslint/parser': 5.33.1_fzjugrj64y4kuxojvfrr5jyb4q
            eslint: 8.22.0
            eslint-config-prettier: 8.5.0_eslint@8.22.0
            eslint-plugin-svelte3: 4.0.0_laaqauvsmoyypsiqkozwyi2fn4
            husky: 7.0.4
            lint-staged: 12.5.0
            mdsvex: 0.10.6_svelte@3.49.0
            node-html-parser: 5.4.1
            prettier: 2.7.1
            prettier-plugin-svelte: 2.7.0_o3ioganyptcsrh6x4hnxvjkpqi
            rehype-autolink-headings: 6.1.1
            rehype-slug: 5.0.1
            svelte: 3.49.0
            svelte-check: 2.8.0_svelte@3.49.0
            svelte-kit-cookie-session: 3.0.6
            svelte-preprocess: 4.10.7_vg3dtoa6m5cwrgayrz5b3xtqh4
            tslib: 2.4.0
            typescript: 4.5.4
            vite: 3.0.8

packages:
    /@ampproject/remapping/2.2.0:
        resolution:
            {
                integrity: sha512-qRmjj8nj9qmLTQXXmaR1cck3UXSRMPrbsLJAasZpF+t3riI71BXed5ebIOYwQntykeZuhjsdweEc9BxH5Jc26w==,
            }
        engines: { node: '>=6.0.0' }
        dependencies:
            '@jridgewell/gen-mapping': 0.1.1
            '@jridgewell/trace-mapping': 0.3.15
        dev: true

    /@babel/code-frame/7.18.6:
        resolution:
            {
                integrity: sha512-TDCmlK5eOvH+eH7cdAFlNXeVJqWIQ7gW9tY1GJIpUtFb6CmjVyq2VM3u71bOyR8CRihcCgMUYoDNyLXao3+70Q==,
            }
        engines: { node: '>=6.9.0' }
        dependencies:
            '@babel/highlight': 7.18.6
        dev: true

    /@babel/compat-data/7.18.8:
        resolution:
            {
                integrity: sha512-HSmX4WZPPK3FUxYp7g2T6EyO8j96HlZJlxmKPSh6KAcqwyDrfx7hKjXpAW/0FhFfTJsR0Yt4lAjLI2coMptIHQ==,
            }
        engines: { node: '>=6.9.0' }
        dev: true

    /@babel/core/7.12.9:
        resolution:
            {
                integrity: sha512-gTXYh3M5wb7FRXQy+FErKFAv90BnlOuNn1QkCK2lREoPAjrQCO49+HVSrFoe5uakFAF5eenS75KbO2vQiLrTMQ==,
            }
        engines: { node: '>=6.9.0' }
        dependencies:
            '@babel/code-frame': 7.18.6
            '@babel/generator': 7.18.12
            '@babel/helper-module-transforms': 7.18.9
            '@babel/helpers': 7.18.9
            '@babel/parser': 7.18.11
            '@babel/template': 7.18.10
            '@babel/traverse': 7.18.11
            '@babel/types': 7.18.10
            convert-source-map: 1.8.0
            debug: 4.3.4
            gensync: 1.0.0-beta.2
            json5: 2.2.1
            lodash: 4.17.21
            resolve: 1.22.1
            semver: 5.7.1
            source-map: 0.5.7
        transitivePeerDependencies:
            - supports-color
        dev: true
        optional: true

    /@babel/core/7.17.8:
        resolution:
            {
                integrity: sha512-OdQDV/7cRBtJHLSOBqqbYNkOcydOgnX59TZx4puf41fzcVtN3e/4yqY8lMQsK+5X2lJtAdmA+6OHqsj1hBJ4IQ==,
            }
        engines: { node: '>=6.9.0' }
        dependencies:
            '@ampproject/remapping': 2.2.0
            '@babel/code-frame': 7.18.6
            '@babel/generator': 7.18.12
            '@babel/helper-compilation-targets': 7.18.9_@babel+core@7.17.8
            '@babel/helper-module-transforms': 7.18.9
            '@babel/helpers': 7.18.9
            '@babel/parser': 7.18.11
            '@babel/template': 7.18.10
            '@babel/traverse': 7.18.11
            '@babel/types': 7.18.10
            convert-source-map: 1.8.0
            debug: 4.3.4
            gensync: 1.0.0-beta.2
            json5: 2.2.1
            semver: 6.3.0
        transitivePeerDependencies:
            - supports-color
        dev: true

    /@babel/core/7.18.10:
        resolution:
            {
                integrity: sha512-JQM6k6ENcBFKVtWvLavlvi/mPcpYZ3+R+2EySDEMSMbp7Mn4FexlbbJVrx2R7Ijhr01T8gyqrOaABWIOgxeUyw==,
            }
        engines: { node: '>=6.9.0' }
        dependencies:
            '@ampproject/remapping': 2.2.0
            '@babel/code-frame': 7.18.6
            '@babel/generator': 7.18.12
            '@babel/helper-compilation-targets': 7.18.9_@babel+core@7.18.10
            '@babel/helper-module-transforms': 7.18.9
            '@babel/helpers': 7.18.9
            '@babel/parser': 7.18.11
            '@babel/template': 7.18.10
            '@babel/traverse': 7.18.11
            '@babel/types': 7.18.10
            convert-source-map: 1.8.0
            debug: 4.3.4
            gensync: 1.0.0-beta.2
            json5: 2.2.1
            semver: 6.3.0
        transitivePeerDependencies:
            - supports-color
        dev: true

    /@babel/generator/7.17.7:
        resolution:
            {
                integrity: sha512-oLcVCTeIFadUoArDTwpluncplrYBmTCCZZgXCbgNGvOBBiSDDK3eWO4b/+eOTli5tKv1lg+a5/NAXg+nTcei1w==,
            }
        engines: { node: '>=6.9.0' }
        dependencies:
            '@babel/types': 7.18.10
            jsesc: 2.5.2
            source-map: 0.5.7
        dev: true

    /@babel/generator/7.18.12:
        resolution:
            {
                integrity: sha512-dfQ8ebCN98SvyL7IxNMCUtZQSq5R7kxgN+r8qYTGDmmSion1hX2C0zq2yo1bsCDhXixokv1SAWTZUMYbO/V5zg==,
            }
        engines: { node: '>=6.9.0' }
        dependencies:
            '@babel/types': 7.18.10
            '@jridgewell/gen-mapping': 0.3.2
            jsesc: 2.5.2
        dev: true

    /@babel/helper-annotate-as-pure/7.18.6:
        resolution:
            {
                integrity: sha512-duORpUiYrEpzKIop6iNbjnwKLAKnJ47csTyRACyEmWj0QdUrm5aqNJGHSSEQSUAvNW0ojX0dOmK9dZduvkfeXA==,
            }
        engines: { node: '>=6.9.0' }
        dependencies:
            '@babel/types': 7.18.10
        dev: true

    /@babel/helper-builder-binary-assignment-operator-visitor/7.18.9:
        resolution:
            {
                integrity: sha512-yFQ0YCHoIqarl8BCRwBL8ulYUaZpz3bNsA7oFepAzee+8/+ImtADXNOmO5vJvsPff3qi+hvpkY/NYBTrBQgdNw==,
            }
        engines: { node: '>=6.9.0' }
        dependencies:
            '@babel/helper-explode-assignable-expression': 7.18.6
            '@babel/types': 7.18.10
        dev: true

    /@babel/helper-compilation-targets/7.18.9_@babel+core@7.17.8:
        resolution:
            {
                integrity: sha512-tzLCyVmqUiFlcFoAPLA/gL9TeYrF61VLNtb+hvkuVaB5SUjW7jcfrglBIX1vUIoT7CLP3bBlIMeyEsIl2eFQNg==,
            }
        engines: { node: '>=6.9.0' }
        peerDependencies:
            '@babel/core': ^7.0.0
        dependencies:
            '@babel/compat-data': 7.18.8
            '@babel/core': 7.17.8
            '@babel/helper-validator-option': 7.18.6
            browserslist: 4.21.3
            semver: 6.3.0
        dev: true

    /@babel/helper-compilation-targets/7.18.9_@babel+core@7.18.10:
        resolution:
            {
                integrity: sha512-tzLCyVmqUiFlcFoAPLA/gL9TeYrF61VLNtb+hvkuVaB5SUjW7jcfrglBIX1vUIoT7CLP3bBlIMeyEsIl2eFQNg==,
            }
        engines: { node: '>=6.9.0' }
        peerDependencies:
            '@babel/core': ^7.0.0
        dependencies:
            '@babel/compat-data': 7.18.8
            '@babel/core': 7.18.10
            '@babel/helper-validator-option': 7.18.6
            browserslist: 4.21.3
            semver: 6.3.0
        dev: true

    /@babel/helper-create-class-features-plugin/7.18.9_@babel+core@7.18.10:
        resolution:
            {
                integrity: sha512-WvypNAYaVh23QcjpMR24CwZY2Nz6hqdOcFdPbNpV56hL5H6KiFheO7Xm1aPdlLQ7d5emYZX7VZwPp9x3z+2opw==,
            }
        engines: { node: '>=6.9.0' }
        peerDependencies:
            '@babel/core': ^7.0.0
        dependencies:
            '@babel/core': 7.18.10
            '@babel/helper-annotate-as-pure': 7.18.6
            '@babel/helper-environment-visitor': 7.18.9
            '@babel/helper-function-name': 7.18.9
            '@babel/helper-member-expression-to-functions': 7.18.9
            '@babel/helper-optimise-call-expression': 7.18.6
            '@babel/helper-replace-supers': 7.18.9
            '@babel/helper-split-export-declaration': 7.18.6
        transitivePeerDependencies:
            - supports-color
        dev: true

    /@babel/helper-create-regexp-features-plugin/7.18.6_@babel+core@7.18.10:
        resolution:
            {
                integrity: sha512-7LcpH1wnQLGrI+4v+nPp+zUvIkF9x0ddv1Hkdue10tg3gmRnLy97DXh4STiOf1qeIInyD69Qv5kKSZzKD8B/7A==,
            }
        engines: { node: '>=6.9.0' }
        peerDependencies:
            '@babel/core': ^7.0.0
        dependencies:
            '@babel/core': 7.18.10
            '@babel/helper-annotate-as-pure': 7.18.6
            regexpu-core: 5.1.0
        dev: true

    /@babel/helper-define-polyfill-provider/0.3.2_@babel+core@7.18.10:
        resolution:
            {
                integrity: sha512-r9QJJ+uDWrd+94BSPcP6/de67ygLtvVy6cK4luE6MOuDsZIdoaPBnfSpbO/+LTifjPckbKXRuI9BB/Z2/y3iTg==,
            }
        peerDependencies:
            '@babel/core': ^7.4.0-0
        dependencies:
            '@babel/core': 7.18.10
            '@babel/helper-compilation-targets': 7.18.9_@babel+core@7.18.10
            '@babel/helper-plugin-utils': 7.18.9
            debug: 4.3.4
            lodash.debounce: 4.0.8
            resolve: 1.22.1
            semver: 6.3.0
        transitivePeerDependencies:
            - supports-color
        dev: true

    /@babel/helper-environment-visitor/7.18.9:
        resolution:
            {
                integrity: sha512-3r/aACDJ3fhQ/EVgFy0hpj8oHyHpQc+LPtJoY9SzTThAsStm4Ptegq92vqKoE3vD706ZVFWITnMnxucw+S9Ipg==,
            }
        engines: { node: '>=6.9.0' }
        dev: true

    /@babel/helper-explode-assignable-expression/7.18.6:
        resolution:
            {
                integrity: sha512-eyAYAsQmB80jNfg4baAtLeWAQHfHFiR483rzFK+BhETlGZaQC9bsfrugfXDCbRHLQbIA7U5NxhhOxN7p/dWIcg==,
            }
        engines: { node: '>=6.9.0' }
        dependencies:
            '@babel/types': 7.18.10
        dev: true

    /@babel/helper-function-name/7.18.9:
        resolution:
            {
                integrity: sha512-fJgWlZt7nxGksJS9a0XdSaI4XvpExnNIgRP+rVefWh5U7BL8pPuir6SJUmFKRfjWQ51OtWSzwOxhaH/EBWWc0A==,
            }
        engines: { node: '>=6.9.0' }
        dependencies:
            '@babel/template': 7.18.10
            '@babel/types': 7.18.10
        dev: true

    /@babel/helper-hoist-variables/7.18.6:
        resolution:
            {
                integrity: sha512-UlJQPkFqFULIcyW5sbzgbkxn2FKRgwWiRexcuaR8RNJRy8+LLveqPjwZV/bwrLZCN0eUHD/x8D0heK1ozuoo6Q==,
            }
        engines: { node: '>=6.9.0' }
        dependencies:
            '@babel/types': 7.18.10
        dev: true

    /@babel/helper-member-expression-to-functions/7.18.9:
        resolution:
            {
                integrity: sha512-RxifAh2ZoVU67PyKIO4AMi1wTenGfMR/O/ae0CCRqwgBAt5v7xjdtRw7UoSbsreKrQn5t7r89eruK/9JjYHuDg==,
            }
        engines: { node: '>=6.9.0' }
        dependencies:
            '@babel/types': 7.18.10
        dev: true

    /@babel/helper-module-imports/7.18.6:
        resolution:
            {
                integrity: sha512-0NFvs3VkuSYbFi1x2Vd6tKrywq+z/cLeYC/RJNFrIX/30Bf5aiGYbtvGXolEktzJH8o5E5KJ3tT+nkxuuZFVlA==,
            }
        engines: { node: '>=6.9.0' }
        dependencies:
            '@babel/types': 7.18.10
        dev: true

    /@babel/helper-module-transforms/7.18.9:
        resolution:
            {
                integrity: sha512-KYNqY0ICwfv19b31XzvmI/mfcylOzbLtowkw+mfvGPAQ3kfCnMLYbED3YecL5tPd8nAYFQFAd6JHp2LxZk/J1g==,
            }
        engines: { node: '>=6.9.0' }
        dependencies:
            '@babel/helper-environment-visitor': 7.18.9
            '@babel/helper-module-imports': 7.18.6
            '@babel/helper-simple-access': 7.18.6
            '@babel/helper-split-export-declaration': 7.18.6
            '@babel/helper-validator-identifier': 7.18.6
            '@babel/template': 7.18.10
            '@babel/traverse': 7.18.11
            '@babel/types': 7.18.10
        transitivePeerDependencies:
            - supports-color
        dev: true

    /@babel/helper-optimise-call-expression/7.18.6:
        resolution:
            {
                integrity: sha512-HP59oD9/fEHQkdcbgFCnbmgH5vIQTJbxh2yf+CdM89/glUNnuzr87Q8GIjGEnOktTROemO0Pe0iPAYbqZuOUiA==,
            }
        engines: { node: '>=6.9.0' }
        dependencies:
            '@babel/types': 7.18.10
        dev: true

    /@babel/helper-plugin-utils/7.10.4:
        resolution:
            {
                integrity: sha512-O4KCvQA6lLiMU9l2eawBPMf1xPP8xPfB3iEQw150hOVTqj/rfXz0ThTb4HEzqQfs2Bmo5Ay8BzxfzVtBrr9dVg==,
            }
        dev: true
        optional: true

    /@babel/helper-plugin-utils/7.18.9:
        resolution:
            {
                integrity: sha512-aBXPT3bmtLryXaoJLyYPXPlSD4p1ld9aYeR+sJNOZjJJGiOpb+fKfh3NkcCu7J54nUJwCERPBExCCpyCOHnu/w==,
            }
        engines: { node: '>=6.9.0' }
        dev: true

    /@babel/helper-remap-async-to-generator/7.18.9_@babel+core@7.18.10:
        resolution:
            {
                integrity: sha512-dI7q50YKd8BAv3VEfgg7PS7yD3Rtbi2J1XMXaalXO0W0164hYLnh8zpjRS0mte9MfVp/tltvr/cfdXPvJr1opA==,
            }
        engines: { node: '>=6.9.0' }
        peerDependencies:
            '@babel/core': ^7.0.0
        dependencies:
            '@babel/core': 7.18.10
            '@babel/helper-annotate-as-pure': 7.18.6
            '@babel/helper-environment-visitor': 7.18.9
            '@babel/helper-wrap-function': 7.18.11
            '@babel/types': 7.18.10
        transitivePeerDependencies:
            - supports-color
        dev: true

    /@babel/helper-replace-supers/7.18.9:
        resolution:
            {
                integrity: sha512-dNsWibVI4lNT6HiuOIBr1oyxo40HvIVmbwPUm3XZ7wMh4k2WxrxTqZwSqw/eEmXDS9np0ey5M2bz9tBmO9c+YQ==,
            }
        engines: { node: '>=6.9.0' }
        dependencies:
            '@babel/helper-environment-visitor': 7.18.9
            '@babel/helper-member-expression-to-functions': 7.18.9
            '@babel/helper-optimise-call-expression': 7.18.6
            '@babel/traverse': 7.18.11
            '@babel/types': 7.18.10
        transitivePeerDependencies:
            - supports-color
        dev: true

    /@babel/helper-simple-access/7.18.6:
        resolution:
            {
                integrity: sha512-iNpIgTgyAvDQpDj76POqg+YEt8fPxx3yaNBg3S30dxNKm2SWfYhD0TGrK/Eu9wHpUW63VQU894TsTg+GLbUa1g==,
            }
        engines: { node: '>=6.9.0' }
        dependencies:
            '@babel/types': 7.18.10
        dev: true

    /@babel/helper-skip-transparent-expression-wrappers/7.18.9:
        resolution:
            {
                integrity: sha512-imytd2gHi3cJPsybLRbmFrF7u5BIEuI2cNheyKi3/iOBC63kNn3q8Crn2xVuESli0aM4KYsyEqKyS7lFL8YVtw==,
            }
        engines: { node: '>=6.9.0' }
        dependencies:
            '@babel/types': 7.18.10
        dev: true

    /@babel/helper-split-export-declaration/7.18.6:
        resolution:
            {
                integrity: sha512-bde1etTx6ZyTmobl9LLMMQsaizFVZrquTEHOqKeQESMKo4PlObf+8+JA25ZsIpZhT/WEd39+vOdLXAFG/nELpA==,
            }
        engines: { node: '>=6.9.0' }
        dependencies:
            '@babel/types': 7.18.10
        dev: true

    /@babel/helper-string-parser/7.18.10:
        resolution:
            {
                integrity: sha512-XtIfWmeNY3i4t7t4D2t02q50HvqHybPqW2ki1kosnvWCwuCMeo81Jf0gwr85jy/neUdg5XDdeFE/80DXiO+njw==,
            }
        engines: { node: '>=6.9.0' }

    /@babel/helper-validator-identifier/7.18.6:
        resolution:
            {
                integrity: sha512-MmetCkz9ej86nJQV+sFCxoGGrUbU3q02kgLciwkrt9QqEB7cP39oKEY0PakknEO0Gu20SskMRi+AYZ3b1TpN9g==,
            }
        engines: { node: '>=6.9.0' }

    /@babel/helper-validator-option/7.18.6:
        resolution:
            {
                integrity: sha512-XO7gESt5ouv/LRJdrVjkShckw6STTaB7l9BrpBaAHDeF5YZT+01PCwmR0SJHnkW6i8OwW/EVWRShfi4j2x+KQw==,
            }
        engines: { node: '>=6.9.0' }
        dev: true

    /@babel/helper-wrap-function/7.18.11:
        resolution:
            {
                integrity: sha512-oBUlbv+rjZLh2Ks9SKi4aL7eKaAXBWleHzU89mP0G6BMUlRxSckk9tSIkgDGydhgFxHuGSlBQZfnaD47oBEB7w==,
            }
        engines: { node: '>=6.9.0' }
        dependencies:
            '@babel/helper-function-name': 7.18.9
            '@babel/template': 7.18.10
            '@babel/traverse': 7.18.11
            '@babel/types': 7.18.10
        transitivePeerDependencies:
            - supports-color
        dev: true

    /@babel/helpers/7.18.9:
        resolution:
            {
                integrity: sha512-Jf5a+rbrLoR4eNdUmnFu8cN5eNJT6qdTdOg5IHIzq87WwyRw9PwguLFOWYgktN/60IP4fgDUawJvs7PjQIzELQ==,
            }
        engines: { node: '>=6.9.0' }
        dependencies:
            '@babel/template': 7.18.10
            '@babel/traverse': 7.18.11
            '@babel/types': 7.18.10
        transitivePeerDependencies:
            - supports-color
        dev: true

    /@babel/highlight/7.18.6:
        resolution:
            {
                integrity: sha512-u7stbOuYjaPezCuLj29hNW1v64M2Md2qupEKP1fHc7WdOA3DgLh37suiSrZYY7haUB7iBeQZ9P1uiRF359do3g==,
            }
        engines: { node: '>=6.9.0' }
        dependencies:
            '@babel/helper-validator-identifier': 7.18.6
            chalk: 2.4.2
            js-tokens: 4.0.0
        dev: true

    /@babel/parser/7.17.8:
        resolution:
            {
                integrity: sha512-BoHhDJrJXqcg+ZL16Xv39H9n+AqJ4pcDrQBGZN+wHxIysrLZ3/ECwCBUch/1zUNhnsXULcONU3Ei5Hmkfk6kiQ==,
            }
        engines: { node: '>=6.0.0' }
        hasBin: true
        dependencies:
            '@babel/types': 7.18.10
        dev: true

    /@babel/parser/7.18.11:
        resolution:
            {
                integrity: sha512-9JKn5vN+hDt0Hdqn1PiJ2guflwP+B6Ga8qbDuoF0PzzVhrzsKIJo8yGqVk6CmMHiMei9w1C1Bp9IMJSIK+HPIQ==,
            }
        engines: { node: '>=6.0.0' }
        hasBin: true
        dependencies:
            '@babel/types': 7.18.10

    /@babel/plugin-bugfix-safari-id-destructuring-collision-in-function-expression/7.18.6_@babel+core@7.18.10:
        resolution:
            {
                integrity: sha512-Dgxsyg54Fx1d4Nge8UnvTrED63vrwOdPmyvPzlNN/boaliRP54pm3pGzZD1SJUwrBA+Cs/xdG8kXX6Mn/RfISQ==,
            }
        engines: { node: '>=6.9.0' }
        peerDependencies:
            '@babel/core': ^7.0.0
        dependencies:
            '@babel/core': 7.18.10
            '@babel/helper-plugin-utils': 7.18.9
        dev: true

    /@babel/plugin-bugfix-v8-spread-parameters-in-optional-chaining/7.18.9_@babel+core@7.18.10:
        resolution:
            {
                integrity: sha512-AHrP9jadvH7qlOj6PINbgSuphjQUAK7AOT7DPjBo9EHoLhQTnnK5u45e1Hd4DbSQEO9nqPWtQ89r+XEOWFScKg==,
            }
        engines: { node: '>=6.9.0' }
        peerDependencies:
            '@babel/core': ^7.13.0
        dependencies:
            '@babel/core': 7.18.10
            '@babel/helper-plugin-utils': 7.18.9
            '@babel/helper-skip-transparent-expression-wrappers': 7.18.9
            '@babel/plugin-proposal-optional-chaining': 7.18.9_@babel+core@7.18.10
        dev: true

    /@babel/plugin-proposal-async-generator-functions/7.18.10_@babel+core@7.18.10:
        resolution:
            {
                integrity: sha512-1mFuY2TOsR1hxbjCo4QL+qlIjV07p4H4EUYw2J/WCqsvFV6V9X9z9YhXbWndc/4fw+hYGlDT7egYxliMp5O6Ew==,
            }
        engines: { node: '>=6.9.0' }
        peerDependencies:
            '@babel/core': ^7.0.0-0
        dependencies:
            '@babel/core': 7.18.10
            '@babel/helper-environment-visitor': 7.18.9
            '@babel/helper-plugin-utils': 7.18.9
            '@babel/helper-remap-async-to-generator': 7.18.9_@babel+core@7.18.10
            '@babel/plugin-syntax-async-generators': 7.8.4_@babel+core@7.18.10
        transitivePeerDependencies:
            - supports-color
        dev: true

    /@babel/plugin-proposal-class-properties/7.18.6_@babel+core@7.18.10:
        resolution:
            {
                integrity: sha512-cumfXOF0+nzZrrN8Rf0t7M+tF6sZc7vhQwYQck9q1/5w2OExlD+b4v4RpMJFaV1Z7WcDRgO6FqvxqxGlwo+RHQ==,
            }
        engines: { node: '>=6.9.0' }
        peerDependencies:
            '@babel/core': ^7.0.0-0
        dependencies:
            '@babel/core': 7.18.10
            '@babel/helper-create-class-features-plugin': 7.18.9_@babel+core@7.18.10
            '@babel/helper-plugin-utils': 7.18.9
        transitivePeerDependencies:
            - supports-color
        dev: true

    /@babel/plugin-proposal-class-static-block/7.18.6_@babel+core@7.18.10:
        resolution:
            {
                integrity: sha512-+I3oIiNxrCpup3Gi8n5IGMwj0gOCAjcJUSQEcotNnCCPMEnixawOQ+KeJPlgfjzx+FKQ1QSyZOWe7wmoJp7vhw==,
            }
        engines: { node: '>=6.9.0' }
        peerDependencies:
            '@babel/core': ^7.12.0
        dependencies:
            '@babel/core': 7.18.10
            '@babel/helper-create-class-features-plugin': 7.18.9_@babel+core@7.18.10
            '@babel/helper-plugin-utils': 7.18.9
            '@babel/plugin-syntax-class-static-block': 7.14.5_@babel+core@7.18.10
        transitivePeerDependencies:
            - supports-color
        dev: true

    /@babel/plugin-proposal-dynamic-import/7.18.6_@babel+core@7.18.10:
        resolution:
            {
                integrity: sha512-1auuwmK+Rz13SJj36R+jqFPMJWyKEDd7lLSdOj4oJK0UTgGueSAtkrCvz9ewmgyU/P941Rv2fQwZJN8s6QruXw==,
            }
        engines: { node: '>=6.9.0' }
        peerDependencies:
            '@babel/core': ^7.0.0-0
        dependencies:
            '@babel/core': 7.18.10
            '@babel/helper-plugin-utils': 7.18.9
            '@babel/plugin-syntax-dynamic-import': 7.8.3_@babel+core@7.18.10
        dev: true

    /@babel/plugin-proposal-export-namespace-from/7.18.9_@babel+core@7.18.10:
        resolution:
            {
                integrity: sha512-k1NtHyOMvlDDFeb9G5PhUXuGj8m/wiwojgQVEhJ/fsVsMCpLyOP4h0uGEjYJKrRI+EVPlb5Jk+Gt9P97lOGwtA==,
            }
        engines: { node: '>=6.9.0' }
        peerDependencies:
            '@babel/core': ^7.0.0-0
        dependencies:
            '@babel/core': 7.18.10
            '@babel/helper-plugin-utils': 7.18.9
            '@babel/plugin-syntax-export-namespace-from': 7.8.3_@babel+core@7.18.10
        dev: true

    /@babel/plugin-proposal-json-strings/7.18.6_@babel+core@7.18.10:
        resolution:
            {
                integrity: sha512-lr1peyn9kOdbYc0xr0OdHTZ5FMqS6Di+H0Fz2I/JwMzGmzJETNeOFq2pBySw6X/KFL5EWDjlJuMsUGRFb8fQgQ==,
            }
        engines: { node: '>=6.9.0' }
        peerDependencies:
            '@babel/core': ^7.0.0-0
        dependencies:
            '@babel/core': 7.18.10
            '@babel/helper-plugin-utils': 7.18.9
            '@babel/plugin-syntax-json-strings': 7.8.3_@babel+core@7.18.10
        dev: true

    /@babel/plugin-proposal-logical-assignment-operators/7.18.9_@babel+core@7.18.10:
        resolution:
            {
                integrity: sha512-128YbMpjCrP35IOExw2Fq+x55LMP42DzhOhX2aNNIdI9avSWl2PI0yuBWarr3RYpZBSPtabfadkH2yeRiMD61Q==,
            }
        engines: { node: '>=6.9.0' }
        peerDependencies:
            '@babel/core': ^7.0.0-0
        dependencies:
            '@babel/core': 7.18.10
            '@babel/helper-plugin-utils': 7.18.9
            '@babel/plugin-syntax-logical-assignment-operators': 7.10.4_@babel+core@7.18.10
        dev: true

    /@babel/plugin-proposal-nullish-coalescing-operator/7.18.6_@babel+core@7.18.10:
        resolution:
            {
                integrity: sha512-wQxQzxYeJqHcfppzBDnm1yAY0jSRkUXR2z8RePZYrKwMKgMlE8+Z6LUno+bd6LvbGh8Gltvy74+9pIYkr+XkKA==,
            }
        engines: { node: '>=6.9.0' }
        peerDependencies:
            '@babel/core': ^7.0.0-0
        dependencies:
            '@babel/core': 7.18.10
            '@babel/helper-plugin-utils': 7.18.9
            '@babel/plugin-syntax-nullish-coalescing-operator': 7.8.3_@babel+core@7.18.10
        dev: true

    /@babel/plugin-proposal-numeric-separator/7.18.6_@babel+core@7.18.10:
        resolution:
            {
                integrity: sha512-ozlZFogPqoLm8WBr5Z8UckIoE4YQ5KESVcNudyXOR8uqIkliTEgJ3RoketfG6pmzLdeZF0H/wjE9/cCEitBl7Q==,
            }
        engines: { node: '>=6.9.0' }
        peerDependencies:
            '@babel/core': ^7.0.0-0
        dependencies:
            '@babel/core': 7.18.10
            '@babel/helper-plugin-utils': 7.18.9
            '@babel/plugin-syntax-numeric-separator': 7.10.4_@babel+core@7.18.10
        dev: true

    /@babel/plugin-proposal-object-rest-spread/7.12.1_@babel+core@7.12.9:
        resolution:
            {
                integrity: sha512-s6SowJIjzlhx8o7lsFx5zmY4At6CTtDvgNQDdPzkBQucle58A6b/TTeEBYtyDgmcXjUTM+vE8YOGHZzzbc/ioA==,
            }
        peerDependencies:
            '@babel/core': ^7.0.0-0
        dependencies:
            '@babel/core': 7.12.9
            '@babel/helper-plugin-utils': 7.18.9
            '@babel/plugin-syntax-object-rest-spread': 7.8.3_@babel+core@7.12.9
            '@babel/plugin-transform-parameters': 7.18.8_@babel+core@7.12.9
        dev: true
        optional: true

    /@babel/plugin-proposal-object-rest-spread/7.18.9_@babel+core@7.18.10:
        resolution:
            {
                integrity: sha512-kDDHQ5rflIeY5xl69CEqGEZ0KY369ehsCIEbTGb4siHG5BE9sga/T0r0OUwyZNLMmZE79E1kbsqAjwFCW4ds6Q==,
            }
        engines: { node: '>=6.9.0' }
        peerDependencies:
            '@babel/core': ^7.0.0-0
        dependencies:
            '@babel/compat-data': 7.18.8
            '@babel/core': 7.18.10
            '@babel/helper-compilation-targets': 7.18.9_@babel+core@7.18.10
            '@babel/helper-plugin-utils': 7.18.9
            '@babel/plugin-syntax-object-rest-spread': 7.8.3_@babel+core@7.18.10
            '@babel/plugin-transform-parameters': 7.18.8_@babel+core@7.18.10
        dev: true

    /@babel/plugin-proposal-optional-catch-binding/7.18.6_@babel+core@7.18.10:
        resolution:
            {
                integrity: sha512-Q40HEhs9DJQyaZfUjjn6vE8Cv4GmMHCYuMGIWUnlxH6400VGxOuwWsPt4FxXxJkC/5eOzgn0z21M9gMT4MOhbw==,
            }
        engines: { node: '>=6.9.0' }
        peerDependencies:
            '@babel/core': ^7.0.0-0
        dependencies:
            '@babel/core': 7.18.10
            '@babel/helper-plugin-utils': 7.18.9
            '@babel/plugin-syntax-optional-catch-binding': 7.8.3_@babel+core@7.18.10
        dev: true

    /@babel/plugin-proposal-optional-chaining/7.18.9_@babel+core@7.18.10:
        resolution:
            {
                integrity: sha512-v5nwt4IqBXihxGsW2QmCWMDS3B3bzGIk/EQVZz2ei7f3NJl8NzAJVvUmpDW5q1CRNY+Beb/k58UAH1Km1N411w==,
            }
        engines: { node: '>=6.9.0' }
        peerDependencies:
            '@babel/core': ^7.0.0-0
        dependencies:
            '@babel/core': 7.18.10
            '@babel/helper-plugin-utils': 7.18.9
            '@babel/helper-skip-transparent-expression-wrappers': 7.18.9
            '@babel/plugin-syntax-optional-chaining': 7.8.3_@babel+core@7.18.10
        dev: true

    /@babel/plugin-proposal-private-methods/7.18.6_@babel+core@7.18.10:
        resolution:
            {
                integrity: sha512-nutsvktDItsNn4rpGItSNV2sz1XwS+nfU0Rg8aCx3W3NOKVzdMjJRu0O5OkgDp3ZGICSTbgRpxZoWsxoKRvbeA==,
            }
        engines: { node: '>=6.9.0' }
        peerDependencies:
            '@babel/core': ^7.0.0-0
        dependencies:
            '@babel/core': 7.18.10
            '@babel/helper-create-class-features-plugin': 7.18.9_@babel+core@7.18.10
            '@babel/helper-plugin-utils': 7.18.9
        transitivePeerDependencies:
            - supports-color
        dev: true

    /@babel/plugin-proposal-private-property-in-object/7.18.6_@babel+core@7.18.10:
        resolution:
            {
                integrity: sha512-9Rysx7FOctvT5ouj5JODjAFAkgGoudQuLPamZb0v1TGLpapdNaftzifU8NTWQm0IRjqoYypdrSmyWgkocDQ8Dw==,
            }
        engines: { node: '>=6.9.0' }
        peerDependencies:
            '@babel/core': ^7.0.0-0
        dependencies:
            '@babel/core': 7.18.10
            '@babel/helper-annotate-as-pure': 7.18.6
            '@babel/helper-create-class-features-plugin': 7.18.9_@babel+core@7.18.10
            '@babel/helper-plugin-utils': 7.18.9
            '@babel/plugin-syntax-private-property-in-object': 7.14.5_@babel+core@7.18.10
        transitivePeerDependencies:
            - supports-color
        dev: true

    /@babel/plugin-proposal-unicode-property-regex/7.18.6_@babel+core@7.18.10:
        resolution:
            {
                integrity: sha512-2BShG/d5yoZyXZfVePH91urL5wTG6ASZU9M4o03lKK8u8UW1y08OMttBSOADTcJrnPMpvDXRG3G8fyLh4ovs8w==,
            }
        engines: { node: '>=4' }
        peerDependencies:
            '@babel/core': ^7.0.0-0
        dependencies:
            '@babel/core': 7.18.10
            '@babel/helper-create-regexp-features-plugin': 7.18.6_@babel+core@7.18.10
            '@babel/helper-plugin-utils': 7.18.9
        dev: true

    /@babel/plugin-syntax-async-generators/7.8.4_@babel+core@7.18.10:
        resolution:
            {
                integrity: sha512-tycmZxkGfZaxhMRbXlPXuVFpdWlXpir2W4AMhSJgRKzk/eDlIXOhb2LHWoLpDF7TEHylV5zNhykX6KAgHJmTNw==,
            }
        peerDependencies:
            '@babel/core': ^7.0.0-0
        dependencies:
            '@babel/core': 7.18.10
            '@babel/helper-plugin-utils': 7.18.9
        dev: true

    /@babel/plugin-syntax-bigint/7.8.3_@babel+core@7.18.10:
        resolution:
            {
                integrity: sha512-wnTnFlG+YxQm3vDxpGE57Pj0srRU4sHE/mDkt1qv2YJJSeUAec2ma4WLUnUPeKjyrfntVwe/N6dCXpU+zL3Npg==,
            }
        peerDependencies:
            '@babel/core': ^7.0.0-0
        dependencies:
            '@babel/core': 7.18.10
            '@babel/helper-plugin-utils': 7.18.9
        dev: true

    /@babel/plugin-syntax-class-properties/7.12.13_@babel+core@7.18.10:
        resolution:
            {
                integrity: sha512-fm4idjKla0YahUNgFNLCB0qySdsoPiZP3iQE3rky0mBUtMZ23yDJ9SJdg6dXTSDnulOVqiF3Hgr9nbXvXTQZYA==,
            }
        peerDependencies:
            '@babel/core': ^7.0.0-0
        dependencies:
            '@babel/core': 7.18.10
            '@babel/helper-plugin-utils': 7.18.9
        dev: true

    /@babel/plugin-syntax-class-static-block/7.14.5_@babel+core@7.18.10:
        resolution:
            {
                integrity: sha512-b+YyPmr6ldyNnM6sqYeMWE+bgJcJpO6yS4QD7ymxgH34GBPNDM/THBh8iunyvKIZztiwLH4CJZ0RxTk9emgpjw==,
            }
        engines: { node: '>=6.9.0' }
        peerDependencies:
            '@babel/core': ^7.0.0-0
        dependencies:
            '@babel/core': 7.18.10
            '@babel/helper-plugin-utils': 7.18.9
        dev: true

    /@babel/plugin-syntax-dynamic-import/7.8.3_@babel+core@7.18.10:
        resolution:
            {
                integrity: sha512-5gdGbFon+PszYzqs83S3E5mpi7/y/8M9eC90MRTZfduQOYW76ig6SOSPNe41IG5LoP3FGBn2N0RjVDSQiS94kQ==,
            }
        peerDependencies:
            '@babel/core': ^7.0.0-0
        dependencies:
            '@babel/core': 7.18.10
            '@babel/helper-plugin-utils': 7.18.9
        dev: true

    /@babel/plugin-syntax-export-namespace-from/7.8.3_@babel+core@7.18.10:
        resolution:
            {
                integrity: sha512-MXf5laXo6c1IbEbegDmzGPwGNTsHZmEy6QGznu5Sh2UCWvueywb2ee+CCE4zQiZstxU9BMoQO9i6zUFSY0Kj0Q==,
            }
        peerDependencies:
            '@babel/core': ^7.0.0-0
        dependencies:
            '@babel/core': 7.18.10
            '@babel/helper-plugin-utils': 7.18.9
        dev: true

    /@babel/plugin-syntax-import-assertions/7.18.6_@babel+core@7.18.10:
        resolution:
            {
                integrity: sha512-/DU3RXad9+bZwrgWJQKbr39gYbJpLJHezqEzRzi/BHRlJ9zsQb4CK2CA/5apllXNomwA1qHwzvHl+AdEmC5krQ==,
            }
        engines: { node: '>=6.9.0' }
        peerDependencies:
            '@babel/core': ^7.0.0-0
        dependencies:
            '@babel/core': 7.18.10
            '@babel/helper-plugin-utils': 7.18.9
        dev: true

    /@babel/plugin-syntax-import-meta/7.10.4_@babel+core@7.18.10:
        resolution:
            {
                integrity: sha512-Yqfm+XDx0+Prh3VSeEQCPU81yC+JWZ2pDPFSS4ZdpfZhp4MkFMaDC1UqseovEKwSUpnIL7+vK+Clp7bfh0iD7g==,
            }
        peerDependencies:
            '@babel/core': ^7.0.0-0
        dependencies:
            '@babel/core': 7.18.10
            '@babel/helper-plugin-utils': 7.18.9
        dev: true

    /@babel/plugin-syntax-json-strings/7.8.3_@babel+core@7.18.10:
        resolution:
            {
                integrity: sha512-lY6kdGpWHvjoe2vk4WrAapEuBR69EMxZl+RoGRhrFGNYVK8mOPAW8VfbT/ZgrFbXlDNiiaxQnAtgVCZ6jv30EA==,
            }
        peerDependencies:
            '@babel/core': ^7.0.0-0
        dependencies:
            '@babel/core': 7.18.10
            '@babel/helper-plugin-utils': 7.18.9
        dev: true

    /@babel/plugin-syntax-jsx/7.12.1_@babel+core@7.12.9:
        resolution:
            {
                integrity: sha512-1yRi7yAtB0ETgxdY9ti/p2TivUxJkTdhu/ZbF9MshVGqOx1TdB3b7xCXs49Fupgg50N45KcAsRP/ZqWjs9SRjg==,
            }
        peerDependencies:
            '@babel/core': ^7.0.0-0
        dependencies:
            '@babel/core': 7.12.9
            '@babel/helper-plugin-utils': 7.18.9
        dev: true
        optional: true

    /@babel/plugin-syntax-logical-assignment-operators/7.10.4_@babel+core@7.18.10:
        resolution:
            {
                integrity: sha512-d8waShlpFDinQ5MtvGU9xDAOzKH47+FFoney2baFIoMr952hKOLp1HR7VszoZvOsV/4+RRszNY7D17ba0te0ig==,
            }
        peerDependencies:
            '@babel/core': ^7.0.0-0
        dependencies:
            '@babel/core': 7.18.10
            '@babel/helper-plugin-utils': 7.18.9
        dev: true

    /@babel/plugin-syntax-nullish-coalescing-operator/7.8.3_@babel+core@7.18.10:
        resolution:
            {
                integrity: sha512-aSff4zPII1u2QD7y+F8oDsz19ew4IGEJg9SVW+bqwpwtfFleiQDMdzA/R+UlWDzfnHFCxxleFT0PMIrR36XLNQ==,
            }
        peerDependencies:
            '@babel/core': ^7.0.0-0
        dependencies:
            '@babel/core': 7.18.10
            '@babel/helper-plugin-utils': 7.18.9
        dev: true

    /@babel/plugin-syntax-numeric-separator/7.10.4_@babel+core@7.18.10:
        resolution:
            {
                integrity: sha512-9H6YdfkcK/uOnY/K7/aA2xpzaAgkQn37yzWUMRK7OaPOqOpGS1+n0H5hxT9AUw9EsSjPW8SVyMJwYRtWs3X3ug==,
            }
        peerDependencies:
            '@babel/core': ^7.0.0-0
        dependencies:
            '@babel/core': 7.18.10
            '@babel/helper-plugin-utils': 7.18.9
        dev: true

    /@babel/plugin-syntax-object-rest-spread/7.8.3_@babel+core@7.12.9:
        resolution:
            {
                integrity: sha512-XoqMijGZb9y3y2XskN+P1wUGiVwWZ5JmoDRwx5+3GmEplNyVM2s2Dg8ILFQm8rWM48orGy5YpI5Bl8U1y7ydlA==,
            }
        peerDependencies:
            '@babel/core': ^7.0.0-0
        dependencies:
            '@babel/core': 7.12.9
            '@babel/helper-plugin-utils': 7.18.9
        dev: true
        optional: true

    /@babel/plugin-syntax-object-rest-spread/7.8.3_@babel+core@7.18.10:
        resolution:
            {
                integrity: sha512-XoqMijGZb9y3y2XskN+P1wUGiVwWZ5JmoDRwx5+3GmEplNyVM2s2Dg8ILFQm8rWM48orGy5YpI5Bl8U1y7ydlA==,
            }
        peerDependencies:
            '@babel/core': ^7.0.0-0
        dependencies:
            '@babel/core': 7.18.10
            '@babel/helper-plugin-utils': 7.18.9
        dev: true

    /@babel/plugin-syntax-optional-catch-binding/7.8.3_@babel+core@7.18.10:
        resolution:
            {
                integrity: sha512-6VPD0Pc1lpTqw0aKoeRTMiB+kWhAoT24PA+ksWSBrFtl5SIRVpZlwN3NNPQjehA2E/91FV3RjLWoVTglWcSV3Q==,
            }
        peerDependencies:
            '@babel/core': ^7.0.0-0
        dependencies:
            '@babel/core': 7.18.10
            '@babel/helper-plugin-utils': 7.18.9
        dev: true

    /@babel/plugin-syntax-optional-chaining/7.8.3_@babel+core@7.18.10:
        resolution:
            {
                integrity: sha512-KoK9ErH1MBlCPxV0VANkXW2/dw4vlbGDrFgz8bmUsBGYkFRcbRwMh6cIJubdPrkxRwuGdtCk0v/wPTKbQgBjkg==,
            }
        peerDependencies:
            '@babel/core': ^7.0.0-0
        dependencies:
            '@babel/core': 7.18.10
            '@babel/helper-plugin-utils': 7.18.9
        dev: true

    /@babel/plugin-syntax-private-property-in-object/7.14.5_@babel+core@7.18.10:
        resolution:
            {
                integrity: sha512-0wVnp9dxJ72ZUJDV27ZfbSj6iHLoytYZmh3rFcxNnvsJF3ktkzLDZPy/mA17HGsaQT3/DQsWYX1f1QGWkCoVUg==,
            }
        engines: { node: '>=6.9.0' }
        peerDependencies:
            '@babel/core': ^7.0.0-0
        dependencies:
            '@babel/core': 7.18.10
            '@babel/helper-plugin-utils': 7.18.9
        dev: true

    /@babel/plugin-syntax-top-level-await/7.14.5_@babel+core@7.18.10:
        resolution:
            {
                integrity: sha512-hx++upLv5U1rgYfwe1xBQUhRmU41NEvpUvrp8jkrSCdvGSnM5/qdRMtylJ6PG5OFkBaHkbTAKTnd3/YyESRHFw==,
            }
        engines: { node: '>=6.9.0' }
        peerDependencies:
            '@babel/core': ^7.0.0-0
        dependencies:
            '@babel/core': 7.18.10
            '@babel/helper-plugin-utils': 7.18.9
        dev: true

    /@babel/plugin-syntax-typescript/7.18.6_@babel+core@7.18.10:
        resolution:
            {
                integrity: sha512-mAWAuq4rvOepWCBid55JuRNvpTNf2UGVgoz4JV0fXEKolsVZDzsa4NqCef758WZJj/GDu0gVGItjKFiClTAmZA==,
            }
        engines: { node: '>=6.9.0' }
        peerDependencies:
            '@babel/core': ^7.0.0-0
        dependencies:
            '@babel/core': 7.18.10
            '@babel/helper-plugin-utils': 7.18.9
        dev: true

    /@babel/plugin-transform-arrow-functions/7.18.6_@babel+core@7.18.10:
        resolution:
            {
                integrity: sha512-9S9X9RUefzrsHZmKMbDXxweEH+YlE8JJEuat9FdvW9Qh1cw7W64jELCtWNkPBPX5En45uy28KGvA/AySqUh8CQ==,
            }
        engines: { node: '>=6.9.0' }
        peerDependencies:
            '@babel/core': ^7.0.0-0
        dependencies:
            '@babel/core': 7.18.10
            '@babel/helper-plugin-utils': 7.18.9
        dev: true

    /@babel/plugin-transform-async-to-generator/7.18.6_@babel+core@7.18.10:
        resolution:
            {
                integrity: sha512-ARE5wZLKnTgPW7/1ftQmSi1CmkqqHo2DNmtztFhvgtOWSDfq0Cq9/9L+KnZNYSNrydBekhW3rwShduf59RoXag==,
            }
        engines: { node: '>=6.9.0' }
        peerDependencies:
            '@babel/core': ^7.0.0-0
        dependencies:
            '@babel/core': 7.18.10
            '@babel/helper-module-imports': 7.18.6
            '@babel/helper-plugin-utils': 7.18.9
            '@babel/helper-remap-async-to-generator': 7.18.9_@babel+core@7.18.10
        transitivePeerDependencies:
            - supports-color
        dev: true

    /@babel/plugin-transform-block-scoped-functions/7.18.6_@babel+core@7.18.10:
        resolution:
            {
                integrity: sha512-ExUcOqpPWnliRcPqves5HJcJOvHvIIWfuS4sroBUenPuMdmW+SMHDakmtS7qOo13sVppmUijqeTv7qqGsvURpQ==,
            }
        engines: { node: '>=6.9.0' }
        peerDependencies:
            '@babel/core': ^7.0.0-0
        dependencies:
            '@babel/core': 7.18.10
            '@babel/helper-plugin-utils': 7.18.9
        dev: true

    /@babel/plugin-transform-block-scoping/7.18.9_@babel+core@7.18.10:
        resolution:
            {
                integrity: sha512-5sDIJRV1KtQVEbt/EIBwGy4T01uYIo4KRB3VUqzkhrAIOGx7AoctL9+Ux88btY0zXdDyPJ9mW+bg+v+XEkGmtw==,
            }
        engines: { node: '>=6.9.0' }
        peerDependencies:
            '@babel/core': ^7.0.0-0
        dependencies:
            '@babel/core': 7.18.10
            '@babel/helper-plugin-utils': 7.18.9
        dev: true

    /@babel/plugin-transform-classes/7.18.9_@babel+core@7.18.10:
        resolution:
            {
                integrity: sha512-EkRQxsxoytpTlKJmSPYrsOMjCILacAjtSVkd4gChEe2kXjFCun3yohhW5I7plXJhCemM0gKsaGMcO8tinvCA5g==,
            }
        engines: { node: '>=6.9.0' }
        peerDependencies:
            '@babel/core': ^7.0.0-0
        dependencies:
            '@babel/core': 7.18.10
            '@babel/helper-annotate-as-pure': 7.18.6
            '@babel/helper-environment-visitor': 7.18.9
            '@babel/helper-function-name': 7.18.9
            '@babel/helper-optimise-call-expression': 7.18.6
            '@babel/helper-plugin-utils': 7.18.9
            '@babel/helper-replace-supers': 7.18.9
            '@babel/helper-split-export-declaration': 7.18.6
            globals: 11.12.0
        transitivePeerDependencies:
            - supports-color
        dev: true

    /@babel/plugin-transform-computed-properties/7.18.9_@babel+core@7.18.10:
        resolution:
            {
                integrity: sha512-+i0ZU1bCDymKakLxn5srGHrsAPRELC2WIbzwjLhHW9SIE1cPYkLCL0NlnXMZaM1vhfgA2+M7hySk42VBvrkBRw==,
            }
        engines: { node: '>=6.9.0' }
        peerDependencies:
            '@babel/core': ^7.0.0-0
        dependencies:
            '@babel/core': 7.18.10
            '@babel/helper-plugin-utils': 7.18.9
        dev: true

    /@babel/plugin-transform-destructuring/7.18.9_@babel+core@7.18.10:
        resolution:
            {
                integrity: sha512-p5VCYNddPLkZTq4XymQIaIfZNJwT9YsjkPOhkVEqt6QIpQFZVM9IltqqYpOEkJoN1DPznmxUDyZ5CTZs/ZCuHA==,
            }
        engines: { node: '>=6.9.0' }
        peerDependencies:
            '@babel/core': ^7.0.0-0
        dependencies:
            '@babel/core': 7.18.10
            '@babel/helper-plugin-utils': 7.18.9
        dev: true

    /@babel/plugin-transform-dotall-regex/7.18.6_@babel+core@7.18.10:
        resolution:
            {
                integrity: sha512-6S3jpun1eEbAxq7TdjLotAsl4WpQI9DxfkycRcKrjhQYzU87qpXdknpBg/e+TdcMehqGnLFi7tnFUBR02Vq6wg==,
            }
        engines: { node: '>=6.9.0' }
        peerDependencies:
            '@babel/core': ^7.0.0-0
        dependencies:
            '@babel/core': 7.18.10
            '@babel/helper-create-regexp-features-plugin': 7.18.6_@babel+core@7.18.10
            '@babel/helper-plugin-utils': 7.18.9
        dev: true

    /@babel/plugin-transform-duplicate-keys/7.18.9_@babel+core@7.18.10:
        resolution:
            {
                integrity: sha512-d2bmXCtZXYc59/0SanQKbiWINadaJXqtvIQIzd4+hNwkWBgyCd5F/2t1kXoUdvPMrxzPvhK6EMQRROxsue+mfw==,
            }
        engines: { node: '>=6.9.0' }
        peerDependencies:
            '@babel/core': ^7.0.0-0
        dependencies:
            '@babel/core': 7.18.10
            '@babel/helper-plugin-utils': 7.18.9
        dev: true

    /@babel/plugin-transform-exponentiation-operator/7.18.6_@babel+core@7.18.10:
        resolution:
            {
                integrity: sha512-wzEtc0+2c88FVR34aQmiz56dxEkxr2g8DQb/KfaFa1JYXOFVsbhvAonFN6PwVWj++fKmku8NP80plJ5Et4wqHw==,
            }
        engines: { node: '>=6.9.0' }
        peerDependencies:
            '@babel/core': ^7.0.0-0
        dependencies:
            '@babel/core': 7.18.10
            '@babel/helper-builder-binary-assignment-operator-visitor': 7.18.9
            '@babel/helper-plugin-utils': 7.18.9
        dev: true

    /@babel/plugin-transform-for-of/7.18.8_@babel+core@7.18.10:
        resolution:
            {
                integrity: sha512-yEfTRnjuskWYo0k1mHUqrVWaZwrdq8AYbfrpqULOJOaucGSp4mNMVps+YtA8byoevxS/urwU75vyhQIxcCgiBQ==,
            }
        engines: { node: '>=6.9.0' }
        peerDependencies:
            '@babel/core': ^7.0.0-0
        dependencies:
            '@babel/core': 7.18.10
            '@babel/helper-plugin-utils': 7.18.9
        dev: true

    /@babel/plugin-transform-function-name/7.18.9_@babel+core@7.18.10:
        resolution:
            {
                integrity: sha512-WvIBoRPaJQ5yVHzcnJFor7oS5Ls0PYixlTYE63lCj2RtdQEl15M68FXQlxnG6wdraJIXRdR7KI+hQ7q/9QjrCQ==,
            }
        engines: { node: '>=6.9.0' }
        peerDependencies:
            '@babel/core': ^7.0.0-0
        dependencies:
            '@babel/core': 7.18.10
            '@babel/helper-compilation-targets': 7.18.9_@babel+core@7.18.10
            '@babel/helper-function-name': 7.18.9
            '@babel/helper-plugin-utils': 7.18.9
        dev: true

    /@babel/plugin-transform-literals/7.18.9_@babel+core@7.18.10:
        resolution:
            {
                integrity: sha512-IFQDSRoTPnrAIrI5zoZv73IFeZu2dhu6irxQjY9rNjTT53VmKg9fenjvoiOWOkJ6mm4jKVPtdMzBY98Fp4Z4cg==,
            }
        engines: { node: '>=6.9.0' }
        peerDependencies:
            '@babel/core': ^7.0.0-0
        dependencies:
            '@babel/core': 7.18.10
            '@babel/helper-plugin-utils': 7.18.9
        dev: true

    /@babel/plugin-transform-member-expression-literals/7.18.6_@babel+core@7.18.10:
        resolution:
            {
                integrity: sha512-qSF1ihLGO3q+/g48k85tUjD033C29TNTVB2paCwZPVmOsjn9pClvYYrM2VeJpBY2bcNkuny0YUyTNRyRxJ54KA==,
            }
        engines: { node: '>=6.9.0' }
        peerDependencies:
            '@babel/core': ^7.0.0-0
        dependencies:
            '@babel/core': 7.18.10
            '@babel/helper-plugin-utils': 7.18.9
        dev: true

    /@babel/plugin-transform-modules-amd/7.18.6_@babel+core@7.18.10:
        resolution:
            {
                integrity: sha512-Pra5aXsmTsOnjM3IajS8rTaLCy++nGM4v3YR4esk5PCsyg9z8NA5oQLwxzMUtDBd8F+UmVza3VxoAaWCbzH1rg==,
            }
        engines: { node: '>=6.9.0' }
        peerDependencies:
            '@babel/core': ^7.0.0-0
        dependencies:
            '@babel/core': 7.18.10
            '@babel/helper-module-transforms': 7.18.9
            '@babel/helper-plugin-utils': 7.18.9
            babel-plugin-dynamic-import-node: 2.3.3
        transitivePeerDependencies:
            - supports-color
        dev: true

    /@babel/plugin-transform-modules-commonjs/7.18.6_@babel+core@7.18.10:
        resolution:
            {
                integrity: sha512-Qfv2ZOWikpvmedXQJDSbxNqy7Xr/j2Y8/KfijM0iJyKkBTmWuvCA1yeH1yDM7NJhBW/2aXxeucLj6i80/LAJ/Q==,
            }
        engines: { node: '>=6.9.0' }
        peerDependencies:
            '@babel/core': ^7.0.0-0
        dependencies:
            '@babel/core': 7.18.10
            '@babel/helper-module-transforms': 7.18.9
            '@babel/helper-plugin-utils': 7.18.9
            '@babel/helper-simple-access': 7.18.6
            babel-plugin-dynamic-import-node: 2.3.3
        transitivePeerDependencies:
            - supports-color
        dev: true

    /@babel/plugin-transform-modules-systemjs/7.18.9_@babel+core@7.18.10:
        resolution:
            {
                integrity: sha512-zY/VSIbbqtoRoJKo2cDTewL364jSlZGvn0LKOf9ntbfxOvjfmyrdtEEOAdswOswhZEb8UH3jDkCKHd1sPgsS0A==,
            }
        engines: { node: '>=6.9.0' }
        peerDependencies:
            '@babel/core': ^7.0.0-0
        dependencies:
            '@babel/core': 7.18.10
            '@babel/helper-hoist-variables': 7.18.6
            '@babel/helper-module-transforms': 7.18.9
            '@babel/helper-plugin-utils': 7.18.9
            '@babel/helper-validator-identifier': 7.18.6
            babel-plugin-dynamic-import-node: 2.3.3
        transitivePeerDependencies:
            - supports-color
        dev: true

    /@babel/plugin-transform-modules-umd/7.18.6_@babel+core@7.18.10:
        resolution:
            {
                integrity: sha512-dcegErExVeXcRqNtkRU/z8WlBLnvD4MRnHgNs3MytRO1Mn1sHRyhbcpYbVMGclAqOjdW+9cfkdZno9dFdfKLfQ==,
            }
        engines: { node: '>=6.9.0' }
        peerDependencies:
            '@babel/core': ^7.0.0-0
        dependencies:
            '@babel/core': 7.18.10
            '@babel/helper-module-transforms': 7.18.9
            '@babel/helper-plugin-utils': 7.18.9
        transitivePeerDependencies:
            - supports-color
        dev: true

    /@babel/plugin-transform-named-capturing-groups-regex/7.18.6_@babel+core@7.18.10:
        resolution:
            {
                integrity: sha512-UmEOGF8XgaIqD74bC8g7iV3RYj8lMf0Bw7NJzvnS9qQhM4mg+1WHKotUIdjxgD2RGrgFLZZPCFPFj3P/kVDYhg==,
            }
        engines: { node: '>=6.9.0' }
        peerDependencies:
            '@babel/core': ^7.0.0
        dependencies:
            '@babel/core': 7.18.10
            '@babel/helper-create-regexp-features-plugin': 7.18.6_@babel+core@7.18.10
            '@babel/helper-plugin-utils': 7.18.9
        dev: true

    /@babel/plugin-transform-new-target/7.18.6_@babel+core@7.18.10:
        resolution:
            {
                integrity: sha512-DjwFA/9Iu3Z+vrAn+8pBUGcjhxKguSMlsFqeCKbhb9BAV756v0krzVK04CRDi/4aqmk8BsHb4a/gFcaA5joXRw==,
            }
        engines: { node: '>=6.9.0' }
        peerDependencies:
            '@babel/core': ^7.0.0-0
        dependencies:
            '@babel/core': 7.18.10
            '@babel/helper-plugin-utils': 7.18.9
        dev: true

    /@babel/plugin-transform-object-super/7.18.6_@babel+core@7.18.10:
        resolution:
            {
                integrity: sha512-uvGz6zk+pZoS1aTZrOvrbj6Pp/kK2mp45t2B+bTDre2UgsZZ8EZLSJtUg7m/no0zOJUWgFONpB7Zv9W2tSaFlA==,
            }
        engines: { node: '>=6.9.0' }
        peerDependencies:
            '@babel/core': ^7.0.0-0
        dependencies:
            '@babel/core': 7.18.10
            '@babel/helper-plugin-utils': 7.18.9
            '@babel/helper-replace-supers': 7.18.9
        transitivePeerDependencies:
            - supports-color
        dev: true

    /@babel/plugin-transform-parameters/7.18.8_@babel+core@7.12.9:
        resolution:
            {
                integrity: sha512-ivfbE3X2Ss+Fj8nnXvKJS6sjRG4gzwPMsP+taZC+ZzEGjAYlvENixmt1sZ5Ca6tWls+BlKSGKPJ6OOXvXCbkFg==,
            }
        engines: { node: '>=6.9.0' }
        peerDependencies:
            '@babel/core': ^7.0.0-0
        dependencies:
            '@babel/core': 7.12.9
            '@babel/helper-plugin-utils': 7.18.9
        dev: true
        optional: true

    /@babel/plugin-transform-parameters/7.18.8_@babel+core@7.18.10:
        resolution:
            {
                integrity: sha512-ivfbE3X2Ss+Fj8nnXvKJS6sjRG4gzwPMsP+taZC+ZzEGjAYlvENixmt1sZ5Ca6tWls+BlKSGKPJ6OOXvXCbkFg==,
            }
        engines: { node: '>=6.9.0' }
        peerDependencies:
            '@babel/core': ^7.0.0-0
        dependencies:
            '@babel/core': 7.18.10
            '@babel/helper-plugin-utils': 7.18.9
        dev: true

    /@babel/plugin-transform-property-literals/7.18.6_@babel+core@7.18.10:
        resolution:
            {
                integrity: sha512-cYcs6qlgafTud3PAzrrRNbQtfpQ8+y/+M5tKmksS9+M1ckbH6kzY8MrexEM9mcA6JDsukE19iIRvAyYl463sMg==,
            }
        engines: { node: '>=6.9.0' }
        peerDependencies:
            '@babel/core': ^7.0.0-0
        dependencies:
            '@babel/core': 7.18.10
            '@babel/helper-plugin-utils': 7.18.9
        dev: true

    /@babel/plugin-transform-regenerator/7.18.6_@babel+core@7.18.10:
        resolution:
            {
                integrity: sha512-poqRI2+qiSdeldcz4wTSTXBRryoq3Gc70ye7m7UD5Ww0nE29IXqMl6r7Nd15WBgRd74vloEMlShtH6CKxVzfmQ==,
            }
        engines: { node: '>=6.9.0' }
        peerDependencies:
            '@babel/core': ^7.0.0-0
        dependencies:
            '@babel/core': 7.18.10
            '@babel/helper-plugin-utils': 7.18.9
            regenerator-transform: 0.15.0
        dev: true

    /@babel/plugin-transform-reserved-words/7.18.6_@babel+core@7.18.10:
        resolution:
            {
                integrity: sha512-oX/4MyMoypzHjFrT1CdivfKZ+XvIPMFXwwxHp/r0Ddy2Vuomt4HDFGmft1TAY2yiTKiNSsh3kjBAzcM8kSdsjA==,
            }
        engines: { node: '>=6.9.0' }
        peerDependencies:
            '@babel/core': ^7.0.0-0
        dependencies:
            '@babel/core': 7.18.10
            '@babel/helper-plugin-utils': 7.18.9
        dev: true

    /@babel/plugin-transform-shorthand-properties/7.18.6_@babel+core@7.18.10:
        resolution:
            {
                integrity: sha512-eCLXXJqv8okzg86ywZJbRn19YJHU4XUa55oz2wbHhaQVn/MM+XhukiT7SYqp/7o00dg52Rj51Ny+Ecw4oyoygw==,
            }
        engines: { node: '>=6.9.0' }
        peerDependencies:
            '@babel/core': ^7.0.0-0
        dependencies:
            '@babel/core': 7.18.10
            '@babel/helper-plugin-utils': 7.18.9
        dev: true

    /@babel/plugin-transform-spread/7.18.9_@babel+core@7.18.10:
        resolution:
            {
                integrity: sha512-39Q814wyoOPtIB/qGopNIL9xDChOE1pNU0ZY5dO0owhiVt/5kFm4li+/bBtwc7QotG0u5EPzqhZdjMtmqBqyQA==,
            }
        engines: { node: '>=6.9.0' }
        peerDependencies:
            '@babel/core': ^7.0.0-0
        dependencies:
            '@babel/core': 7.18.10
            '@babel/helper-plugin-utils': 7.18.9
            '@babel/helper-skip-transparent-expression-wrappers': 7.18.9
        dev: true

    /@babel/plugin-transform-sticky-regex/7.18.6_@babel+core@7.18.10:
        resolution:
            {
                integrity: sha512-kfiDrDQ+PBsQDO85yj1icueWMfGfJFKN1KCkndygtu/C9+XUfydLC8Iv5UYJqRwy4zk8EcplRxEOeLyjq1gm6Q==,
            }
        engines: { node: '>=6.9.0' }
        peerDependencies:
            '@babel/core': ^7.0.0-0
        dependencies:
            '@babel/core': 7.18.10
            '@babel/helper-plugin-utils': 7.18.9
        dev: true

    /@babel/plugin-transform-template-literals/7.18.9_@babel+core@7.18.10:
        resolution:
            {
                integrity: sha512-S8cOWfT82gTezpYOiVaGHrCbhlHgKhQt8XH5ES46P2XWmX92yisoZywf5km75wv5sYcXDUCLMmMxOLCtthDgMA==,
            }
        engines: { node: '>=6.9.0' }
        peerDependencies:
            '@babel/core': ^7.0.0-0
        dependencies:
            '@babel/core': 7.18.10
            '@babel/helper-plugin-utils': 7.18.9
        dev: true

    /@babel/plugin-transform-typeof-symbol/7.18.9_@babel+core@7.18.10:
        resolution:
            {
                integrity: sha512-SRfwTtF11G2aemAZWivL7PD+C9z52v9EvMqH9BuYbabyPuKUvSWks3oCg6041pT925L4zVFqaVBeECwsmlguEw==,
            }
        engines: { node: '>=6.9.0' }
        peerDependencies:
            '@babel/core': ^7.0.0-0
        dependencies:
            '@babel/core': 7.18.10
            '@babel/helper-plugin-utils': 7.18.9
        dev: true

    /@babel/plugin-transform-typescript/7.18.12_@babel+core@7.18.10:
        resolution:
            {
                integrity: sha512-2vjjam0cum0miPkenUbQswKowuxs/NjMwIKEq0zwegRxXk12C9YOF9STXnaUptITOtOJHKHpzvvWYOjbm6tc0w==,
            }
        engines: { node: '>=6.9.0' }
        peerDependencies:
            '@babel/core': ^7.0.0-0
        dependencies:
            '@babel/core': 7.18.10
            '@babel/helper-create-class-features-plugin': 7.18.9_@babel+core@7.18.10
            '@babel/helper-plugin-utils': 7.18.9
            '@babel/plugin-syntax-typescript': 7.18.6_@babel+core@7.18.10
        transitivePeerDependencies:
            - supports-color
        dev: true

    /@babel/plugin-transform-unicode-escapes/7.18.10_@babel+core@7.18.10:
        resolution:
            {
                integrity: sha512-kKAdAI+YzPgGY/ftStBFXTI1LZFju38rYThnfMykS+IXy8BVx+res7s2fxf1l8I35DV2T97ezo6+SGrXz6B3iQ==,
            }
        engines: { node: '>=6.9.0' }
        peerDependencies:
            '@babel/core': ^7.0.0-0
        dependencies:
            '@babel/core': 7.18.10
            '@babel/helper-plugin-utils': 7.18.9
        dev: true

    /@babel/plugin-transform-unicode-regex/7.18.6_@babel+core@7.18.10:
        resolution:
            {
                integrity: sha512-gE7A6Lt7YLnNOL3Pb9BNeZvi+d8l7tcRrG4+pwJjK9hD2xX4mEvjlQW60G9EEmfXVYRPv9VRQcyegIVHCql/AA==,
            }
        engines: { node: '>=6.9.0' }
        peerDependencies:
            '@babel/core': ^7.0.0-0
        dependencies:
            '@babel/core': 7.18.10
            '@babel/helper-create-regexp-features-plugin': 7.18.6_@babel+core@7.18.10
            '@babel/helper-plugin-utils': 7.18.9
        dev: true

    /@babel/preset-env/7.18.10_@babel+core@7.18.10:
        resolution:
            {
                integrity: sha512-wVxs1yjFdW3Z/XkNfXKoblxoHgbtUF7/l3PvvP4m02Qz9TZ6uZGxRVYjSQeR87oQmHco9zWitW5J82DJ7sCjvA==,
            }
        engines: { node: '>=6.9.0' }
        peerDependencies:
            '@babel/core': ^7.0.0-0
        dependencies:
            '@babel/compat-data': 7.18.8
            '@babel/core': 7.18.10
            '@babel/helper-compilation-targets': 7.18.9_@babel+core@7.18.10
            '@babel/helper-plugin-utils': 7.18.9
            '@babel/helper-validator-option': 7.18.6
            '@babel/plugin-bugfix-safari-id-destructuring-collision-in-function-expression': 7.18.6_@babel+core@7.18.10
            '@babel/plugin-bugfix-v8-spread-parameters-in-optional-chaining': 7.18.9_@babel+core@7.18.10
            '@babel/plugin-proposal-async-generator-functions': 7.18.10_@babel+core@7.18.10
            '@babel/plugin-proposal-class-properties': 7.18.6_@babel+core@7.18.10
            '@babel/plugin-proposal-class-static-block': 7.18.6_@babel+core@7.18.10
            '@babel/plugin-proposal-dynamic-import': 7.18.6_@babel+core@7.18.10
            '@babel/plugin-proposal-export-namespace-from': 7.18.9_@babel+core@7.18.10
            '@babel/plugin-proposal-json-strings': 7.18.6_@babel+core@7.18.10
            '@babel/plugin-proposal-logical-assignment-operators': 7.18.9_@babel+core@7.18.10
            '@babel/plugin-proposal-nullish-coalescing-operator': 7.18.6_@babel+core@7.18.10
            '@babel/plugin-proposal-numeric-separator': 7.18.6_@babel+core@7.18.10
            '@babel/plugin-proposal-object-rest-spread': 7.18.9_@babel+core@7.18.10
            '@babel/plugin-proposal-optional-catch-binding': 7.18.6_@babel+core@7.18.10
            '@babel/plugin-proposal-optional-chaining': 7.18.9_@babel+core@7.18.10
            '@babel/plugin-proposal-private-methods': 7.18.6_@babel+core@7.18.10
            '@babel/plugin-proposal-private-property-in-object': 7.18.6_@babel+core@7.18.10
            '@babel/plugin-proposal-unicode-property-regex': 7.18.6_@babel+core@7.18.10
            '@babel/plugin-syntax-async-generators': 7.8.4_@babel+core@7.18.10
            '@babel/plugin-syntax-class-properties': 7.12.13_@babel+core@7.18.10
            '@babel/plugin-syntax-class-static-block': 7.14.5_@babel+core@7.18.10
            '@babel/plugin-syntax-dynamic-import': 7.8.3_@babel+core@7.18.10
            '@babel/plugin-syntax-export-namespace-from': 7.8.3_@babel+core@7.18.10
            '@babel/plugin-syntax-import-assertions': 7.18.6_@babel+core@7.18.10
            '@babel/plugin-syntax-json-strings': 7.8.3_@babel+core@7.18.10
            '@babel/plugin-syntax-logical-assignment-operators': 7.10.4_@babel+core@7.18.10
            '@babel/plugin-syntax-nullish-coalescing-operator': 7.8.3_@babel+core@7.18.10
            '@babel/plugin-syntax-numeric-separator': 7.10.4_@babel+core@7.18.10
            '@babel/plugin-syntax-object-rest-spread': 7.8.3_@babel+core@7.18.10
            '@babel/plugin-syntax-optional-catch-binding': 7.8.3_@babel+core@7.18.10
            '@babel/plugin-syntax-optional-chaining': 7.8.3_@babel+core@7.18.10
            '@babel/plugin-syntax-private-property-in-object': 7.14.5_@babel+core@7.18.10
            '@babel/plugin-syntax-top-level-await': 7.14.5_@babel+core@7.18.10
            '@babel/plugin-transform-arrow-functions': 7.18.6_@babel+core@7.18.10
            '@babel/plugin-transform-async-to-generator': 7.18.6_@babel+core@7.18.10
            '@babel/plugin-transform-block-scoped-functions': 7.18.6_@babel+core@7.18.10
            '@babel/plugin-transform-block-scoping': 7.18.9_@babel+core@7.18.10
            '@babel/plugin-transform-classes': 7.18.9_@babel+core@7.18.10
            '@babel/plugin-transform-computed-properties': 7.18.9_@babel+core@7.18.10
            '@babel/plugin-transform-destructuring': 7.18.9_@babel+core@7.18.10
            '@babel/plugin-transform-dotall-regex': 7.18.6_@babel+core@7.18.10
            '@babel/plugin-transform-duplicate-keys': 7.18.9_@babel+core@7.18.10
            '@babel/plugin-transform-exponentiation-operator': 7.18.6_@babel+core@7.18.10
            '@babel/plugin-transform-for-of': 7.18.8_@babel+core@7.18.10
            '@babel/plugin-transform-function-name': 7.18.9_@babel+core@7.18.10
            '@babel/plugin-transform-literals': 7.18.9_@babel+core@7.18.10
            '@babel/plugin-transform-member-expression-literals': 7.18.6_@babel+core@7.18.10
            '@babel/plugin-transform-modules-amd': 7.18.6_@babel+core@7.18.10
            '@babel/plugin-transform-modules-commonjs': 7.18.6_@babel+core@7.18.10
            '@babel/plugin-transform-modules-systemjs': 7.18.9_@babel+core@7.18.10
            '@babel/plugin-transform-modules-umd': 7.18.6_@babel+core@7.18.10
            '@babel/plugin-transform-named-capturing-groups-regex': 7.18.6_@babel+core@7.18.10
            '@babel/plugin-transform-new-target': 7.18.6_@babel+core@7.18.10
            '@babel/plugin-transform-object-super': 7.18.6_@babel+core@7.18.10
            '@babel/plugin-transform-parameters': 7.18.8_@babel+core@7.18.10
            '@babel/plugin-transform-property-literals': 7.18.6_@babel+core@7.18.10
            '@babel/plugin-transform-regenerator': 7.18.6_@babel+core@7.18.10
            '@babel/plugin-transform-reserved-words': 7.18.6_@babel+core@7.18.10
            '@babel/plugin-transform-shorthand-properties': 7.18.6_@babel+core@7.18.10
            '@babel/plugin-transform-spread': 7.18.9_@babel+core@7.18.10
            '@babel/plugin-transform-sticky-regex': 7.18.6_@babel+core@7.18.10
            '@babel/plugin-transform-template-literals': 7.18.9_@babel+core@7.18.10
            '@babel/plugin-transform-typeof-symbol': 7.18.9_@babel+core@7.18.10
            '@babel/plugin-transform-unicode-escapes': 7.18.10_@babel+core@7.18.10
            '@babel/plugin-transform-unicode-regex': 7.18.6_@babel+core@7.18.10
            '@babel/preset-modules': 0.1.5_@babel+core@7.18.10
            '@babel/types': 7.18.10
            babel-plugin-polyfill-corejs2: 0.3.2_@babel+core@7.18.10
            babel-plugin-polyfill-corejs3: 0.5.3_@babel+core@7.18.10
            babel-plugin-polyfill-regenerator: 0.4.0_@babel+core@7.18.10
            core-js-compat: 3.24.1
            semver: 6.3.0
        transitivePeerDependencies:
            - supports-color
        dev: true

    /@babel/preset-modules/0.1.5_@babel+core@7.18.10:
        resolution:
            {
                integrity: sha512-A57th6YRG7oR3cq/yt/Y84MvGgE0eJG2F1JLhKuyG+jFxEgrd/HAMJatiFtmOiZurz+0DkrvbheCLaV5f2JfjA==,
            }
        peerDependencies:
            '@babel/core': ^7.0.0-0
        dependencies:
            '@babel/core': 7.18.10
            '@babel/helper-plugin-utils': 7.18.9
            '@babel/plugin-proposal-unicode-property-regex': 7.18.6_@babel+core@7.18.10
            '@babel/plugin-transform-dotall-regex': 7.18.6_@babel+core@7.18.10
            '@babel/types': 7.18.10
            esutils: 2.0.3
        dev: true

    /@babel/preset-typescript/7.18.6_@babel+core@7.18.10:
        resolution:
            {
                integrity: sha512-s9ik86kXBAnD760aybBucdpnLsAt0jK1xqJn2juOn9lkOvSHV60os5hxoVJsPzMQxvnUJFAlkont2DvvaYEBtQ==,
            }
        engines: { node: '>=6.9.0' }
        peerDependencies:
            '@babel/core': ^7.0.0-0
        dependencies:
            '@babel/core': 7.18.10
            '@babel/helper-plugin-utils': 7.18.9
            '@babel/helper-validator-option': 7.18.6
            '@babel/plugin-transform-typescript': 7.18.12_@babel+core@7.18.10
        transitivePeerDependencies:
            - supports-color
        dev: true

    /@babel/runtime-corejs3/7.18.9:
        resolution:
            {
                integrity: sha512-qZEWeccZCrHA2Au4/X05QW5CMdm4VjUDCrGq5gf1ZDcM4hRqreKrtwAn7yci9zfgAS9apvnsFXiGBHBAxZdK9A==,
            }
        engines: { node: '>=6.9.0' }
        dependencies:
            core-js-pure: 3.24.1
            regenerator-runtime: 0.13.9
        dev: true
        optional: true

    /@babel/runtime/7.18.9:
        resolution:
            {
                integrity: sha512-lkqXDcvlFT5rvEjiu6+QYO+1GXrEHRo2LOtS7E4GtX5ESIZOgepqsZBVIj6Pv+a6zqsya9VCgiK1KAK4BvJDAw==,
            }
        engines: { node: '>=6.9.0' }
        dependencies:
            regenerator-runtime: 0.13.9
        dev: true

    /@babel/template/7.18.10:
        resolution:
            {
                integrity: sha512-TI+rCtooWHr3QJ27kJxfjutghu44DLnasDMwpDqCXVTal9RLp3RSYNh4NdBrRP2cQAoG9A8juOQl6P6oZG4JxA==,
            }
        engines: { node: '>=6.9.0' }
        dependencies:
            '@babel/code-frame': 7.18.6
            '@babel/parser': 7.18.11
            '@babel/types': 7.18.10
        dev: true

    /@babel/traverse/7.17.3:
        resolution:
            {
                integrity: sha512-5irClVky7TxRWIRtxlh2WPUUOLhcPN06AGgaQSB8AEwuyEBgJVuJ5imdHm5zxk8w0QS5T+tDfnDxAlhWjpb7cw==,
            }
        engines: { node: '>=6.9.0' }
        dependencies:
            '@babel/code-frame': 7.18.6
            '@babel/generator': 7.18.12
            '@babel/helper-environment-visitor': 7.18.9
            '@babel/helper-function-name': 7.18.9
            '@babel/helper-hoist-variables': 7.18.6
            '@babel/helper-split-export-declaration': 7.18.6
            '@babel/parser': 7.18.11
            '@babel/types': 7.18.10
            debug: 4.3.4
            globals: 11.12.0
        transitivePeerDependencies:
            - supports-color
        dev: true

    /@babel/traverse/7.18.11:
        resolution:
            {
                integrity: sha512-TG9PiM2R/cWCAy6BPJKeHzNbu4lPzOSZpeMfeNErskGpTJx6trEvFaVCbDvpcxwy49BKWmEPwiW8mrysNiDvIQ==,
            }
        engines: { node: '>=6.9.0' }
        dependencies:
            '@babel/code-frame': 7.18.6
            '@babel/generator': 7.18.12
            '@babel/helper-environment-visitor': 7.18.9
            '@babel/helper-function-name': 7.18.9
            '@babel/helper-hoist-variables': 7.18.6
            '@babel/helper-split-export-declaration': 7.18.6
            '@babel/parser': 7.18.11
            '@babel/types': 7.18.10
            debug: 4.3.4
            globals: 11.12.0
        transitivePeerDependencies:
            - supports-color
        dev: true

    /@babel/types/7.17.0:
        resolution:
            {
                integrity: sha512-TmKSNO4D5rzhL5bjWFcVHHLETzfQ/AmbKpKPOSjlP0WoHZ6L911fgoOKY4Alp/emzG4cHJdyN49zpgkbXFEHHw==,
            }
        engines: { node: '>=6.9.0' }
        dependencies:
            '@babel/helper-validator-identifier': 7.18.6
            to-fast-properties: 2.0.0
        dev: true

    /@babel/types/7.18.10:
        resolution:
            {
                integrity: sha512-MJvnbEiiNkpjo+LknnmRrqbY1GPUUggjv+wQVjetM/AONoupqRALB7I6jGqNUAZsKcRIEu2J6FRFvsczljjsaQ==,
            }
        engines: { node: '>=6.9.0' }
        dependencies:
            '@babel/helper-string-parser': 7.18.10
            '@babel/helper-validator-identifier': 7.18.6
            to-fast-properties: 2.0.0

    /@bcoe/v8-coverage/0.2.3:
        resolution:
            {
                integrity: sha512-0hYQ8SB4Db5zvZB4axdMHGwEaQjkZzFjQiN9LVYvIFB2nSUHW9tYpxWriPrWDASIxiaXax83REcLxuSdnGPZtw==,
            }
        dev: true

    /@changesets/apply-release-plan/6.0.4:
        resolution:
            {
                integrity: sha512-PutV/ymf8cZMqvaLe/Lh5cP3kBQ9FZl6oGQ3qRDxWD1ML+/uH3jrCE7S7Zw7IVSXkD0lnMD+1dAX7fsOJ6ZvgA==,
            }
        dependencies:
            '@babel/runtime': 7.18.9
            '@changesets/config': 2.1.1
            '@changesets/get-version-range-type': 0.3.2
            '@changesets/git': 1.4.1
            '@changesets/types': 5.1.0
            '@manypkg/get-packages': 1.1.3
            detect-indent: 6.1.0
            fs-extra: 7.0.1
            lodash.startcase: 4.4.0
            outdent: 0.5.0
            prettier: 1.19.1
            resolve-from: 5.0.0
            semver: 5.7.1
        dev: true

    /@changesets/assemble-release-plan/5.2.1:
        resolution:
            {
                integrity: sha512-d6ckasOWlKF9Mzs82jhl6TKSCgVvfLoUK1ERySrTg2TQJdrVUteZue6uEIYUTA7SgMu67UOSwol6R9yj1nTdjw==,
            }
        dependencies:
            '@babel/runtime': 7.18.9
            '@changesets/errors': 0.1.4
            '@changesets/get-dependents-graph': 1.3.3
            '@changesets/types': 5.1.0
            '@manypkg/get-packages': 1.1.3
            semver: 5.7.1
        dev: true

    /@changesets/changelog-git/0.1.12:
        resolution:
            {
                integrity: sha512-Xv2CPjTBmwjl8l4ZyQ3xrsXZMq8WafPUpEonDpTmcb24XY8keVzt7ZSCJuDz035EiqrjmDKDhODoQ6XiHudlig==,
            }
        dependencies:
            '@changesets/types': 5.1.0
        dev: true

    /@changesets/changelog-github/0.4.6:
        resolution:
            {
                integrity: sha512-ahR/+o3OPodzfG9kucEMU/tEtBgwy6QoJiWi1sDBPme8n3WjT6pBlbhqNYpWAJKilomwfjBGY0MTUTs6r9d1RQ==,
            }
        dependencies:
            '@changesets/get-github-info': 0.5.1
            '@changesets/types': 5.1.0
            dotenv: 8.6.0
        transitivePeerDependencies:
            - encoding
        dev: true

    /@changesets/cli/2.24.3:
        resolution:
            {
                integrity: sha512-okhRV+0WCQJa2Kmil/WvN5TK1o3+1JYSjrsGHqhjv+PYcDgDDgQ6I9J9OMBO9lfmNIpN7xSO80/BzxgvReO4Wg==,
            }
        hasBin: true
        dependencies:
            '@babel/runtime': 7.18.9
            '@changesets/apply-release-plan': 6.0.4
            '@changesets/assemble-release-plan': 5.2.1
            '@changesets/changelog-git': 0.1.12
            '@changesets/config': 2.1.1
            '@changesets/errors': 0.1.4
            '@changesets/get-dependents-graph': 1.3.3
            '@changesets/get-release-plan': 3.0.14
            '@changesets/git': 1.4.1
            '@changesets/logger': 0.0.5
            '@changesets/pre': 1.0.12
            '@changesets/read': 0.5.7
            '@changesets/types': 5.1.0
            '@changesets/write': 0.1.9
            '@manypkg/get-packages': 1.1.3
            '@types/is-ci': 3.0.0
            '@types/semver': 6.2.3
            ansi-colors: 4.1.3
            chalk: 2.4.2
            enquirer: 2.3.6
            external-editor: 3.1.0
            fs-extra: 7.0.1
            human-id: 1.0.2
            is-ci: 3.0.1
            meow: 6.1.1
            outdent: 0.5.0
            p-limit: 2.3.0
            preferred-pm: 3.0.3
            resolve-from: 5.0.0
            semver: 5.7.1
            spawndamnit: 2.0.0
            term-size: 2.2.1
            tty-table: 4.1.6
        dev: true

    /@changesets/config/2.1.1:
        resolution:
            {
                integrity: sha512-nSRINMqHpdtBpNVT9Eh9HtmLhOwOTAeSbaqKM5pRmGfsvyaROTBXV84ujF9UsWNlV71YxFbxTbeZnwXSGQlyTw==,
            }
        dependencies:
            '@changesets/errors': 0.1.4
            '@changesets/get-dependents-graph': 1.3.3
            '@changesets/logger': 0.0.5
            '@changesets/types': 5.1.0
            '@manypkg/get-packages': 1.1.3
            fs-extra: 7.0.1
            micromatch: 4.0.5
        dev: true

    /@changesets/errors/0.1.4:
        resolution:
            {
                integrity: sha512-HAcqPF7snsUJ/QzkWoKfRfXushHTu+K5KZLJWPb34s4eCZShIf8BFO3fwq6KU8+G7L5KdtN2BzQAXOSXEyiY9Q==,
            }
        dependencies:
            extendable-error: 0.1.7
        dev: true

    /@changesets/get-dependents-graph/1.3.3:
        resolution:
            {
                integrity: sha512-h4fHEIt6X+zbxdcznt1e8QD7xgsXRAXd2qzLlyxoRDFSa6SxJrDAUyh7ZUNdhjBU4Byvp4+6acVWVgzmTy4UNQ==,
            }
        dependencies:
            '@changesets/types': 5.1.0
            '@manypkg/get-packages': 1.1.3
            chalk: 2.4.2
            fs-extra: 7.0.1
            semver: 5.7.1
        dev: true

    /@changesets/get-github-info/0.5.1:
        resolution:
            {
                integrity: sha512-w2yl3AuG+hFuEEmT6j1zDlg7GQLM/J2UxTmk0uJBMdRqHni4zXGe/vUlPfLom5KfX3cRfHc0hzGvloDPjWFNZw==,
            }
        dependencies:
            dataloader: 1.4.0
            node-fetch: 2.6.7
        transitivePeerDependencies:
            - encoding
        dev: true

    /@changesets/get-release-plan/3.0.14:
        resolution:
            {
                integrity: sha512-xzSfeyIOvUnbqMuQXVKTYUizreWQfICwoQpvEHoePVbERLocc1tPo5lzR7dmVCFcaA/DcnbP6mxyioeq+JuzSg==,
            }
        dependencies:
            '@babel/runtime': 7.18.9
            '@changesets/assemble-release-plan': 5.2.1
            '@changesets/config': 2.1.1
            '@changesets/pre': 1.0.12
            '@changesets/read': 0.5.7
            '@changesets/types': 5.1.0
            '@manypkg/get-packages': 1.1.3
        dev: true

    /@changesets/get-version-range-type/0.3.2:
        resolution:
            {
                integrity: sha512-SVqwYs5pULYjYT4op21F2pVbcrca4qA/bAA3FmFXKMN7Y+HcO8sbZUTx3TAy2VXulP2FACd1aC7f2nTuqSPbqg==,
            }
        dev: true

    /@changesets/git/1.4.1:
        resolution:
            {
                integrity: sha512-GWwRXEqBsQ3nEYcyvY/u2xUK86EKAevSoKV/IhELoZ13caZ1A1TSak/71vyKILtzuLnFPk5mepP5HjBxr7lZ9Q==,
            }
        dependencies:
            '@babel/runtime': 7.18.9
            '@changesets/errors': 0.1.4
            '@changesets/types': 5.1.0
            '@manypkg/get-packages': 1.1.3
            is-subdir: 1.2.0
            spawndamnit: 2.0.0
        dev: true

    /@changesets/logger/0.0.5:
        resolution:
            {
                integrity: sha512-gJyZHomu8nASHpaANzc6bkQMO9gU/ib20lqew1rVx753FOxffnCrJlGIeQVxNWCqM+o6OOleCo/ivL8UAO5iFw==,
            }
        dependencies:
            chalk: 2.4.2
        dev: true

    /@changesets/parse/0.3.14:
        resolution:
            {
                integrity: sha512-SWnNVyC9vz61ueTbuxvA6b4HXcSx2iaWr2VEa37lPg1Vw+cEyQp7lOB219P7uow1xFfdtIEEsxbzXnqLAAaY8w==,
            }
        dependencies:
            '@changesets/types': 5.1.0
            js-yaml: 3.14.1
        dev: true

    /@changesets/pre/1.0.12:
        resolution:
            {
                integrity: sha512-RFzWYBZx56MtgMesXjxx7ymyI829/rcIw/41hvz3VJPnY8mDscN7RJyYu7Xm7vts2Fcd+SRcO0T/Ws3I1/6J7g==,
            }
        dependencies:
            '@babel/runtime': 7.18.9
            '@changesets/errors': 0.1.4
            '@changesets/types': 5.1.0
            '@manypkg/get-packages': 1.1.3
            fs-extra: 7.0.1
        dev: true

    /@changesets/read/0.5.7:
        resolution:
            {
                integrity: sha512-Iteg0ccTPpkJ+qFzY97k7qqdVE5Kz30TqPo9GibpBk2g8tcLFUqf+Qd0iXPLcyhUZpPL1U6Hia1gINHNKIKx4g==,
            }
        dependencies:
            '@babel/runtime': 7.18.9
            '@changesets/git': 1.4.1
            '@changesets/logger': 0.0.5
            '@changesets/parse': 0.3.14
            '@changesets/types': 5.1.0
            chalk: 2.4.2
            fs-extra: 7.0.1
            p-filter: 2.1.0
        dev: true

    /@changesets/types/4.1.0:
        resolution:
            {
                integrity: sha512-LDQvVDv5Kb50ny2s25Fhm3d9QSZimsoUGBsUioj6MC3qbMUCuC8GPIvk/M6IvXx3lYhAs0lwWUQLb+VIEUCECw==,
            }
        dev: true

    /@changesets/types/5.1.0:
        resolution:
            {
                integrity: sha512-uUByGATZCdaPkaO9JkBsgGDjEvHyY2Sb0e/J23+cwxBi5h0fxpLF/HObggO/Fw8T2nxK6zDfJbPsdQt5RwYFJA==,
            }
        dev: true

    /@changesets/write/0.1.9:
        resolution:
            {
                integrity: sha512-E90ZrsrfJVOOQaP3Mm5Xd7uDwBAqq3z5paVEavTHKA8wxi7NAL8CmjgbGxSFuiP7ubnJA2BuHlrdE4z86voGOg==,
            }
        dependencies:
            '@babel/runtime': 7.18.9
            '@changesets/types': 5.1.0
            fs-extra: 7.0.1
            human-id: 1.0.2
            prettier: 1.19.1
        dev: true

    /@cloudflare/workers-types/3.14.1:
        resolution:
            {
                integrity: sha512-B1/plF62pt+H2IJHvApK8fdOJAVsvojvacuac8x8s+JIyqbropMyqNqHTKLm3YD8ZFLGwYeFTudU+PQ7vGvBdA==,
            }
        dev: true

    /@cnakazawa/watch/1.0.4:
        resolution:
            {
                integrity: sha512-v9kIhKwjeZThiWrLmj0y17CWoyddASLj9O2yvbZkbvw/N3rWOYy9zkV66ursAoVr0mV15bL8g0c4QZUE6cdDoQ==,
            }
        engines: { node: '>=0.1.95' }
        hasBin: true
        dependencies:
            exec-sh: 0.3.6
            minimist: 1.2.6
        dev: true

    /@envelop/core/2.5.0_graphql@16.6.0:
        resolution:
            {
                integrity: sha512-nlDC9q75bjvS/ajbkkVlwGPSYlWhZOQ6StxMTEjvUVefL4o49NpMlGgxfN2mJ64y1CJ3MI/bIemZ3jOHmiv3Og==,
            }
        peerDependencies:
            graphql: ^14.0.0 || ^15.0.0 || ^16.0.0
        dependencies:
            '@envelop/types': 2.3.1_graphql@16.6.0
            graphql: 16.6.0
        dev: false

    /@envelop/parser-cache/4.6.0_yr3gyqp77xumsfnwaouh36vp5y:
        resolution:
            {
                integrity: sha512-Oi3nX76tk5L7K6MdpPr4AjtpMW1XoyISeiaodYD8WxUWY7JzOA7qetuYguUZv/lK5VaLMsJuoWAwxbu1JKEe9A==,
            }
        peerDependencies:
            '@envelop/core': ^2.5.0
            graphql: ^14.0.0 || ^15.0.0 || ^16.0.0
        dependencies:
            '@envelop/core': 2.5.0_graphql@16.6.0
            graphql: 16.6.0
            lru-cache: 6.0.0
        dev: false

    /@envelop/types/2.3.1_graphql@16.6.0:
        resolution:
            {
                integrity: sha512-c5VLCVVRJ2R9LpDHg/N2BO2l4veaJhklquW+FX8GfzXU79DPWe8WmX4MbM6ABUZmSLOJkYInifHrnlqAoucxpQ==,
            }
        peerDependencies:
            graphql: ^14.0.0 || ^15.0.0 || ^16.0.0
        dependencies:
            graphql: 16.6.0
        dev: false

    /@envelop/validation-cache/4.6.0_yr3gyqp77xumsfnwaouh36vp5y:
        resolution:
            {
                integrity: sha512-Xn5u/tQHid6GzWDenCJkIn5GsDm2fUCNnAudN1BGjXcRvAEFfTHuchpp1PJxvRAqGdYjznng+NkOcqrP5brQrw==,
            }
        peerDependencies:
            '@envelop/core': ^2.5.0
            graphql: ^14.0.0 || ^15.0.0 || ^16.0.0
        dependencies:
            '@envelop/core': 2.5.0_graphql@16.6.0
            graphql: 16.6.0
            lru-cache: 6.0.0
        dev: false

    /@esbuild/linux-loong64/0.14.54:
        resolution:
            {
                integrity: sha512-bZBrLAIX1kpWelV0XemxBZllyRmM6vgFQQG2GdNb+r3Fkp0FOh1NJSvekXDs7jq70k4euu1cryLMfU+mTXlEpw==,
            }
        engines: { node: '>=12' }
        cpu: [loong64]
        os: [linux]
        requiresBuild: true
        optional: true

    /@eslint/eslintrc/1.3.0:
        resolution:
            {
                integrity: sha512-UWW0TMTmk2d7hLcWD1/e2g5HDM/HQ3csaLSqXCfqwh4uNDuNqlaKWXmEsL4Cs41Z0KnILNvwbHAah3C2yt06kw==,
            }
        engines: { node: ^12.22.0 || ^14.17.0 || >=16.0.0 }
        dependencies:
            ajv: 6.12.6
            debug: 4.3.4
            espree: 9.3.3
            globals: 13.17.0
            ignore: 5.2.0
            import-fresh: 3.3.0
            js-yaml: 4.1.0
            minimatch: 3.1.2
            strip-json-comments: 3.1.1
        transitivePeerDependencies:
            - supports-color
        dev: true

    /@graphql-tools/merge/8.3.1_graphql@15.8.0:
        resolution:
            {
                integrity: sha512-BMm99mqdNZbEYeTPK3it9r9S6rsZsQKtlqJsSBknAclXq2pGEfOxjcIZi+kBSkHZKPKCRrYDd5vY0+rUmIHVLg==,
            }
        peerDependencies:
            graphql: ^14.0.0 || ^15.0.0 || ^16.0.0 || ^17.0.0
        dependencies:
            '@graphql-tools/utils': 8.9.0_graphql@15.8.0
            graphql: 15.8.0
            tslib: 2.4.0
        dev: false

    /@graphql-tools/merge/8.3.3_graphql@16.6.0:
        resolution:
            {
                integrity: sha512-EfULshN2s2s2mhBwbV9WpGnoehRLe7eIMdZrKfHhxlBWOvtNUd3KSCN0PUdAMd7lj1jXUW9KYdn624JrVn6qzg==,
            }
        peerDependencies:
            graphql: ^14.0.0 || ^15.0.0 || ^16.0.0 || ^17.0.0
        dependencies:
            '@graphql-tools/utils': 8.10.0_graphql@16.6.0
            graphql: 16.6.0
            tslib: 2.4.0
        dev: false

    /@graphql-tools/schema/8.5.1_graphql@15.8.0:
        resolution:
            {
                integrity: sha512-0Esilsh0P/qYcB5DKQpiKeQs/jevzIadNTaT0jeWklPMwNbT7yMX4EqZany7mbeRRlSRwMzNzL5olyFdffHBZg==,
            }
        peerDependencies:
            graphql: ^14.0.0 || ^15.0.0 || ^16.0.0 || ^17.0.0
        dependencies:
            '@graphql-tools/merge': 8.3.1_graphql@15.8.0
            '@graphql-tools/utils': 8.9.0_graphql@15.8.0
            graphql: 15.8.0
            tslib: 2.4.0
            value-or-promise: 1.0.11
        dev: false

    /@graphql-tools/schema/9.0.1_graphql@16.6.0:
        resolution:
            {
                integrity: sha512-Y6apeiBmvXEz082IAuS/ainnEEQrzMECP1MRIV72eo2WPa6ZtLYPycvIbd56Z5uU2LKP4XcWRgK6WUbCyN16Rw==,
            }
        peerDependencies:
            graphql: ^14.0.0 || ^15.0.0 || ^16.0.0 || ^17.0.0
        dependencies:
            '@graphql-tools/merge': 8.3.3_graphql@16.6.0
            '@graphql-tools/utils': 8.10.0_graphql@16.6.0
            graphql: 16.6.0
            tslib: 2.4.0
            value-or-promise: 1.0.11
        dev: false

    /@graphql-tools/utils/8.10.0_graphql@16.6.0:
        resolution:
            {
                integrity: sha512-yI+V373FdXQbYfqdarehn9vRWDZZYuvyQ/xwiv5ez2BbobHrqsexF7qs56plLRaQ8ESYpVAjMQvJWe9s23O0Jg==,
            }
        peerDependencies:
            graphql: ^14.0.0 || ^15.0.0 || ^16.0.0 || ^17.0.0
        dependencies:
            graphql: 16.6.0
            tslib: 2.4.0
        dev: false

    /@graphql-tools/utils/8.9.0_graphql@15.8.0:
        resolution:
            {
                integrity: sha512-pjJIWH0XOVnYGXCqej8g/u/tsfV4LvLlj0eATKQu5zwnxd/TiTHq7Cg313qUPTFFHZ3PP5wJ15chYVtLDwaymg==,
            }
        peerDependencies:
            graphql: ^14.0.0 || ^15.0.0 || ^16.0.0 || ^17.0.0
        dependencies:
            graphql: 15.8.0
            tslib: 2.4.0
        dev: false

    /@graphql-typed-document-node/core/3.1.1_graphql@16.6.0:
        resolution:
            {
                integrity: sha512-NQ17ii0rK1b34VZonlmT2QMJFI70m0TRwbknO/ihlbatXyaktDhN/98vBiUU6kNBPljqGqyIrl2T4nY2RpFANg==,
            }
        peerDependencies:
            graphql: ^0.8.0 || ^0.9.0 || ^0.10.0 || ^0.11.0 || ^0.12.0 || ^0.13.0 || ^14.0.0 || ^15.0.0 || ^16.0.0
        dependencies:
            graphql: 16.6.0
        dev: false

    /@graphql-yoga/common/2.12.6_graphql@16.6.0:
        resolution:
            {
                integrity: sha512-HyR0B27JOZwu+C3Vu0X1Pm5KSIzkf6FSojbOiYoUR30ETsJJ7sBgVAOOk60oys0F0dFq4Ja+g6q5OgmbQQlBeg==,
            }
        peerDependencies:
            graphql: ^15.2.0 || ^16.0.0
        dependencies:
            '@envelop/core': 2.5.0_graphql@16.6.0
            '@envelop/parser-cache': 4.6.0_yr3gyqp77xumsfnwaouh36vp5y
            '@envelop/validation-cache': 4.6.0_yr3gyqp77xumsfnwaouh36vp5y
            '@graphql-tools/schema': 9.0.1_graphql@16.6.0
            '@graphql-tools/utils': 8.10.0_graphql@16.6.0
            '@graphql-typed-document-node/core': 3.1.1_graphql@16.6.0
            '@graphql-yoga/subscription': 2.2.3
            '@whatwg-node/fetch': 0.2.9
            dset: 3.1.2
            graphql: 16.6.0
            tslib: 2.4.0
        transitivePeerDependencies:
            - encoding
        dev: false

    /@graphql-yoga/node/2.13.7_graphql@16.6.0:
        resolution:
            {
                integrity: sha512-nrYR3as5tkicq2fLLmutM2UfWGIam/8CvHZGAWjifl6nO3H2fGuAGi2TgJIqrfvItB7CHfl/PpYlA1u/7RqstA==,
            }
        peerDependencies:
            graphql: ^15.2.0 || ^16.0.0
        dependencies:
            '@envelop/core': 2.5.0_graphql@16.6.0
            '@graphql-tools/utils': 8.10.0_graphql@16.6.0
            '@graphql-yoga/common': 2.12.6_graphql@16.6.0
            '@graphql-yoga/subscription': 2.2.3
            '@whatwg-node/fetch': 0.2.9
            graphql: 16.6.0
            tslib: 2.4.0
        transitivePeerDependencies:
            - encoding
        dev: false

    /@graphql-yoga/subscription/2.2.3:
        resolution:
            {
                integrity: sha512-It/Dfh+nW2ClTtmOylAa+o7fbKIRYRTH6jfKLj3YB75tkv/rFZ70bjlChDCrEMa46I+zDMg7+cdkrQOXov2fDg==,
            }
        dependencies:
            '@graphql-yoga/typed-event-target': 0.1.1
            '@repeaterjs/repeater': 3.0.4
            tslib: 2.4.0
        dev: false

    /@graphql-yoga/typed-event-target/0.1.1:
        resolution:
            {
                integrity: sha512-l23kLKHKhfD7jmv4OUlzxMTihSqgIjGWCSb0KdlLkeiaF2jjuo8pRhX200hFTrtjRHGSYS1fx2lltK/xWci+vw==,
            }
        dependencies:
            '@repeaterjs/repeater': 3.0.4
            tslib: 2.4.0
        dev: false

    /@humanwhocodes/config-array/0.10.4:
        resolution:
            {
                integrity: sha512-mXAIHxZT3Vcpg83opl1wGlVZ9xydbfZO3r5YfRSH6Gpp2J/PfdBP0wbDa2sO6/qRbcalpoevVyW6A/fI6LfeMw==,
            }
        engines: { node: '>=10.10.0' }
        dependencies:
            '@humanwhocodes/object-schema': 1.2.1
            debug: 4.3.4
            minimatch: 3.1.2
        transitivePeerDependencies:
            - supports-color
        dev: true

    /@humanwhocodes/gitignore-to-minimatch/1.0.2:
        resolution:
            {
                integrity: sha512-rSqmMJDdLFUsyxR6FMtD00nfQKKLFb1kv+qBbOVKqErvloEIJLo5bDTJTQNTYgeyp78JsA7u/NPi5jT1GR/MuA==,
            }
        dev: true

    /@humanwhocodes/object-schema/1.2.1:
        resolution:
            {
                integrity: sha512-ZnQMnLV4e7hDlUvw8H+U8ASL02SS2Gn6+9Ac3wGGLIe7+je2AeAOxPY+izIPJDfFDb7eDjev0Us8MO1iFRN8hA==,
            }
        dev: true

    /@iarna/toml/2.2.5:
        resolution:
            {
                integrity: sha512-trnsAYxU3xnS1gPHPyU961coFyLkh4gAD/0zQ5mymY4yOZ+CYvsPqUbOFSw0aDM4y0tV7tiFxL/1XfXPNC6IPg==,
            }
        dev: true

    /@istanbuljs/load-nyc-config/1.1.0:
        resolution:
            {
                integrity: sha512-VjeHSlIzpv/NyD3N0YuHfXOPDIixcA1q2ZV98wsMqcYlPmv2n3Yb2lYP9XMElnaFVXg5A7YLTeLu6V84uQDjmQ==,
            }
        engines: { node: '>=8' }
        dependencies:
            camelcase: 5.3.1
            find-up: 4.1.0
            get-package-type: 0.1.0
            js-yaml: 3.14.1
            resolve-from: 5.0.0
        dev: true

    /@istanbuljs/schema/0.1.3:
        resolution:
            {
                integrity: sha512-ZXRY4jNvVgSVQ8DL3LTcakaAtXwTVUxE81hslsyD2AtoXW/wVob10HkOJ1X/pAlcI7D+2YoZKg5do8G/w6RYgA==,
            }
        engines: { node: '>=8' }
        dev: true

    /@jest/console/26.6.2:
        resolution:
            {
                integrity: sha512-IY1R2i2aLsLr7Id3S6p2BA82GNWryt4oSvEXLAKc+L2zdi89dSkE8xC1C+0kpATG4JhBJREnQOH7/zmccM2B0g==,
            }
        engines: { node: '>= 10.14.2' }
        dependencies:
            '@jest/types': 26.6.2
            '@types/node': 18.7.6
            chalk: 4.1.2
            jest-message-util: 26.6.2
            jest-util: 26.6.2
            slash: 3.0.0
        dev: true

    /@jest/core/26.6.3_ts-node@9.1.1:
        resolution:
            {
                integrity: sha512-xvV1kKbhfUqFVuZ8Cyo+JPpipAHHAV3kcDBftiduK8EICXmTFddryy3P7NfZt8Pv37rA9nEJBKCCkglCPt/Xjw==,
            }
        engines: { node: '>= 10.14.2' }
        dependencies:
            '@jest/console': 26.6.2
            '@jest/reporters': 26.6.2
            '@jest/test-result': 26.6.2
            '@jest/transform': 26.6.2
            '@jest/types': 26.6.2
            '@types/node': 18.7.6
            ansi-escapes: 4.3.2
            chalk: 4.1.2
            exit: 0.1.2
            graceful-fs: 4.2.10
            jest-changed-files: 26.6.2
            jest-config: 26.6.3_ts-node@9.1.1
            jest-haste-map: 26.6.2
            jest-message-util: 26.6.2
            jest-regex-util: 26.0.0
            jest-resolve: 26.6.2
            jest-resolve-dependencies: 26.6.3
            jest-runner: 26.6.3_ts-node@9.1.1
            jest-runtime: 26.6.3_ts-node@9.1.1
            jest-snapshot: 26.6.2
            jest-util: 26.6.2
            jest-validate: 26.6.2
            jest-watcher: 26.6.2
            micromatch: 4.0.5
            p-each-series: 2.2.0
            rimraf: 3.0.2
            slash: 3.0.0
            strip-ansi: 6.0.1
        transitivePeerDependencies:
            - bufferutil
            - canvas
            - supports-color
            - ts-node
            - utf-8-validate
        dev: true

    /@jest/environment/26.6.2:
        resolution:
            {
                integrity: sha512-nFy+fHl28zUrRsCeMB61VDThV1pVTtlEokBRgqPrcT1JNq4yRNIyTHfyht6PqtUvY9IsuLGTrbG8kPXjSZIZwA==,
            }
        engines: { node: '>= 10.14.2' }
        dependencies:
            '@jest/fake-timers': 26.6.2
            '@jest/types': 26.6.2
            '@types/node': 18.7.6
            jest-mock: 26.6.2
        dev: true

    /@jest/expect-utils/28.1.3:
        resolution:
            {
                integrity: sha512-wvbi9LUrHJLn3NlDW6wF2hvIMtd4JUl2QNVrjq+IBSHirgfrR3o9RnVtxzdEGO2n9JyIWwHnLfby5KzqBGg2YA==,
            }
        engines: { node: ^12.13.0 || ^14.15.0 || ^16.10.0 || >=17.0.0 }
        dependencies:
            jest-get-type: 28.0.2
        dev: true

    /@jest/fake-timers/26.6.2:
        resolution:
            {
                integrity: sha512-14Uleatt7jdzefLPYM3KLcnUl1ZNikaKq34enpb5XG9i81JpppDb5muZvonvKyrl7ftEHkKS5L5/eB/kxJ+bvA==,
            }
        engines: { node: '>= 10.14.2' }
        dependencies:
            '@jest/types': 26.6.2
            '@sinonjs/fake-timers': 6.0.1
            '@types/node': 18.7.6
            jest-message-util: 26.6.2
            jest-mock: 26.6.2
            jest-util: 26.6.2
        dev: true

    /@jest/globals/26.6.2:
        resolution:
            {
                integrity: sha512-85Ltnm7HlB/KesBUuALwQ68YTU72w9H2xW9FjZ1eL1U3lhtefjjl5c2MiUbpXt/i6LaPRvoOFJ22yCBSfQ0JIA==,
            }
        engines: { node: '>= 10.14.2' }
        dependencies:
            '@jest/environment': 26.6.2
            '@jest/types': 26.6.2
            expect: 26.6.2
        dev: true

    /@jest/reporters/26.6.2:
        resolution:
            {
                integrity: sha512-h2bW53APG4HvkOnVMo8q3QXa6pcaNt1HkwVsOPMBV6LD/q9oSpxNSYZQYkAnjdMjrJ86UuYeLo+aEZClV6opnw==,
            }
        engines: { node: '>= 10.14.2' }
        dependencies:
            '@bcoe/v8-coverage': 0.2.3
            '@jest/console': 26.6.2
            '@jest/test-result': 26.6.2
            '@jest/transform': 26.6.2
            '@jest/types': 26.6.2
            chalk: 4.1.2
            collect-v8-coverage: 1.0.1
            exit: 0.1.2
            glob: 7.2.3
            graceful-fs: 4.2.10
            istanbul-lib-coverage: 3.2.0
            istanbul-lib-instrument: 4.0.3
            istanbul-lib-report: 3.0.0
            istanbul-lib-source-maps: 4.0.1
            istanbul-reports: 3.1.5
            jest-haste-map: 26.6.2
            jest-resolve: 26.6.2
            jest-util: 26.6.2
            jest-worker: 26.6.2
            slash: 3.0.0
            source-map: 0.6.1
            string-length: 4.0.2
            terminal-link: 2.1.1
            v8-to-istanbul: 7.1.2
        optionalDependencies:
            node-notifier: 8.0.2
        transitivePeerDependencies:
            - supports-color
        dev: true

    /@jest/schemas/28.1.3:
        resolution:
            {
                integrity: sha512-/l/VWsdt/aBXgjshLWOFyFt3IVdYypu5y2Wn2rOO1un6nkqIn8SLXzgIMYXFyYsRWDyF5EthmKJMIdJvk08grg==,
            }
        engines: { node: ^12.13.0 || ^14.15.0 || ^16.10.0 || >=17.0.0 }
        dependencies:
            '@sinclair/typebox': 0.24.28
        dev: true

    /@jest/source-map/26.6.2:
        resolution:
            {
                integrity: sha512-YwYcCwAnNmOVsZ8mr3GfnzdXDAl4LaenZP5z+G0c8bzC9/dugL8zRmxZzdoTl4IaS3CryS1uWnROLPFmb6lVvA==,
            }
        engines: { node: '>= 10.14.2' }
        dependencies:
            callsites: 3.1.0
            graceful-fs: 4.2.10
            source-map: 0.6.1
        dev: true

    /@jest/test-result/26.6.2:
        resolution:
            {
                integrity: sha512-5O7H5c/7YlojphYNrK02LlDIV2GNPYisKwHm2QTKjNZeEzezCbwYs9swJySv2UfPMyZ0VdsmMv7jIlD/IKYQpQ==,
            }
        engines: { node: '>= 10.14.2' }
        dependencies:
            '@jest/console': 26.6.2
            '@jest/types': 26.6.2
            '@types/istanbul-lib-coverage': 2.0.4
            collect-v8-coverage: 1.0.1
        dev: true

    /@jest/test-sequencer/26.6.3_ts-node@9.1.1:
        resolution:
            {
                integrity: sha512-YHlVIjP5nfEyjlrSr8t/YdNfU/1XEt7c5b4OxcXCjyRhjzLYu/rO69/WHPuYcbCWkz8kAeZVZp2N2+IOLLEPGw==,
            }
        engines: { node: '>= 10.14.2' }
        dependencies:
            '@jest/test-result': 26.6.2
            graceful-fs: 4.2.10
            jest-haste-map: 26.6.2
            jest-runner: 26.6.3_ts-node@9.1.1
            jest-runtime: 26.6.3_ts-node@9.1.1
        transitivePeerDependencies:
            - bufferutil
            - canvas
            - supports-color
            - ts-node
            - utf-8-validate
        dev: true

    /@jest/transform/26.6.2:
        resolution:
            {
                integrity: sha512-E9JjhUgNzvuQ+vVAL21vlyfy12gP0GhazGgJC4h6qUt1jSdUXGWJ1wfu/X7Sd8etSgxV4ovT1pb9v5D6QW4XgA==,
            }
        engines: { node: '>= 10.14.2' }
        dependencies:
            '@babel/core': 7.18.10
            '@jest/types': 26.6.2
            babel-plugin-istanbul: 6.1.1
            chalk: 4.1.2
            convert-source-map: 1.8.0
            fast-json-stable-stringify: 2.1.0
            graceful-fs: 4.2.10
            jest-haste-map: 26.6.2
            jest-regex-util: 26.0.0
            jest-util: 26.6.2
            micromatch: 4.0.5
            pirates: 4.0.5
            slash: 3.0.0
            source-map: 0.6.1
            write-file-atomic: 3.0.3
        transitivePeerDependencies:
            - supports-color
        dev: true

    /@jest/transform/28.1.3:
        resolution:
            {
                integrity: sha512-u5dT5di+oFI6hfcLOHGTAfmUxFRrjK+vnaP0kkVow9Md/M7V/MxqQMOz/VV25UZO8pzeA9PjfTpOu6BDuwSPQA==,
            }
        engines: { node: ^12.13.0 || ^14.15.0 || ^16.10.0 || >=17.0.0 }
        dependencies:
            '@babel/core': 7.18.10
            '@jest/types': 28.1.3
            '@jridgewell/trace-mapping': 0.3.15
            babel-plugin-istanbul: 6.1.1
            chalk: 4.1.2
            convert-source-map: 1.8.0
            fast-json-stable-stringify: 2.1.0
            graceful-fs: 4.2.10
            jest-haste-map: 28.1.3
            jest-regex-util: 28.0.2
            jest-util: 28.1.3
            micromatch: 4.0.5
            pirates: 4.0.5
            slash: 3.0.0
            write-file-atomic: 4.0.2
        transitivePeerDependencies:
            - supports-color
        dev: true

    /@jest/types/26.6.2:
        resolution:
            {
                integrity: sha512-fC6QCp7Sc5sX6g8Tvbmj4XUTbyrik0akgRy03yjXbQaBWWNWGE7SGtJk98m0N8nzegD/7SggrUlivxo5ax4KWQ==,
            }
        engines: { node: '>= 10.14.2' }
        dependencies:
            '@types/istanbul-lib-coverage': 2.0.4
            '@types/istanbul-reports': 3.0.1
            '@types/node': 18.7.6
            '@types/yargs': 15.0.14
            chalk: 4.1.2
        dev: true

    /@jest/types/28.1.3:
        resolution:
            {
                integrity: sha512-RyjiyMUZrKz/c+zlMFO1pm70DcIlST8AeWTkoUdZevew44wcNZQHsEVOiCVtgVnlFFD82FPaXycys58cf2muVQ==,
            }
        engines: { node: ^12.13.0 || ^14.15.0 || ^16.10.0 || >=17.0.0 }
        dependencies:
            '@jest/schemas': 28.1.3
            '@types/istanbul-lib-coverage': 2.0.4
            '@types/istanbul-reports': 3.0.1
            '@types/node': 18.7.6
            '@types/yargs': 17.0.11
            chalk: 4.1.2
        dev: true

    /@jridgewell/gen-mapping/0.1.1:
        resolution:
            {
                integrity: sha512-sQXCasFk+U8lWYEe66WxRDOE9PjVz4vSM51fTu3Hw+ClTpUSQb718772vH3pyS5pShp6lvQM7SxgIDXXXmOX7w==,
            }
        engines: { node: '>=6.0.0' }
        dependencies:
            '@jridgewell/set-array': 1.1.2
            '@jridgewell/sourcemap-codec': 1.4.14
        dev: true

    /@jridgewell/gen-mapping/0.3.2:
        resolution:
            {
                integrity: sha512-mh65xKQAzI6iBcFzwv28KVWSmCkdRBWoOh+bYQGW3+6OZvbbN3TqMGo5hqYxQniRcH9F2VZIoJCm4pa3BPDK/A==,
            }
        engines: { node: '>=6.0.0' }
        dependencies:
            '@jridgewell/set-array': 1.1.2
            '@jridgewell/sourcemap-codec': 1.4.14
            '@jridgewell/trace-mapping': 0.3.15
        dev: true

    /@jridgewell/resolve-uri/3.1.0:
        resolution:
            {
                integrity: sha512-F2msla3tad+Mfht5cJq7LSXcdudKTWCVYUgw6pLFOOHSTtZlj6SWNYAp+AhuqLmWdBO2X5hPrLcu8cVP8fy28w==,
            }
        engines: { node: '>=6.0.0' }
        dev: true

    /@jridgewell/set-array/1.1.2:
        resolution:
            {
                integrity: sha512-xnkseuNADM0gt2bs+BvhO0p78Mk762YnZdsuzFV018NoG1Sj1SCQvpSqa7XUaTam5vAGasABV9qXASMKnFMwMw==,
            }
        engines: { node: '>=6.0.0' }
        dev: true

    /@jridgewell/sourcemap-codec/1.4.14:
        resolution:
            {
                integrity: sha512-XPSJHWmi394fuUuzDnGz1wiKqWfo1yXecHQMRf2l6hztTO+nPru658AyDngaBe7isIxEkRsPR3FZh+s7iVa4Uw==,
            }
        dev: true

    /@jridgewell/trace-mapping/0.3.15:
        resolution:
            {
                integrity: sha512-oWZNOULl+UbhsgB51uuZzglikfIKSUBO/M9W2OfEjn7cmqoAiCgmv9lyACTUacZwBz0ITnJ2NqjU8Tx0DHL88g==,
            }
        dependencies:
            '@jridgewell/resolve-uri': 3.1.0
            '@jridgewell/sourcemap-codec': 1.4.14
        dev: true

    /@kitql/helper/0.3.5:
        resolution:
            {
                integrity: sha512-nq7naGKnSsQ3KudK5ENDYfGb62Yre6e7suKZxjsfBqIfeh3wkxRFFMpQu0buEKeKZlqwhevVTKqgN1TdKGRyZw==,
            }

    /@kitql/vite-plugin-watch-and-run/0.4.2:
        resolution:
            {
                integrity: sha512-GKt6Hwp/qsMZVSNRGzckJZ7s7+k3QEpkVLpjSwqtW+6XVUsWPQr2k0Bi55imd4CgD8Rr7RkwAmnjcOo57DugPg==,
            }
        dependencies:
            '@kitql/helper': 0.3.5
            micromatch: 4.0.5

    /@manypkg/find-root/1.1.0:
        resolution:
            {
                integrity: sha512-mki5uBvhHzO8kYYix/WRy2WX8S3B5wdVSc9D6KcU5lQNglP2yt58/VfLuAK49glRXChosY8ap2oJ1qgma3GUVA==,
            }
        dependencies:
            '@babel/runtime': 7.18.9
            '@types/node': 12.20.55
            find-up: 4.1.0
            fs-extra: 8.1.0
        dev: true

    /@manypkg/get-packages/1.1.3:
        resolution:
            {
                integrity: sha512-fo+QhuU3qE/2TQMQmbVMqaQ6EWbMhi4ABWP+O4AM1NqPBuy0OrApV5LO6BrrgnhtAHS2NH6RrVk9OL181tTi8A==,
            }
        dependencies:
            '@babel/runtime': 7.18.9
            '@changesets/types': 4.1.0
            '@manypkg/find-root': 1.1.0
            fs-extra: 8.1.0
            globby: 11.1.0
            read-yaml-file: 1.1.0
        dev: true

    /@mapbox/node-pre-gyp/1.0.9:
        resolution:
            {
                integrity: sha512-aDF3S3rK9Q2gey/WAttUlISduDItz5BU3306M9Eyv6/oS40aMprnopshtlKTykxRNIBEZuRMaZAnbrQ4QtKGyw==,
            }
        hasBin: true
        dependencies:
            detect-libc: 2.0.1
            https-proxy-agent: 5.0.1
            make-dir: 3.1.0
            node-fetch: 2.6.7
            nopt: 5.0.0
            npmlog: 5.0.1
            rimraf: 3.0.2
            semver: 7.3.7
            tar: 6.1.11
        transitivePeerDependencies:
            - encoding
            - supports-color
        dev: true

    /@mdx-js/util/1.6.22:
        resolution:
            {
                integrity: sha512-H1rQc1ZOHANWBvPcW+JpGwr+juXSxM8Q8YCkm3GhZd8REu1fHR3z99CErO1p9pkcfcxZnMdIZdIsXkOHY0NilA==,
            }
        dev: true
        optional: true

    /@nodelib/fs.scandir/2.1.5:
        resolution:
            {
                integrity: sha512-vq24Bq3ym5HEQm2NKCr3yXDwjc7vTsEThRDnkp2DK9p1uqLR+DHurm/NOTo0KG7HYHU7eppKZj3MyqYuMBf62g==,
            }
        engines: { node: '>= 8' }
        dependencies:
            '@nodelib/fs.stat': 2.0.5
            run-parallel: 1.2.0
        dev: true

    /@nodelib/fs.stat/2.0.5:
        resolution:
            {
                integrity: sha512-RkhPPp2zrqDAQA/2jNhnztcPAlv64XdhIp7a7454A5ovI7Bukxgt7MX7udwAu3zg1DcpPU0rz3VV1SeaqvY4+A==,
            }
        engines: { node: '>= 8' }
        dev: true

    /@nodelib/fs.walk/1.2.8:
        resolution:
            {
                integrity: sha512-oGB+UxlgWcgQkgwo8GcEGwemoTFt3FIO9ababBmaGwXIoBKZ+GTy0pP185beGg7Llih/NSHSV2XAs1lnznocSg==,
            }
        engines: { node: '>= 8' }
        dependencies:
            '@nodelib/fs.scandir': 2.1.5
            fastq: 1.13.0
        dev: true

    /@peculiar/asn1-schema/2.3.0:
        resolution:
            {
                integrity: sha512-DtNLAG4vmDrdSJFPe7rypkcj597chNQL7u+2dBtYo5mh7VW2+im6ke+O0NVr8W1f4re4C3F71LhoMb0Yxqa48Q==,
            }
        dependencies:
            asn1js: 3.0.5
            pvtsutils: 1.3.2
            tslib: 2.4.0
        dev: false

    /@peculiar/json-schema/1.1.12:
        resolution:
            {
                integrity: sha512-coUfuoMeIB7B8/NMekxaDzLhaYmp0HZNPEjYRm9goRou8UZIC3z21s0sL9AWoCw4EG876QyO3kYrc61WNF9B/w==,
            }
        engines: { node: '>=8.0.0' }
        dependencies:
            tslib: 2.4.0
        dev: false

    /@peculiar/webcrypto/1.4.0:
        resolution:
            {
                integrity: sha512-U58N44b2m3OuTgpmKgf0LPDOmP3bhwNz01vAnj1mBwxBASRhptWYK+M3zG+HBkDqGQM+bFsoIihTW8MdmPXEqg==,
            }
        engines: { node: '>=10.12.0' }
        dependencies:
            '@peculiar/asn1-schema': 2.3.0
            '@peculiar/json-schema': 1.1.12
            pvtsutils: 1.3.2
            tslib: 2.4.0
            webcrypto-core: 1.7.5
        dev: false

    /@playwright/test/1.25.0:
        resolution:
            {
                integrity: sha512-j4EZhTTQI3dBeWblE21EV//swwmBtOpIrLdOIJIRv4uqsLdHgBg1z+JtTg+AeC5o2bAXIE26kDNW5A0TimG8Bg==,
            }
        engines: { node: '>=14' }
        hasBin: true
        dependencies:
            '@types/node': 18.7.6
            playwright-core: 1.25.0
        dev: true

    /@polka/url/1.0.0-next.21:
        resolution:
            {
                integrity: sha512-a5Sab1C4/icpTZVzZc5Ghpz88yQtGOyNqYXcZgOssB2uuAr+wF/MvN6bgtW32q7HHrvBki+BsZ0OuNv6EV3K9g==,
            }

    /@repeaterjs/repeater/3.0.4:
        resolution:
            {
                integrity: sha512-AW8PKd6iX3vAZ0vA43nOUOnbq/X5ihgU+mSXXqunMkeQADGiqw/PY0JNeYtD5sr0PAy51YPgAPbDoeapv9r8WA==,
            }
        dev: false

    /@replayio/playwright/0.2.23_@playwright+test@1.25.0:
        resolution:
            {
                integrity: sha512-YxBfW84qH7JUgYQO+SmNfftqu9TQM34EQlmkx7OfKoWLLMiF290PA1m0TJAkxeeHc5cNHCi+o0wVNPZTGYRAIQ==,
            }
        hasBin: true
        requiresBuild: true
        peerDependencies:
            '@playwright/test': 1.19.x
        dependencies:
            '@playwright/test': 1.25.0
            '@replayio/replay': 0.9.3
            uuid: 8.3.2
        transitivePeerDependencies:
            - bufferutil
            - encoding
            - supports-color
            - utf-8-validate
        dev: true

    /@replayio/replay/0.9.3:
        resolution:
            {
                integrity: sha512-rcMYNQhBRtznRd+OLhLiFvxYB8SawWpFuIN1FGxbYMLFvcTIZcniDRjQ3uRVz/k2thZNoDNj3PjzoPf2l17NTQ==,
            }
        hasBin: true
        dependencies:
            '@replayio/sourcemap-upload': 1.0.2
            commander: 7.2.0
            is-uuid: 1.0.2
            jsonata: 1.8.6
            superstruct: 0.15.5
            text-table: 0.2.0
            ws: 7.5.9
        transitivePeerDependencies:
            - bufferutil
            - encoding
            - supports-color
            - utf-8-validate
        dev: true

    /@replayio/sourcemap-upload/1.0.2:
        resolution:
            {
                integrity: sha512-gsFKIjHW3IycC7g/uHH3PkECeZ2l+QugJ9lQxAiDlRoMVQg77CrAm6yciBTpdlodRsw97vrJWYJj8c5tNOIUZQ==,
            }
        engines: { node: '>=10.13' }
        dependencies:
            commander: 7.2.0
            debug: 4.3.4
            glob: 7.2.3
            node-fetch: 2.6.7
            string.prototype.matchall: 4.0.7
        transitivePeerDependencies:
            - encoding
            - supports-color
        dev: true

    /@rollup/plugin-commonjs/22.0.2_rollup@2.68.0:
        resolution:
            {
                integrity: sha512-//NdP6iIwPbMTcazYsiBMbJW7gfmpHom33u1beiIoHDEM0Q9clvtQB1T0efvMqHeKsGohiHo97BCPCkBXdscwg==,
            }
        engines: { node: '>= 12.0.0' }
        peerDependencies:
            rollup: ^2.68.0
        dependencies:
            '@rollup/pluginutils': 3.1.0_rollup@2.68.0
            commondir: 1.0.1
            estree-walker: 2.0.2
            glob: 7.2.3
            is-reference: 1.2.1
            magic-string: 0.25.9
            resolve: 1.22.1
            rollup: 2.68.0
        dev: true

    /@rollup/plugin-json/4.1.0_rollup@2.68.0:
        resolution:
            {
                integrity: sha512-yfLbTdNS6amI/2OpmbiBoW12vngr5NW2jCJVZSBEz+H5KfUJZ2M7sDjk0U6GOOdCWFVScShte29o9NezJ53TPw==,
            }
        peerDependencies:
            rollup: ^1.20.0 || ^2.0.0
        dependencies:
            '@rollup/pluginutils': 3.1.0_rollup@2.68.0
            rollup: 2.68.0
        dev: true

    /@rollup/plugin-node-resolve/13.3.0_rollup@2.68.0:
        resolution:
            {
                integrity: sha512-Lus8rbUo1eEcnS4yTFKLZrVumLPY+YayBdWXgFSHYhTT2iJbMhoaaBL3xl5NCdeRytErGr8tZ0L71BMRmnlwSw==,
            }
        engines: { node: '>= 10.0.0' }
        peerDependencies:
            rollup: ^2.42.0
        dependencies:
            '@rollup/pluginutils': 3.1.0_rollup@2.68.0
            '@types/resolve': 1.17.1
            deepmerge: 4.2.2
            is-builtin-module: 3.2.0
            is-module: 1.0.0
            resolve: 1.22.1
            rollup: 2.68.0
        dev: true

    /@rollup/plugin-replace/4.0.0_rollup@2.68.0:
        resolution:
            {
                integrity: sha512-+rumQFiaNac9y64OHtkHGmdjm7us9bo1PlbgQfdihQtuNxzjpaB064HbRnewUOggLQxVCCyINfStkgmBeQpv1g==,
            }
        peerDependencies:
            rollup: ^1.20.0 || ^2.0.0
        dependencies:
            '@rollup/pluginutils': 3.1.0_rollup@2.68.0
            magic-string: 0.25.9
            rollup: 2.68.0
        dev: true

    /@rollup/pluginutils/3.1.0_rollup@2.68.0:
        resolution:
            {
                integrity: sha512-GksZ6pr6TpIjHm8h9lSQ8pi8BE9VeubNT0OMJ3B5uZJ8pz73NPiqOtCog/x2/QzM1ENChPKxMDhiQuRHsqc+lg==,
            }
        engines: { node: '>= 8.0.0' }
        peerDependencies:
            rollup: ^1.20.0||^2.0.0
        dependencies:
            '@types/estree': 0.0.39
            estree-walker: 1.0.1
            picomatch: 2.3.1
            rollup: 2.68.0
        dev: true

    /@rollup/pluginutils/4.2.1:
        resolution:
            {
                integrity: sha512-iKnFXr7NkdZAIHiIWE+BX5ULi/ucVFYWD6TbAV+rZctiRTY2PL6tsIKhoIOaoskiWAkgu+VsbXgUVDNLHf+InQ==,
            }
        engines: { node: '>= 8.0.0' }
        dependencies:
            estree-walker: 2.0.2
            picomatch: 2.3.1
        dev: true

    /@rushstack/eslint-patch/1.1.4:
        resolution:
            {
                integrity: sha512-LwzQKA4vzIct1zNZzBmRKI9QuNpLgTQMEjsQLf3BXuGYb3QPTP4Yjf6mkdX+X1mYttZ808QpOwAzZjv28kq7DA==,
            }
        dev: true

    /@sinclair/typebox/0.24.28:
        resolution:
            {
                integrity: sha512-dgJd3HLOkLmz4Bw50eZx/zJwtBq65nms3N9VBYu5LTjJ883oBFkTyXRlCB/ZGGwqYpJJHA5zW2Ibhl5ngITfow==,
            }
        dev: true

    /@sinonjs/commons/1.8.3:
        resolution:
            {
                integrity: sha512-xkNcLAn/wZaX14RPlwizcKicDk9G3F8m2nU3L7Ukm5zBgTwiT0wsoFAHx9Jq56fJA1z/7uKGtCRu16sOUCLIHQ==,
            }
        dependencies:
            type-detect: 4.0.8
        dev: true

    /@sinonjs/fake-timers/6.0.1:
        resolution:
            {
                integrity: sha512-MZPUxrmFubI36XS1DI3qmI0YdN1gks62JtFZvxR67ljjSNCeK6U08Zx4msEWOXuofgqUt6zPHSi1H9fbjR/NRA==,
            }
        dependencies:
            '@sinonjs/commons': 1.8.3
        dev: true

    /@sveltejs/adapter-auto/1.0.0-next.55:
        resolution:
            {
                integrity: sha512-Z/yin8+tXwq/a8rtDXB+H2HDoVVT16fZYphXHa3WAK+Z/OXwPoEiz9ZSWZYWxBKVFpvtH+IXijAPl1CPJnosxw==,
            }
        dependencies:
            '@sveltejs/adapter-cloudflare': 1.0.0-next.26
            '@sveltejs/adapter-netlify': 1.0.0-next.67
            '@sveltejs/adapter-vercel': 1.0.0-next.60
        transitivePeerDependencies:
            - encoding
            - supports-color
        dev: true

    /@sveltejs/adapter-auto/1.0.0-next.64:
        resolution:
            {
                integrity: sha512-Q8DwcS6wl1GovzS9JJzaD/WL/Lfk1ur4nAF1HtmsUvZDpsPBVDqnK2AhYU4G3oFNiuHstrjAogMy5th8ptSFGw==,
            }
        dependencies:
            '@sveltejs/adapter-cloudflare': 1.0.0-next.31
            '@sveltejs/adapter-netlify': 1.0.0-next.71
            '@sveltejs/adapter-vercel': 1.0.0-next.66
        transitivePeerDependencies:
            - encoding
            - supports-color
        dev: true

    /@sveltejs/adapter-cloudflare/1.0.0-next.26:
        resolution:
            {
                integrity: sha512-70GQzX5iHedlWdvfdlBmS4qrIReocZem5TPOARF3yYQYCliMH2bd+dbcHt0sGugx73Gks11HxWj+/WpPw0LljA==,
            }
        dependencies:
            esbuild: 0.14.54
            worktop: 0.8.0-next.14
        dev: true

    /@sveltejs/adapter-cloudflare/1.0.0-next.31:
        resolution:
            {
                integrity: sha512-HhEFZP72GJ8AZGgFECKIiayDcLaAWi65pI0AnBfiNhCifYSlH/mPNWNVD4AWRDnXnH6XU+FLwhGDnIDwytTyYg==,
            }
        dependencies:
            '@cloudflare/workers-types': 3.14.1
            esbuild: 0.14.54
            worktop: 0.8.0-next.14
        dev: true

    /@sveltejs/adapter-netlify/1.0.0-next.67:
        resolution:
            {
                integrity: sha512-0C4TlePu1grsY/rhYUiQUwU8pFK9ImvI0u/T8KpwwXAeMjmxCfZa8B1syil389iAykBoiKlx0mxIzT7tawwFzg==,
            }
        dependencies:
            '@iarna/toml': 2.2.5
            esbuild: 0.14.54
            set-cookie-parser: 2.5.1
            tiny-glob: 0.2.9
        dev: true

    /@sveltejs/adapter-netlify/1.0.0-next.71:
        resolution:
            {
                integrity: sha512-la1CGtWO1xul1L3zEoFAoc4EX2uxZjrZcOMS3tkKB8drxhbQsNbnTE6fmSSMFiZXhxaikczrBgQwqIaDkLTmZg==,
            }
        dependencies:
            '@iarna/toml': 2.2.5
            esbuild: 0.14.54
            set-cookie-parser: 2.5.1
            tiny-glob: 0.2.9
        dev: true

    /@sveltejs/adapter-vercel/1.0.0-next.60:
        resolution:
            {
                integrity: sha512-Xq+gaxQ2iKvP9G+7C8+r4xScMOUEhBouDEFyLCOzKrwmd+JWBzCl1N0qKeKm71MbR7l4YJn8J+e7105j8x+RXA==,
            }
        dependencies:
            '@vercel/nft': 0.20.1
            esbuild: 0.14.54
        transitivePeerDependencies:
            - encoding
            - supports-color
        dev: true

    /@sveltejs/adapter-vercel/1.0.0-next.66:
        resolution:
            {
                integrity: sha512-s3Hcxu9nCG/rR3C3cFbdQGjTa5W4K2kRcc6S5Xefx7itbrw+4v3KpO8ZPB6qM55XDwVxuG7260NMHVI6MUGmSA==,
            }
        dependencies:
            '@vercel/nft': 0.21.0
            esbuild: 0.14.54
        transitivePeerDependencies:
            - encoding
            - supports-color
        dev: true

    /@sveltejs/kit/1.0.0-next.405_svelte@3.49.0+vite@3.0.8:
        resolution:
            {
                integrity: sha512-jHSa74F7k+hC+0fof75g/xm/+1M5sM66Qt6v8eLLMSgjkp36Lb5xOioBhbl6w0NYoE5xysLsBWuu+yHytfvCBA==,
            }
        engines: { node: '>=16.9' }
        hasBin: true
        requiresBuild: true
        peerDependencies:
            svelte: ^3.44.0
            vite: ^3.0.0
        dependencies:
            '@sveltejs/vite-plugin-svelte': 1.0.1_svelte@3.49.0+vite@3.0.8
            chokidar: 3.5.3
            sade: 1.8.1
            svelte: 3.49.0
            tiny-glob: 0.2.9
            vite: 3.0.8
        transitivePeerDependencies:
            - diff-match-patch
            - supports-color
        dev: true

    /@sveltejs/kit/1.0.0-next.411_svelte@3.49.0+vite@3.0.8:
        resolution:
            {
                integrity: sha512-VSkQemKpztgsKjjkrp9kkYI7ESe3mspXjibKaevJ+FzTcJqB1Ehnp8lRbspXqXGtumrLLNADpLJ9c9vhXhhsSA==,
            }
        engines: { node: '>=16.9' }
        hasBin: true
        requiresBuild: true
        peerDependencies:
            svelte: ^3.44.0
            vite: ^3.0.0
        dependencies:
            '@sveltejs/vite-plugin-svelte': 1.0.1_svelte@3.49.0+vite@3.0.8
            chokidar: 3.5.3
            cookie: 0.5.0
            devalue: 2.0.1
            kleur: 4.1.5
            magic-string: 0.26.2
            mime: 3.0.0
            node-fetch: 3.2.10
            sade: 1.8.1
            set-cookie-parser: 2.5.1
            sirv: 2.0.2
            svelte: 3.49.0
            tiny-glob: 0.2.9
            undici: 5.8.2
            vite: 3.0.8
        transitivePeerDependencies:
            - diff-match-patch
            - supports-color
        dev: true

    /@sveltejs/kit/1.0.0-next.427_svelte@3.49.0+vite@3.0.8:
        resolution:
            {
                integrity: sha512-HUt1knOXaEM18y7E3k0CvhTxmoNhp0KbgfbLPmuRvSrQxRMsTnTpupZwW5mmU0VZkm4HHsf8mwftGy4WR8qf1Q==,
            }
        engines: { node: '>=16.9' }
        hasBin: true
        requiresBuild: true
        peerDependencies:
            svelte: ^3.44.0
            vite: ^3.0.0
        dependencies:
            '@sveltejs/vite-plugin-svelte': 1.0.1_svelte@3.49.0+vite@3.0.8
            cookie: 0.5.0
            devalue: 2.0.1
            kleur: 4.1.5
            magic-string: 0.26.2
            mime: 3.0.0
            node-fetch: 3.2.10
            sade: 1.8.1
            set-cookie-parser: 2.5.1
            sirv: 2.0.2
            svelte: 3.49.0
            tiny-glob: 0.2.9
            undici: 5.8.2
            vite: 3.0.8
        transitivePeerDependencies:
            - diff-match-patch
            - supports-color
        dev: true

    /@sveltejs/vite-plugin-svelte/1.0.1_svelte@3.49.0+vite@3.0.8:
        resolution:
            {
                integrity: sha512-PorCgUounn0VXcpeJu+hOweZODKmGuLHsLomwqSj+p26IwjjGffmYQfVHtiTWq+NqaUuuHWWG7vPge6UFw4Aeg==,
            }
        engines: { node: ^14.18.0 || >= 16 }
        peerDependencies:
            diff-match-patch: ^1.0.5
            svelte: ^3.44.0
            vite: ^3.0.0
        peerDependenciesMeta:
            diff-match-patch:
                optional: true
        dependencies:
            '@rollup/pluginutils': 4.2.1
            debug: 4.3.4
            deepmerge: 4.2.2
            kleur: 4.1.5
            magic-string: 0.26.2
            svelte: 3.49.0
            svelte-hmr: 0.14.12_svelte@3.49.0
            vite: 3.0.8
        transitivePeerDependencies:
            - supports-color
        dev: true

    /@theguild/eslint-config/0.0.1_4rv7y5c6xz3vfxwhbrcxxi73bq:
        resolution:
            {
                integrity: sha512-VnvXqU+xqPI9UXNR4T3Ii/EHYc49Ltk4vExPd726hAsQIXcJlLtVMOxGqJXaUcZgiiaqMVCH6B7Ns6+lp5fa7A==,
            }
        peerDependencies:
            eslint: ^8
        dependencies:
            '@rushstack/eslint-patch': 1.1.4
            '@typescript-eslint/eslint-plugin': 5.33.1_vsoshirnpb7xw6mr7xomgfas2i
            '@typescript-eslint/parser': 5.33.1_4rv7y5c6xz3vfxwhbrcxxi73bq
            eslint: 8.22.0
            eslint-config-prettier: 8.5.0_eslint@8.22.0
            eslint-plugin-import: 2.26.0_3bh5nkk7utn7e74vrwtv6rxmt4
            eslint-plugin-promise: 6.0.0_eslint@8.22.0
            eslint-plugin-sonarjs: 0.13.0_eslint@8.22.0
            eslint-plugin-unicorn: 42.0.0_eslint@8.22.0
        optionalDependencies:
            eslint-plugin-jsx-a11y: 6.6.1_eslint@8.22.0
            eslint-plugin-mdx: 1.17.1_eslint@8.22.0
            eslint-plugin-react: 7.30.1_eslint@8.22.0
            eslint-plugin-react-hooks: 4.6.0_eslint@8.22.0
        transitivePeerDependencies:
            - eslint-import-resolver-typescript
            - eslint-import-resolver-webpack
            - supports-color
            - typescript
        dev: true

    /@tootallnate/once/1.1.2:
        resolution:
            {
                integrity: sha512-RbzJvlNzmRq5c3O09UipeuXno4tA1FE6ikOjxZK0tuxVv3412l64l5t1W5pj4+rJq9vpkm/kwiR07aZXnsKPxw==,
            }
        engines: { node: '>= 6' }
        dev: true

    /@trivago/prettier-plugin-sort-imports/3.3.0_prettier@2.7.1:
        resolution:
            {
                integrity: sha512-1y44bVZuIN0RsS3oIiGd5k8Vm3IZXYZnp4VsP2Z/S5L9WAOw43HE2clso66M2S/dDeJ+8sKPqnHsEfh39Vjs3w==,
            }
        peerDependencies:
            prettier: 2.x
        dependencies:
            '@babel/core': 7.17.8
            '@babel/generator': 7.17.7
            '@babel/parser': 7.17.8
            '@babel/traverse': 7.17.3
            '@babel/types': 7.17.0
            javascript-natural-sort: 0.7.1
            lodash: 4.17.21
            prettier: 2.7.1
        transitivePeerDependencies:
            - supports-color
        dev: true

    /@types/babel__core/7.1.19:
        resolution:
            {
                integrity: sha512-WEOTgRsbYkvA/KCsDwVEGkd7WAr1e3g31VHQ8zy5gul/V1qKullU/BU5I68X5v7V3GnB9eotmom4v5a5gjxorw==,
            }
        dependencies:
            '@babel/parser': 7.18.11
            '@babel/types': 7.18.10
            '@types/babel__generator': 7.6.4
            '@types/babel__template': 7.4.1
            '@types/babel__traverse': 7.18.0
        dev: true

    /@types/babel__generator/7.6.4:
        resolution:
            {
                integrity: sha512-tFkciB9j2K755yrTALxD44McOrk+gfpIpvC3sxHjRawj6PfnQxrse4Clq5y/Rq+G3mrBurMax/lG8Qn2t9mSsg==,
            }
        dependencies:
            '@babel/types': 7.18.10
        dev: true

    /@types/babel__template/7.4.1:
        resolution:
            {
                integrity: sha512-azBFKemX6kMg5Io+/rdGT0dkGreboUVR0Cdm3fz9QJWpaQGJRQXl7C+6hOTCZcMll7KFyEQpgbYI2lHdsS4U7g==,
            }
        dependencies:
            '@babel/parser': 7.18.11
            '@babel/types': 7.18.10
        dev: true

    /@types/babel__traverse/7.18.0:
        resolution:
            {
                integrity: sha512-v4Vwdko+pgymgS+A2UIaJru93zQd85vIGWObM5ekZNdXCKtDYqATlEYnWgfo86Q6I1Lh0oXnksDnMU1cwmlPDw==,
            }
        dependencies:
            '@babel/types': 7.18.10
        dev: true

    /@types/braces/3.0.1:
        resolution:
            {
                integrity: sha512-+euflG6ygo4bn0JHtn4pYqcXwRtLvElQ7/nnjDu7iYG56H0+OhCd7d6Ug0IE3WcFpZozBKW2+80FUbv5QGk5AQ==,
            }
        dev: true

    /@types/chai-subset/1.3.3:
        resolution:
            {
                integrity: sha512-frBecisrNGz+F4T6bcc+NLeolfiojh5FxW2klu669+8BARtyQv2C/GkNW6FUodVe4BroGMP/wER/YDGc7rEllw==,
            }
        dependencies:
            '@types/chai': 4.3.3
        dev: false

    /@types/chai/4.3.3:
        resolution:
            {
                integrity: sha512-hC7OMnszpxhZPduX+m+nrx+uFoLkWOMiR4oa/AZF3MuSETYTZmFfJAHqZEM8MVlvfG7BEUcgvtwoCTxBp6hm3g==,
            }
        dev: false

    /@types/estree/0.0.39:
        resolution:
            {
                integrity: sha512-EYNwp3bU+98cpU4lAWYYL7Zz+2gryWH1qbdDTidVd6hkiR6weksdbMadyXKXNPEkQFhXM+hVO9ZygomHXp+AIw==,
            }
        dev: true

    /@types/estree/1.0.0:
        resolution:
            {
                integrity: sha512-WulqXMDUTYAXCjZnk6JtIHPigp55cVtDgDrO2gHRwhyJto21+1zbVCtOYB2L1F9w4qCQ0rOGWBnBe0FNTiEJIQ==,
            }
        dev: true

    /@types/fs-extra/9.0.13:
        resolution:
            {
                integrity: sha512-nEnwB++1u5lVDM2UI4c1+5R+FYaKfaAzS4OococimjVm3nQw3TuzH5UNsocrcTBbhnerblyHj4A49qXbIiZdpA==,
            }
        dependencies:
            '@types/node': 18.7.6
        dev: true

    /@types/glob/7.2.0:
        resolution:
            {
                integrity: sha512-ZUxbzKl0IfJILTS6t7ip5fQQM/J3TJYubDm3nMbgubNNYS62eXeUpoLUC8/7fJNiFYHTrGPQn7hspDUzIHX3UA==,
            }
        dependencies:
            '@types/minimatch': 3.0.5
            '@types/node': 18.7.6
        dev: true

    /@types/graceful-fs/4.1.5:
        resolution:
            {
                integrity: sha512-anKkLmZZ+xm4p8JWBf4hElkM4XR+EZeA2M9BAkkTldmcyDY4mbdIJnRghDJH3Ov5ooY7/UAoENtmdMSkaAd7Cw==,
            }
        dependencies:
            '@types/node': 18.7.6
        dev: true

    /@types/hast/2.3.4:
        resolution:
            {
                integrity: sha512-wLEm0QvaoawEDoTRwzTXp4b4jpwiJDvR5KMnFnVodm3scufTlBOWRD6N1OBf9TZMhjlNsSfcO5V+7AF4+Vy+9g==,
            }
        dependencies:
            '@types/unist': 2.0.6
        dev: true

    /@types/inquirer/7.3.3:
        resolution:
            {
                integrity: sha512-HhxyLejTHMfohAuhRun4csWigAMjXTmRyiJTU1Y/I1xmggikFMkOUoMQRlFm+zQcPEGHSs3io/0FAmNZf8EymQ==,
            }
        dependencies:
            '@types/through': 0.0.30
            rxjs: 6.6.7
        dev: true

    /@types/is-ci/3.0.0:
        resolution:
            {
                integrity: sha512-Q0Op0hdWbYd1iahB+IFNQcWXFq4O0Q5MwQP7uN0souuQ4rPg1vEYcnIOfr1gY+M+6rc8FGoRaBO1mOOvL29sEQ==,
            }
        dependencies:
            ci-info: 3.3.2
        dev: true

    /@types/istanbul-lib-coverage/2.0.4:
        resolution:
            {
                integrity: sha512-z/QT1XN4K4KYuslS23k62yDIDLwLFkzxOuMplDtObz0+y7VqJCaO2o+SPwHCvLFZh7xazvvoor2tA/hPz9ee7g==,
            }
        dev: true

    /@types/istanbul-lib-report/3.0.0:
        resolution:
            {
                integrity: sha512-plGgXAPfVKFoYfa9NpYDAkseG+g6Jr294RqeqcqDixSbU34MZVJRi/P+7Y8GDpzkEwLaGZZOpKIEmeVZNtKsrg==,
            }
        dependencies:
            '@types/istanbul-lib-coverage': 2.0.4
        dev: true

    /@types/istanbul-reports/3.0.1:
        resolution:
            {
                integrity: sha512-c3mAZEuK0lvBp8tmuL74XRKn1+y2dcwOUpH7x4WrF6gk1GIgiluDRgMYQtw2OFcBvAJWlt6ASU3tSqxp0Uu0Aw==,
            }
        dependencies:
            '@types/istanbul-lib-report': 3.0.0
        dev: true

    /@types/jest/26.0.24:
        resolution:
            {
                integrity: sha512-E/X5Vib8BWqZNRlDxj9vYXhsDwPYbPINqKF9BsnSoon4RQ0D9moEuLD8txgyypFLH7J4+Lho9Nr/c8H0Fi+17w==,
            }
        dependencies:
            jest-diff: 26.6.2
            pretty-format: 26.6.2
        dev: true

    /@types/json-schema/7.0.11:
        resolution:
            {
                integrity: sha512-wOuvG1SN4Us4rez+tylwwwCV1psiNVOkJeM3AUWUNWg/jDQY2+HE/444y5gc+jBmRqASOm2Oeh5c1axHobwRKQ==,
            }
        dev: true

    /@types/json5/0.0.29:
        resolution:
            {
                integrity: sha512-dRLjCWHYg4oaA77cxO64oO+7JwCwnIzkZPdrrC71jQmQtlhM556pwKo5bUzqvZndkVbeFLIIi+9TC40JNF5hNQ==,
            }
        dev: true

    /@types/mdast/3.0.10:
        resolution:
            {
                integrity: sha512-W864tg/Osz1+9f4lrGTZpCSO5/z4608eUp19tbozkq2HJK6i3z1kT0H9tlADXuYIb1YYOBByU4Jsqkk75q48qA==,
            }
        dependencies:
            '@types/unist': 2.0.6
        dev: true
        optional: true

    /@types/memory-fs/0.3.3:
        resolution:
            {
                integrity: sha512-rLEYzl1xODshz+Lm+YX8NYws8Xw7/qcYbQInMkotl96VpLZmUvoCfYYGxfajMSiugANV02QO5Fc+R98KKeE4gQ==,
            }
        dependencies:
            '@types/node': 18.7.6
        dev: false

    /@types/micromatch/4.0.2:
        resolution:
            {
                integrity: sha512-oqXqVb0ci19GtH0vOA/U2TmHTcRY9kuZl4mqUxe0QmJAlIW13kzhuK5pi1i9+ngav8FjpSb9FVS/GE00GLX1VA==,
            }
        dependencies:
            '@types/braces': 3.0.1
        dev: true

    /@types/minimatch/3.0.5:
        resolution:
            {
                integrity: sha512-Klz949h02Gz2uZCMGwDUSDS1YBlTdDDgbWHi+81l29tQALUtvz4rAYi5uoVhE5Lagoq6DeqAUlbrHvW/mXDgdQ==,
            }
        dev: true

    /@types/minimist/1.2.2:
        resolution:
            {
                integrity: sha512-jhuKLIRrhvCPLqwPcx6INqmKeiA5EWrsCOPhrlFSrbrmU4ZMPjj5Ul/oLCMDO98XRUIwVm78xICz4EPCektzeQ==,
            }
        dev: true

    /@types/mock-fs/4.13.1:
        resolution:
            {
                integrity: sha512-m6nFAJ3lBSnqbvDZioawRvpLXSaPyn52Srf7OfzjubYbYX8MTUdIgDxQl0wEapm4m/pNYSd9TXocpQ0TvZFlYA==,
            }
        dependencies:
            '@types/node': 18.7.6
        dev: true

    /@types/node-fetch/2.6.2:
        resolution:
            {
                integrity: sha512-DHqhlq5jeESLy19TYhLakJ07kNumXWjcDdxXsLUMJZ6ue8VZJj4kLPQVE/2mdHh3xZziNF1xppu5lwmS53HR+A==,
            }
        dependencies:
            '@types/node': 18.7.6
            form-data: 3.0.1
        dev: true

    /@types/node/12.20.55:
        resolution:
            {
                integrity: sha512-J8xLz7q2OFulZ2cyGTLE1TbbZcjpno7FaN6zdJNrgAdrJ+DZzh/uFR6YrTb4C+nXakvud8Q4+rbhoIWlYQbUFQ==,
            }
        dev: true

    /@types/node/18.7.6:
        resolution:
            {
                integrity: sha512-EdxgKRXgYsNITy5mjjXjVE/CS8YENSdhiagGrLqjG0pvA2owgJ6i4l7wy/PFZGC0B1/H20lWKN7ONVDNYDZm7A==,
            }

    /@types/normalize-package-data/2.4.1:
        resolution:
            {
                integrity: sha512-Gj7cI7z+98M282Tqmp2K5EIsoouUEzbBJhQQzDE3jSIRk6r9gsz0oUokqIUR4u1R3dMHo0pDHM7sNOHyhulypw==,
            }
        dev: true

    /@types/parse-json/4.0.0:
        resolution:
            {
                integrity: sha512-//oorEZjL6sbPcKUaCdIGlIUeH26mgzimjBB77G6XRgnDl/L5wOnpyBGRe/Mmf5CVW3PwEBE1NjiMZ/ssFh4wA==,
            }
        dev: true
        optional: true

    /@types/prettier/2.7.0:
        resolution:
            {
                integrity: sha512-RI1L7N4JnW5gQw2spvL7Sllfuf1SaHdrZpCHiBlCXjIlufi1SMNnbu2teze3/QE67Fg2tBlH7W+mi4hVNk4p0A==,
            }
        dev: true

    /@types/prompts/2.4.0:
        resolution:
            {
                integrity: sha512-7th8Opn+0XlN0O6qzO7dXOPwL6rigq/EwRS2DntaTHwSw8cLaYKeAPt5dWEKHSL+ffVSUl1itTPUC06+FlsV4Q==,
            }
        dev: true

    /@types/pug/2.0.6:
        resolution:
            {
                integrity: sha512-SnHmG9wN1UVmagJOnyo/qkk0Z7gejYxOYYmaAwr5u2yFYfsupN3sg10kyzN8Hep/2zbHxCnsumxOoRIRMBwKCg==,
            }
        dev: true

    /@types/resolve/1.17.1:
        resolution:
            {
                integrity: sha512-yy7HuzQhj0dhGpD8RLXSZWEkLsV9ibvxvi6EiJ3bkqLAO1RGo0WbkWQiwpRlSFymTJRz0d3k5LM3kkx8ArDbLw==,
            }
        dependencies:
            '@types/node': 18.7.6
        dev: true

    /@types/sass/1.43.1:
        resolution:
            {
                integrity: sha512-BPdoIt1lfJ6B7rw35ncdwBZrAssjcwzI5LByIrYs+tpXlj/CAkuVdRsgZDdP4lq5EjyWzwxZCqAoFyHKFwp32g==,
            }
        dependencies:
            '@types/node': 18.7.6
        dev: true

    /@types/semver/6.2.3:
        resolution:
            {
                integrity: sha512-KQf+QAMWKMrtBMsB8/24w53tEsxllMj6TuA80TT/5igJalLI/zm0L3oXRbIAl4Ohfc85gyHX/jhMwsVkmhLU4A==,
            }
        dev: true

    /@types/stack-utils/2.0.1:
        resolution:
            {
                integrity: sha512-Hl219/BT5fLAaz6NDkSuhzasy49dwQS/DSdu4MdggFB8zcXv7vflBI3xp7FEmkmdDkBUI2bPUNeMttp2knYdxw==,
            }
        dev: true

    /@types/through/0.0.30:
        resolution:
            {
                integrity: sha512-FvnCJljyxhPM3gkRgWmxmDZyAQSiBQQWLI0A0VFL0K7W1oRUrPJSqNO0NvTnLkBcotdlp3lKvaT0JrnyRDkzOg==,
            }
        dependencies:
            '@types/node': 18.7.6
        dev: true

    /@types/unist/2.0.6:
        resolution:
            {
                integrity: sha512-PBjIUxZHOuj0R15/xuwJYjFi+KZdNFrehocChv4g5hu6aFroHue8m0lBP0POdK2nKzbw0cgV1mws8+V/JAcEkQ==,
            }
        dev: true

    /@types/yargs-parser/21.0.0:
        resolution:
            {
                integrity: sha512-iO9ZQHkZxHn4mSakYV0vFHAVDyEOIJQrV2uZ06HxEPcx+mt8swXoZHIbaaJ2crJYFfErySgktuTZ3BeLz+XmFA==,
            }
        dev: true

    /@types/yargs/15.0.14:
        resolution:
            {
                integrity: sha512-yEJzHoxf6SyQGhBhIYGXQDSCkJjB6HohDShto7m8vaKg9Yp0Yn8+71J9eakh2bnPg6BfsH9PRMhiRTZnd4eXGQ==,
            }
        dependencies:
            '@types/yargs-parser': 21.0.0
        dev: true

    /@types/yargs/17.0.11:
        resolution:
            {
                integrity: sha512-aB4y9UDUXTSMxmM4MH+YnuR0g5Cph3FLQBoWoMB21DSvFVAxRVEHEMx3TLh+zUZYMCQtKiqazz0Q4Rre31f/OA==,
            }
        dependencies:
            '@types/yargs-parser': 21.0.0
        dev: true

    /@typescript-eslint/eslint-plugin/5.33.1_srj5yuxun4vvdeaucjkpi4nm3a:
        resolution:
            {
                integrity: sha512-S1iZIxrTvKkU3+m63YUOxYPKaP+yWDQrdhxTglVDVEVBf+aCSw85+BmJnyUaQQsk5TXFG/LpBu9fa+LrAQ91fQ==,
            }
        engines: { node: ^12.22.0 || ^14.17.0 || >=16.0.0 }
        peerDependencies:
            '@typescript-eslint/parser': ^5.0.0
            eslint: ^6.0.0 || ^7.0.0 || ^8.0.0
            typescript: '*'
        peerDependenciesMeta:
            typescript:
                optional: true
        dependencies:
            '@typescript-eslint/parser': 5.33.1_fzjugrj64y4kuxojvfrr5jyb4q
            '@typescript-eslint/scope-manager': 5.33.1
            '@typescript-eslint/type-utils': 5.33.1_fzjugrj64y4kuxojvfrr5jyb4q
            '@typescript-eslint/utils': 5.33.1_fzjugrj64y4kuxojvfrr5jyb4q
            debug: 4.3.4
            eslint: 8.22.0
            functional-red-black-tree: 1.0.1
            ignore: 5.2.0
            regexpp: 3.2.0
            semver: 7.3.7
            tsutils: 3.21.0_typescript@4.5.4
            typescript: 4.5.4
        transitivePeerDependencies:
            - supports-color
        dev: true

    /@typescript-eslint/eslint-plugin/5.33.1_vsoshirnpb7xw6mr7xomgfas2i:
        resolution:
            {
                integrity: sha512-S1iZIxrTvKkU3+m63YUOxYPKaP+yWDQrdhxTglVDVEVBf+aCSw85+BmJnyUaQQsk5TXFG/LpBu9fa+LrAQ91fQ==,
            }
        engines: { node: ^12.22.0 || ^14.17.0 || >=16.0.0 }
        peerDependencies:
            '@typescript-eslint/parser': ^5.0.0
            eslint: ^6.0.0 || ^7.0.0 || ^8.0.0
            typescript: '*'
        peerDependenciesMeta:
            typescript:
                optional: true
        dependencies:
            '@typescript-eslint/parser': 5.33.1_4rv7y5c6xz3vfxwhbrcxxi73bq
            '@typescript-eslint/scope-manager': 5.33.1
            '@typescript-eslint/type-utils': 5.33.1_4rv7y5c6xz3vfxwhbrcxxi73bq
            '@typescript-eslint/utils': 5.33.1_4rv7y5c6xz3vfxwhbrcxxi73bq
            debug: 4.3.4
            eslint: 8.22.0
            functional-red-black-tree: 1.0.1
            ignore: 5.2.0
            regexpp: 3.2.0
            semver: 7.3.7
            tsutils: 3.21.0_typescript@4.7.4
            typescript: 4.7.4
        transitivePeerDependencies:
            - supports-color
        dev: true

    /@typescript-eslint/eslint-plugin/5.33.1_yjnadalavu323wqqhkgs56bdrq:
        resolution:
            {
                integrity: sha512-S1iZIxrTvKkU3+m63YUOxYPKaP+yWDQrdhxTglVDVEVBf+aCSw85+BmJnyUaQQsk5TXFG/LpBu9fa+LrAQ91fQ==,
            }
        engines: { node: ^12.22.0 || ^14.17.0 || >=16.0.0 }
        peerDependencies:
            '@typescript-eslint/parser': ^5.0.0
            eslint: ^6.0.0 || ^7.0.0 || ^8.0.0
            typescript: '*'
        peerDependenciesMeta:
            typescript:
                optional: true
        dependencies:
            '@typescript-eslint/parser': 5.33.1_jy673cbh7vjykirk7l57zzfyvy
            '@typescript-eslint/scope-manager': 5.33.1
            '@typescript-eslint/type-utils': 5.33.1_jy673cbh7vjykirk7l57zzfyvy
            '@typescript-eslint/utils': 5.33.1_jy673cbh7vjykirk7l57zzfyvy
            debug: 4.3.4
            eslint: 8.22.0
            functional-red-black-tree: 1.0.1
            ignore: 5.2.0
            regexpp: 3.2.0
            semver: 7.3.7
            tsutils: 3.21.0_typescript@4.6.4
            typescript: 4.6.4
        transitivePeerDependencies:
            - supports-color
        dev: true

    /@typescript-eslint/parser/5.33.1_4rv7y5c6xz3vfxwhbrcxxi73bq:
        resolution:
            {
                integrity: sha512-IgLLtW7FOzoDlmaMoXdxG8HOCByTBXrB1V2ZQYSEV1ggMmJfAkMWTwUjjzagS6OkfpySyhKFkBw7A9jYmcHpZA==,
            }
        engines: { node: ^12.22.0 || ^14.17.0 || >=16.0.0 }
        peerDependencies:
            eslint: ^6.0.0 || ^7.0.0 || ^8.0.0
            typescript: '*'
        peerDependenciesMeta:
            typescript:
                optional: true
        dependencies:
            '@typescript-eslint/scope-manager': 5.33.1
            '@typescript-eslint/types': 5.33.1
            '@typescript-eslint/typescript-estree': 5.33.1_typescript@4.7.4
            debug: 4.3.4
            eslint: 8.22.0
            typescript: 4.7.4
        transitivePeerDependencies:
            - supports-color
        dev: true

    /@typescript-eslint/parser/5.33.1_fzjugrj64y4kuxojvfrr5jyb4q:
        resolution:
            {
                integrity: sha512-IgLLtW7FOzoDlmaMoXdxG8HOCByTBXrB1V2ZQYSEV1ggMmJfAkMWTwUjjzagS6OkfpySyhKFkBw7A9jYmcHpZA==,
            }
        engines: { node: ^12.22.0 || ^14.17.0 || >=16.0.0 }
        peerDependencies:
            eslint: ^6.0.0 || ^7.0.0 || ^8.0.0
            typescript: '*'
        peerDependenciesMeta:
            typescript:
                optional: true
        dependencies:
            '@typescript-eslint/scope-manager': 5.33.1
            '@typescript-eslint/types': 5.33.1
            '@typescript-eslint/typescript-estree': 5.33.1_typescript@4.5.4
            debug: 4.3.4
            eslint: 8.22.0
            typescript: 4.5.4
        transitivePeerDependencies:
            - supports-color
        dev: true

    /@typescript-eslint/parser/5.33.1_jy673cbh7vjykirk7l57zzfyvy:
        resolution:
            {
                integrity: sha512-IgLLtW7FOzoDlmaMoXdxG8HOCByTBXrB1V2ZQYSEV1ggMmJfAkMWTwUjjzagS6OkfpySyhKFkBw7A9jYmcHpZA==,
            }
        engines: { node: ^12.22.0 || ^14.17.0 || >=16.0.0 }
        peerDependencies:
            eslint: ^6.0.0 || ^7.0.0 || ^8.0.0
            typescript: '*'
        peerDependenciesMeta:
            typescript:
                optional: true
        dependencies:
            '@typescript-eslint/scope-manager': 5.33.1
            '@typescript-eslint/types': 5.33.1
            '@typescript-eslint/typescript-estree': 5.33.1_typescript@4.6.4
            debug: 4.3.4
            eslint: 8.22.0
            typescript: 4.6.4
        transitivePeerDependencies:
            - supports-color
        dev: true

    /@typescript-eslint/scope-manager/5.33.1:
        resolution:
            {
                integrity: sha512-8ibcZSqy4c5m69QpzJn8XQq9NnqAToC8OdH/W6IXPXv83vRyEDPYLdjAlUx8h/rbusq6MkW4YdQzURGOqsn3CA==,
            }
        engines: { node: ^12.22.0 || ^14.17.0 || >=16.0.0 }
        dependencies:
            '@typescript-eslint/types': 5.33.1
            '@typescript-eslint/visitor-keys': 5.33.1
        dev: true

    /@typescript-eslint/type-utils/5.33.1_4rv7y5c6xz3vfxwhbrcxxi73bq:
        resolution:
            {
                integrity: sha512-X3pGsJsD8OiqhNa5fim41YtlnyiWMF/eKsEZGsHID2HcDqeSC5yr/uLOeph8rNF2/utwuI0IQoAK3fpoxcLl2g==,
            }
        engines: { node: ^12.22.0 || ^14.17.0 || >=16.0.0 }
        peerDependencies:
            eslint: '*'
            typescript: '*'
        peerDependenciesMeta:
            typescript:
                optional: true
        dependencies:
            '@typescript-eslint/utils': 5.33.1_4rv7y5c6xz3vfxwhbrcxxi73bq
            debug: 4.3.4
            eslint: 8.22.0
            tsutils: 3.21.0_typescript@4.7.4
            typescript: 4.7.4
        transitivePeerDependencies:
            - supports-color
        dev: true

    /@typescript-eslint/type-utils/5.33.1_fzjugrj64y4kuxojvfrr5jyb4q:
        resolution:
            {
                integrity: sha512-X3pGsJsD8OiqhNa5fim41YtlnyiWMF/eKsEZGsHID2HcDqeSC5yr/uLOeph8rNF2/utwuI0IQoAK3fpoxcLl2g==,
            }
        engines: { node: ^12.22.0 || ^14.17.0 || >=16.0.0 }
        peerDependencies:
            eslint: '*'
            typescript: '*'
        peerDependenciesMeta:
            typescript:
                optional: true
        dependencies:
            '@typescript-eslint/utils': 5.33.1_fzjugrj64y4kuxojvfrr5jyb4q
            debug: 4.3.4
            eslint: 8.22.0
            tsutils: 3.21.0_typescript@4.5.4
            typescript: 4.5.4
        transitivePeerDependencies:
            - supports-color
        dev: true

    /@typescript-eslint/type-utils/5.33.1_jy673cbh7vjykirk7l57zzfyvy:
        resolution:
            {
                integrity: sha512-X3pGsJsD8OiqhNa5fim41YtlnyiWMF/eKsEZGsHID2HcDqeSC5yr/uLOeph8rNF2/utwuI0IQoAK3fpoxcLl2g==,
            }
        engines: { node: ^12.22.0 || ^14.17.0 || >=16.0.0 }
        peerDependencies:
            eslint: '*'
            typescript: '*'
        peerDependenciesMeta:
            typescript:
                optional: true
        dependencies:
            '@typescript-eslint/utils': 5.33.1_jy673cbh7vjykirk7l57zzfyvy
            debug: 4.3.4
            eslint: 8.22.0
            tsutils: 3.21.0_typescript@4.6.4
            typescript: 4.6.4
        transitivePeerDependencies:
            - supports-color
        dev: true

    /@typescript-eslint/types/5.33.1:
        resolution:
            {
                integrity: sha512-7K6MoQPQh6WVEkMrMW5QOA5FO+BOwzHSNd0j3+BlBwd6vtzfZceJ8xJ7Um2XDi/O3umS8/qDX6jdy2i7CijkwQ==,
            }
        engines: { node: ^12.22.0 || ^14.17.0 || >=16.0.0 }
        dev: true

    /@typescript-eslint/typescript-estree/5.33.1_typescript@4.5.4:
        resolution:
            {
                integrity: sha512-JOAzJ4pJ+tHzA2pgsWQi4804XisPHOtbvwUyqsuuq8+y5B5GMZs7lI1xDWs6V2d7gE/Ez5bTGojSK12+IIPtXA==,
            }
        engines: { node: ^12.22.0 || ^14.17.0 || >=16.0.0 }
        peerDependencies:
            typescript: '*'
        peerDependenciesMeta:
            typescript:
                optional: true
        dependencies:
            '@typescript-eslint/types': 5.33.1
            '@typescript-eslint/visitor-keys': 5.33.1
            debug: 4.3.4
            globby: 11.1.0
            is-glob: 4.0.3
            semver: 7.3.7
            tsutils: 3.21.0_typescript@4.5.4
            typescript: 4.5.4
        transitivePeerDependencies:
            - supports-color
        dev: true

    /@typescript-eslint/typescript-estree/5.33.1_typescript@4.6.4:
        resolution:
            {
                integrity: sha512-JOAzJ4pJ+tHzA2pgsWQi4804XisPHOtbvwUyqsuuq8+y5B5GMZs7lI1xDWs6V2d7gE/Ez5bTGojSK12+IIPtXA==,
            }
        engines: { node: ^12.22.0 || ^14.17.0 || >=16.0.0 }
        peerDependencies:
            typescript: '*'
        peerDependenciesMeta:
            typescript:
                optional: true
        dependencies:
            '@typescript-eslint/types': 5.33.1
            '@typescript-eslint/visitor-keys': 5.33.1
            debug: 4.3.4
            globby: 11.1.0
            is-glob: 4.0.3
            semver: 7.3.7
            tsutils: 3.21.0_typescript@4.6.4
            typescript: 4.6.4
        transitivePeerDependencies:
            - supports-color
        dev: true

    /@typescript-eslint/typescript-estree/5.33.1_typescript@4.7.4:
        resolution:
            {
                integrity: sha512-JOAzJ4pJ+tHzA2pgsWQi4804XisPHOtbvwUyqsuuq8+y5B5GMZs7lI1xDWs6V2d7gE/Ez5bTGojSK12+IIPtXA==,
            }
        engines: { node: ^12.22.0 || ^14.17.0 || >=16.0.0 }
        peerDependencies:
            typescript: '*'
        peerDependenciesMeta:
            typescript:
                optional: true
        dependencies:
            '@typescript-eslint/types': 5.33.1
            '@typescript-eslint/visitor-keys': 5.33.1
            debug: 4.3.4
            globby: 11.1.0
            is-glob: 4.0.3
            semver: 7.3.7
            tsutils: 3.21.0_typescript@4.7.4
            typescript: 4.7.4
        transitivePeerDependencies:
            - supports-color
        dev: true

    /@typescript-eslint/utils/5.33.1_4rv7y5c6xz3vfxwhbrcxxi73bq:
        resolution:
            {
                integrity: sha512-uphZjkMaZ4fE8CR4dU7BquOV6u0doeQAr8n6cQenl/poMaIyJtBu8eys5uk6u5HiDH01Mj5lzbJ5SfeDz7oqMQ==,
            }
        engines: { node: ^12.22.0 || ^14.17.0 || >=16.0.0 }
        peerDependencies:
            eslint: ^6.0.0 || ^7.0.0 || ^8.0.0
        dependencies:
            '@types/json-schema': 7.0.11
            '@typescript-eslint/scope-manager': 5.33.1
            '@typescript-eslint/types': 5.33.1
            '@typescript-eslint/typescript-estree': 5.33.1_typescript@4.7.4
            eslint: 8.22.0
            eslint-scope: 5.1.1
            eslint-utils: 3.0.0_eslint@8.22.0
        transitivePeerDependencies:
            - supports-color
            - typescript
        dev: true

    /@typescript-eslint/utils/5.33.1_fzjugrj64y4kuxojvfrr5jyb4q:
        resolution:
            {
                integrity: sha512-uphZjkMaZ4fE8CR4dU7BquOV6u0doeQAr8n6cQenl/poMaIyJtBu8eys5uk6u5HiDH01Mj5lzbJ5SfeDz7oqMQ==,
            }
        engines: { node: ^12.22.0 || ^14.17.0 || >=16.0.0 }
        peerDependencies:
            eslint: ^6.0.0 || ^7.0.0 || ^8.0.0
        dependencies:
            '@types/json-schema': 7.0.11
            '@typescript-eslint/scope-manager': 5.33.1
            '@typescript-eslint/types': 5.33.1
            '@typescript-eslint/typescript-estree': 5.33.1_typescript@4.5.4
            eslint: 8.22.0
            eslint-scope: 5.1.1
            eslint-utils: 3.0.0_eslint@8.22.0
        transitivePeerDependencies:
            - supports-color
            - typescript
        dev: true

    /@typescript-eslint/utils/5.33.1_jy673cbh7vjykirk7l57zzfyvy:
        resolution:
            {
                integrity: sha512-uphZjkMaZ4fE8CR4dU7BquOV6u0doeQAr8n6cQenl/poMaIyJtBu8eys5uk6u5HiDH01Mj5lzbJ5SfeDz7oqMQ==,
            }
        engines: { node: ^12.22.0 || ^14.17.0 || >=16.0.0 }
        peerDependencies:
            eslint: ^6.0.0 || ^7.0.0 || ^8.0.0
        dependencies:
            '@types/json-schema': 7.0.11
            '@typescript-eslint/scope-manager': 5.33.1
            '@typescript-eslint/types': 5.33.1
            '@typescript-eslint/typescript-estree': 5.33.1_typescript@4.6.4
            eslint: 8.22.0
            eslint-scope: 5.1.1
            eslint-utils: 3.0.0_eslint@8.22.0
        transitivePeerDependencies:
            - supports-color
            - typescript
        dev: true

    /@typescript-eslint/visitor-keys/5.33.1:
        resolution:
            {
                integrity: sha512-nwIxOK8Z2MPWltLKMLOEZwmfBZReqUdbEoHQXeCpa+sRVARe5twpJGHCB4dk9903Yaf0nMAlGbQfaAH92F60eg==,
            }
        engines: { node: ^12.22.0 || ^14.17.0 || >=16.0.0 }
        dependencies:
            '@typescript-eslint/types': 5.33.1
            eslint-visitor-keys: 3.3.0
        dev: true

    /@vercel/nft/0.20.1:
        resolution:
            {
                integrity: sha512-hSLcr64KHOkcNiTAlv154K4p4faEFBwYIi2eIgu1QCDhB1qyQYvFuEhtw3eaapNjA4/7x/2jcclfCAjILua/ag==,
            }
        hasBin: true
        dependencies:
            '@mapbox/node-pre-gyp': 1.0.9
            acorn: 8.8.0
            bindings: 1.5.0
            estree-walker: 2.0.2
            glob: 7.2.3
            graceful-fs: 4.2.10
            micromatch: 4.0.5
            node-gyp-build: 4.5.0
            resolve-from: 5.0.0
            rollup-pluginutils: 2.8.2
        transitivePeerDependencies:
            - encoding
            - supports-color
        dev: true

    /@vercel/nft/0.21.0:
        resolution:
            {
                integrity: sha512-hFCAETfI5cG8l5iAiLhMC2bReC5K7SIybzrxGorv+eGspIbIFsVw7Vg85GovXm/LxA08pIDrAlrhR6GN36XB/Q==,
            }
        hasBin: true
        dependencies:
            '@mapbox/node-pre-gyp': 1.0.9
            acorn: 8.8.0
            async-sema: 3.1.1
            bindings: 1.5.0
            estree-walker: 2.0.2
            glob: 7.2.3
            graceful-fs: 4.2.10
            micromatch: 4.0.5
            node-gyp-build: 4.5.0
            resolve-from: 5.0.0
            rollup-pluginutils: 2.8.2
        transitivePeerDependencies:
            - encoding
            - supports-color
        dev: true

    /@vitest/ui/0.21.1:
        resolution:
            {
                integrity: sha512-e+AZdMG6NvrYhxB99LGxW1GkoTpqSDPKpL+wghsApWhocNwALBOBzvgsDr/WN6D6YWRXf18rsJ1kY/KaIspRdg==,
            }
        dependencies:
            sirv: 2.0.2

    /@whatwg-node/fetch/0.2.9:
        resolution:
            {
                integrity: sha512-h+ehuqE/ZqJdRy+xywHyKpBIPmST0ms8Itgf4gGSu10pJrmod3/t9DbG/GlATvLBE4pvqYHrxKAKo3NNQVJc3g==,
            }
        dependencies:
            '@peculiar/webcrypto': 1.4.0
            abort-controller: 3.0.0
            busboy: 1.6.0
            event-target-polyfill: 0.0.3
            form-data-encoder: 1.7.2
            formdata-node: 4.3.3
            node-fetch: 2.6.7
            undici: 5.8.2
            web-streams-polyfill: 3.2.1
        transitivePeerDependencies:
            - encoding
        dev: false

    /@yarn-tool/resolve-package/1.0.47:
        resolution:
            {
                integrity: sha512-Zaw58gQxjQceJqhqybJi1oUDaORT8i2GTgwICPs8v/X/Pkx35FXQba69ldHVg5pQZ6YLKpROXgyHvBaCJOFXiA==,
            }
        dependencies:
            pkg-dir: 5.0.0
            tslib: 2.4.0
            upath2: 3.1.15
        dev: true

    /abab/2.0.6:
        resolution:
            {
                integrity: sha512-j2afSsaIENvHZN2B8GOpF566vZ5WVk5opAiMTvWgaQT8DkbOqsTfvNAvHoRGU2zzP8cPoqys+xHTRDWW8L+/BA==,
            }
        dev: true

    /abbrev/1.1.1:
        resolution:
            {
                integrity: sha512-nne9/IiQ/hzIhY6pdDnbBtz7DjPTKrY00P/zvPSm5pOFkl6xuGrGnXn/VtTNNfNtAfZ9/1RtehkszU9qcTii0Q==,
            }
        dev: true

    /abort-controller/3.0.0:
        resolution:
            {
                integrity: sha512-h8lQ8tacZYnR3vNQTgibj+tODHI5/+l06Au2Pcriv/Gmet0eaj4TwWH41sO9wnHDiQsEj19q0drzdWdeAHtweg==,
            }
        engines: { node: '>=6.5' }
        dependencies:
            event-target-shim: 5.0.1
        dev: false

    /acorn-globals/6.0.0:
        resolution:
            {
                integrity: sha512-ZQl7LOWaF5ePqqcX4hLuv/bLXYQNfNWw2c0/yX/TsPRKamzHcTGQnlCjHT3TsmkOUVEPS3crCxiPfdzE/Trlhg==,
            }
        dependencies:
            acorn: 7.4.1
            acorn-walk: 7.2.0
        dev: true

    /acorn-jsx/5.3.2_acorn@8.8.0:
        resolution:
            {
                integrity: sha512-rq9s+JNhf0IChjtDXxllJ7g41oZk5SlXtp0LHwyA5cejwn7vKmKp4pPri6YEePv2PU65sAsegbXtIinmDFDXgQ==,
            }
        peerDependencies:
            acorn: ^6.0.0 || ^7.0.0 || ^8.0.0
        dependencies:
            acorn: 8.8.0
        dev: true

    /acorn-walk/7.2.0:
        resolution:
            {
                integrity: sha512-OPdCF6GsMIP+Az+aWfAAOEt2/+iVDKE7oy6lJ098aoe59oAmK76qV6Gw60SbZ8jHuG2wH058GF4pLFbYamYrVA==,
            }
        engines: { node: '>=0.4.0' }
        dev: true

    /acorn/7.4.1:
        resolution:
            {
                integrity: sha512-nQyp0o1/mNdbTO1PO6kHkwSrmgZ0MT/jCCpNiwbUjGoRN4dlBhqJtoQuCnEOKzgTVwg0ZWiCoQy6SxMebQVh8A==,
            }
        engines: { node: '>=0.4.0' }
        hasBin: true
        dev: true

    /acorn/8.8.0:
        resolution:
            {
                integrity: sha512-QOxyigPVrpZ2GXT+PFyZTl6TtOFc5egxHIP9IlQ+RbupQuX4RkT/Bee4/kQuC02Xkzg84JcT7oLYtDIQxp+v7w==,
            }
        engines: { node: '>=0.4.0' }
        hasBin: true
        dev: true

    /agent-base/6.0.2:
        resolution:
            {
                integrity: sha512-RZNwNclF7+MS/8bDg70amg32dyeZGZxiDuQmZxKLAlQjr3jGyLx+4Kkk58UO7D2QdgFIQCovuSuZESne6RG6XQ==,
            }
        engines: { node: '>= 6.0.0' }
        dependencies:
            debug: 4.3.4
        transitivePeerDependencies:
            - supports-color
        dev: true

    /aggregate-error/3.1.0:
        resolution:
            {
                integrity: sha512-4I7Td01quW/RpocfNayFdFVk1qSuoh0E7JrbRJ16nH01HhKFQ88INq9Sd+nd72zqRySlr9BmDA8xlEJ6vJMrYA==,
            }
        engines: { node: '>=8' }
        dependencies:
            clean-stack: 2.2.0
            indent-string: 4.0.0
        dev: true

    /ajv/6.12.6:
        resolution:
            {
                integrity: sha512-j3fVLgvTo527anyYyJOGTYJbG+vnnQYvE0m5mmkc1TK+nxAppkCLMIL0aZ4dblVCNoGShhm+kzE4ZUykBoMg4g==,
            }
        dependencies:
            fast-deep-equal: 3.1.3
            fast-json-stable-stringify: 2.1.0
            json-schema-traverse: 0.4.1
            uri-js: 4.4.1
        dev: true

    /ansi-colors/4.1.3:
        resolution:
            {
                integrity: sha512-/6w/C21Pm1A7aZitlI5Ni/2J6FFQN8i1Cvz3kHABAAbw93v/NlvKdVOqz7CCWz/3iv/JplRSEEZ83XION15ovw==,
            }
        engines: { node: '>=6' }
        dev: true

    /ansi-escapes/4.3.2:
        resolution:
            {
                integrity: sha512-gKXj5ALrKWQLsYG9jlTRmR/xKluxHV+Z9QEwNIgCfM1/uwPMCuzVVnh5mwTd+OuBZcwSIMbqssNWRm1lE51QaQ==,
            }
        engines: { node: '>=8' }
        dependencies:
            type-fest: 0.21.3

    /ansi-regex/5.0.1:
        resolution:
            {
                integrity: sha512-quJQXlTSUGL2LH9SUXo8VwsY4soanhgo6LNSm84E1LBcE8s3O0wpdiRzyR9z/ZZJMlMWv37qOOb9pdJlMUEKFQ==,
            }
        engines: { node: '>=8' }

    /ansi-regex/6.0.1:
        resolution:
            {
                integrity: sha512-n5M855fKb2SsfMIiFFoVrABHJC8QtHwVx+mHWP3QcEqBHYienj5dHSgjbxtC0WEZXYt4wcD6zrQElDPhFuZgfA==,
            }
        engines: { node: '>=12' }
        dev: true

    /ansi-styles/3.2.1:
        resolution:
            {
                integrity: sha512-VT0ZI6kZRdTh8YyJw3SMbYm/u+NqfsAxEpWO0Pf9sq8/e94WxxOpPKx9FR1FlyCtOVDNOQ+8ntlqFxiRc+r5qA==,
            }
        engines: { node: '>=4' }
        dependencies:
            color-convert: 1.9.3
        dev: true

    /ansi-styles/4.3.0:
        resolution:
            {
                integrity: sha512-zbB9rCJAT1rbjiVDb2hqKFHNYLxgtk8NURxZ3IZwD3F6NtxbXZQCnnSi1Lkx+IDohdPlFp222wVALIheZJQSEg==,
            }
        engines: { node: '>=8' }
        dependencies:
            color-convert: 2.0.1

    /ansi-styles/5.2.0:
        resolution:
            {
                integrity: sha512-Cxwpt2SfTzTtXcfOlzGEee8O+c+MmUgGrNiBcXnuWxuFJHe6a5Hz7qwhwe5OgaSYI0IJvkLqWX1ASG+cJOkEiA==,
            }
        engines: { node: '>=10' }
        dev: true

    /ansi-styles/6.1.0:
        resolution:
            {
                integrity: sha512-VbqNsoz55SYGczauuup0MFUyXNQviSpFTj1RQtFzmQLk18qbVSpTFFGMT293rmDaQuKCT6InmbuEyUne4mTuxQ==,
            }
        engines: { node: '>=12' }
        dev: true

    /anymatch/2.0.0:
        resolution:
            {
                integrity: sha512-5teOsQWABXHHBFP9y3skS5P3d/WfWXpv3FUpy+LorMrNYaT9pI4oLMQX7jzQ2KklNpGpWHzdCXTDT2Y3XGlZBw==,
            }
        dependencies:
            micromatch: 3.1.10
            normalize-path: 2.1.1
        transitivePeerDependencies:
            - supports-color
        dev: true

    /anymatch/3.1.2:
        resolution:
            {
                integrity: sha512-P43ePfOAIupkguHUycrc4qJ9kz8ZiuOUijaETwX7THt0Y/GNK7v0aa8rY816xWjZ7rJdA5XdMcpVFTKMq+RvWg==,
            }
        engines: { node: '>= 8' }
        dependencies:
            normalize-path: 3.0.0
            picomatch: 2.3.1
        dev: true

    /aproba/2.0.0:
        resolution:
            {
                integrity: sha512-lYe4Gx7QT+MKGbDsA+Z+he/Wtef0BiwDOlK/XkBrdfsh9J/jPPXbX0tE9x9cl27Tmu5gg3QUbUrQYa/y+KOHPQ==,
            }
        dev: true

    /are-we-there-yet/2.0.0:
        resolution:
            {
                integrity: sha512-Ci/qENmwHnsYo9xKIcUJN5LeDKdJ6R1Z1j9V/J5wyq8nh/mYPEpIKJbBZXtZjG04HiK7zV/p6Vs9952MrMeUIw==,
            }
        engines: { node: '>=10' }
        dependencies:
            delegates: 1.0.0
            readable-stream: 3.6.0
        dev: true

    /arg/4.1.3:
        resolution:
            {
                integrity: sha512-58S9QDqG0Xx27YwPSt9fJxivjYl432YCwfDMfZ+71RAqUrZef7LrKQZ3LHLOwCS4FLNBplP533Zx895SeOCHvA==,
            }
        dev: true

    /argparse/1.0.10:
        resolution:
            {
                integrity: sha512-o5Roy6tNG4SL/FOkCAN6RzjiakZS25RLYFrcMttJqbdd8BWrnA+fGz57iN5Pb06pvBGvl5gQ0B48dJlslXvoTg==,
            }
        dependencies:
            sprintf-js: 1.0.3
        dev: true

    /argparse/2.0.1:
        resolution:
            {
                integrity: sha512-8+9WqebbFzpX9OR+Wa6O29asIogeRMzcGtAINdpMHHyAg10f05aSFVBbcEqGf/PXw1EjAZ+q2/bEBg3DvurK3Q==,
            }
        dev: true

    /aria-query/4.2.2:
        resolution:
            {
                integrity: sha512-o/HelwhuKpTj/frsOsbNLNgnNGVIFsVP/SW2BSF14gVl7kAfMOJ6/8wUAUvG1R1NHKrfG+2sHZTu0yauT1qBrA==,
            }
        engines: { node: '>=6.0' }
        dependencies:
            '@babel/runtime': 7.18.9
            '@babel/runtime-corejs3': 7.18.9
        dev: true
        optional: true

    /arr-diff/4.0.0:
        resolution:
            {
                integrity: sha512-YVIQ82gZPGBebQV/a8dar4AitzCQs0jjXwMPZllpXMaGjXPYVUawSxQrRsjhjupyVxEvbHgUmIhKVlND+j02kA==,
            }
        engines: { node: '>=0.10.0' }
        dev: true

    /arr-flatten/1.1.0:
        resolution:
            {
                integrity: sha512-L3hKV5R/p5o81R7O02IGnwpDmkp6E982XhtbuwSe3O4qOtMMMtodicASA1Cny2U+aCXcNpml+m4dPsvsJ3jatg==,
            }
        engines: { node: '>=0.10.0' }
        dev: true

    /arr-union/3.1.0:
        resolution:
            {
                integrity: sha512-sKpyeERZ02v1FeCZT8lrfJq5u6goHCtpTAzPwJYe7c8SPFOboNjNg1vz2L4VTn9T4PQxEx13TbXLmYUcS6Ug7Q==,
            }
        engines: { node: '>=0.10.0' }
        dev: true

    /array-differ/3.0.0:
        resolution:
            {
                integrity: sha512-THtfYS6KtME/yIAhKjZ2ul7XI96lQGHRputJQHO80LAWQnuGP4iCIN8vdMRboGbIEYBwU33q8Tch1os2+X0kMg==,
            }
        engines: { node: '>=8' }
        dev: true

    /array-includes/3.1.5:
        resolution:
            {
                integrity: sha512-iSDYZMMyTPkiFasVqfuAQnWAYcvO/SeBSCGKePoEthjp4LEMTe4uLc7b025o4jAZpHhihh8xPo99TNWUWWkGDQ==,
            }
        engines: { node: '>= 0.4' }
        dependencies:
            call-bind: 1.0.2
            define-properties: 1.1.4
            es-abstract: 1.20.1
            get-intrinsic: 1.1.2
            is-string: 1.0.7
        dev: true

    /array-union/2.1.0:
        resolution:
            {
                integrity: sha512-HGyxoOTYUyCM6stUe6EJgnd4EoewAI7zMdfqO+kGjnlZmBDz/cR5pf8r/cR4Wq60sL/p0IkcjUEEPwS3GFrIyw==,
            }
        engines: { node: '>=8' }
        dev: true

    /array-unique/0.3.2:
        resolution:
            {
                integrity: sha512-SleRWjh9JUud2wH1hPs9rZBZ33H6T9HOiL0uwGnGx9FpE6wKGyfWugmbkEOIs6qWrZhg0LWeLziLrEwQJhs5mQ==,
            }
        engines: { node: '>=0.10.0' }
        dev: true

    /array.prototype.flat/1.3.0:
        resolution:
            {
                integrity: sha512-12IUEkHsAhA4DY5s0FPgNXIdc8VRSqD9Zp78a5au9abH/SOBrsp082JOWFNTjkMozh8mqcdiKuaLGhPeYztxSw==,
            }
        engines: { node: '>= 0.4' }
        dependencies:
            call-bind: 1.0.2
            define-properties: 1.1.4
            es-abstract: 1.20.1
            es-shim-unscopables: 1.0.0
        dev: true

    /array.prototype.flatmap/1.3.0:
        resolution:
            {
                integrity: sha512-PZC9/8TKAIxcWKdyeb77EzULHPrIX/tIZebLJUQOMR1OwYosT8yggdfWScfTBCDj5utONvOuPQQumYsU2ULbkg==,
            }
        engines: { node: '>= 0.4' }
        dependencies:
            call-bind: 1.0.2
            define-properties: 1.1.4
            es-abstract: 1.20.1
            es-shim-unscopables: 1.0.0
        dev: true
        optional: true

    /arrify/1.0.1:
        resolution:
            {
                integrity: sha512-3CYzex9M9FGQjCGMGyi6/31c8GJbgb0qGyrx5HWxPd0aCwh4cB2YjMb2Xf9UuoogrMrlO9cTqnB5rI5GHZTcUA==,
            }
        engines: { node: '>=0.10.0' }
        dev: true

    /arrify/2.0.1:
        resolution:
            {
                integrity: sha512-3duEwti880xqi4eAMN8AyR4a0ByT90zoYdLlevfrvU43vb0YZwZVfxOgxWrLXXXpyugL0hNZc9G6BiB5B3nUug==,
            }
        engines: { node: '>=8' }
        dev: true

    /asn1js/3.0.5:
        resolution:
            {
                integrity: sha512-FVnvrKJwpt9LP2lAMl8qZswRNm3T4q9CON+bxldk2iwk3FFpuwhx2FfinyitizWHsVYyaY+y5JzDR0rCMV5yTQ==,
            }
        engines: { node: '>=12.0.0' }
        dependencies:
            pvtsutils: 1.3.2
            pvutils: 1.1.3
            tslib: 2.4.0
        dev: false

    /assertion-error/1.1.0:
        resolution:
            {
                integrity: sha512-jgsaNduz+ndvGyFt3uSuWqvy4lCnIJiovtouQN5JZHOKCS2QuhEdbcQHFhVksz2N2U9hXJo8odG7ETyWlEeuDw==,
            }
        dev: false

    /assign-symbols/1.0.0:
        resolution:
            {
                integrity: sha512-Q+JC7Whu8HhmTdBph/Tq59IoRtoy6KAm5zzPv00WdujX82lbAL8K7WVjne7vdCsAmbF4AYaDOPyO3k0kl8qIrw==,
            }
        engines: { node: '>=0.10.0' }
        dev: true

    /ast-types-flow/0.0.7:
        resolution:
            {
                integrity: sha512-eBvWn1lvIApYMhzQMsu9ciLfkBY499mFZlNqG+/9WR7PVlroQw0vG30cOQQbaKz3sCEc44TAOu2ykzqXSNnwag==,
            }
        dev: true
        optional: true

    /ast-types/0.14.2:
        resolution:
            {
                integrity: sha512-O0yuUDnZeQDL+ncNGlJ78BiO4jnYI3bvMsD5prT0/nsgijG/LpNBIr63gTjVTNsiGkgQhiyCShTgxt8oXOrklA==,
            }
        engines: { node: '>=4' }
        dependencies:
            tslib: 2.4.0

    /astral-regex/2.0.0:
        resolution:
            {
                integrity: sha512-Z7tMw1ytTXt5jqMcOP+OQteU1VuNK9Y02uuJtKQ1Sv69jXQKKg5cibLwGJow8yzZP+eAc18EmLGPal0bp36rvQ==,
            }
        engines: { node: '>=8' }
        dev: true

    /async-sema/3.1.1:
        resolution:
            {
                integrity: sha512-tLRNUXati5MFePdAk8dw7Qt7DpxPB60ofAgn8WRhW6a2rcimZnYBP9oxHiv0OHy+Wz7kPMG+t4LGdt31+4EmGg==,
            }
        dev: true

    /asynckit/0.4.0:
        resolution:
            {
                integrity: sha512-Oei9OH4tRh0YqU3GxhX79dM/mwVgvbZJaSNaRk+bshkj0S5cfHcgYakreBjrHwatXKbz+IoIdYLxrKim2MjW0Q==,
            }
        dev: true

    /atob/2.1.2:
        resolution:
            {
                integrity: sha512-Wm6ukoaOGJi/73p/cl2GvLjTI5JM1k/O14isD73YML8StrH/7/lRFgmg8nICZgD3bZZvjwCGxtMOD3wWNAu8cg==,
            }
        engines: { node: '>= 4.5.0' }
        hasBin: true
        dev: true

    /axe-core/4.4.3:
        resolution:
            {
                integrity: sha512-32+ub6kkdhhWick/UjvEwRchgoetXqTK14INLqbGm5U2TzBkBNF3nQtLYm8ovxSkQWArjEQvftCKryjZaATu3w==,
            }
        engines: { node: '>=4' }
        dev: true
        optional: true

    /axobject-query/2.2.0:
        resolution:
            {
                integrity: sha512-Td525n+iPOOyUQIeBfcASuG6uJsDOITl7Mds5gFyerkWiX7qhUTdYUBlSgNMyVqtSJqwpt1kXGLdUt6SykLMRA==,
            }
        dev: true
        optional: true

    /babel-jest/26.6.3_@babel+core@7.18.10:
        resolution:
            {
                integrity: sha512-pl4Q+GAVOHwvjrck6jKjvmGhnO3jHX/xuB9d27f+EJZ/6k+6nMuPjorrYp7s++bKKdANwzElBWnLWaObvTnaZA==,
            }
        engines: { node: '>= 10.14.2' }
        peerDependencies:
            '@babel/core': ^7.0.0
        dependencies:
            '@babel/core': 7.18.10
            '@jest/transform': 26.6.2
            '@jest/types': 26.6.2
            '@types/babel__core': 7.1.19
            babel-plugin-istanbul: 6.1.1
            babel-preset-jest: 26.6.2_@babel+core@7.18.10
            chalk: 4.1.2
            graceful-fs: 4.2.10
            slash: 3.0.0
        transitivePeerDependencies:
            - supports-color
        dev: true

    /babel-plugin-dynamic-import-node/2.3.3:
        resolution:
            {
                integrity: sha512-jZVI+s9Zg3IqA/kdi0i6UDCybUI3aSBLnglhYbSSjKlV7yF1F/5LWv8MakQmvYpnbJDS6fcBL2KzHSxNCMtWSQ==,
            }
        dependencies:
            object.assign: 4.1.4
        dev: true

    /babel-plugin-istanbul/6.1.1:
        resolution:
            {
                integrity: sha512-Y1IQok9821cC9onCx5otgFfRm7Lm+I+wwxOx738M/WLPZ9Q42m4IG5W0FNX8WLL2gYMZo3JkuXIH2DOpWM+qwA==,
            }
        engines: { node: '>=8' }
        dependencies:
            '@babel/helper-plugin-utils': 7.18.9
            '@istanbuljs/load-nyc-config': 1.1.0
            '@istanbuljs/schema': 0.1.3
            istanbul-lib-instrument: 5.2.0
            test-exclude: 6.0.0
        transitivePeerDependencies:
            - supports-color
        dev: true

    /babel-plugin-jest-hoist/26.6.2:
        resolution:
            {
                integrity: sha512-PO9t0697lNTmcEHH69mdtYiOIkkOlj9fySqfO3K1eCcdISevLAE0xY59VLLUj0SoiPiTX/JU2CYFpILydUa5Lw==,
            }
        engines: { node: '>= 10.14.2' }
        dependencies:
            '@babel/template': 7.18.10
            '@babel/types': 7.18.10
            '@types/babel__core': 7.1.19
            '@types/babel__traverse': 7.18.0
        dev: true

    /babel-plugin-polyfill-corejs2/0.3.2_@babel+core@7.18.10:
        resolution:
            {
                integrity: sha512-LPnodUl3lS0/4wN3Rb+m+UK8s7lj2jcLRrjho4gLw+OJs+I4bvGXshINesY5xx/apM+biTnQ9reDI8yj+0M5+Q==,
            }
        peerDependencies:
            '@babel/core': ^7.0.0-0
        dependencies:
            '@babel/compat-data': 7.18.8
            '@babel/core': 7.18.10
            '@babel/helper-define-polyfill-provider': 0.3.2_@babel+core@7.18.10
            semver: 6.3.0
        transitivePeerDependencies:
            - supports-color
        dev: true

    /babel-plugin-polyfill-corejs3/0.5.3_@babel+core@7.18.10:
        resolution:
            {
                integrity: sha512-zKsXDh0XjnrUEW0mxIHLfjBfnXSMr5Q/goMe/fxpQnLm07mcOZiIZHBNWCMx60HmdvjxfXcalac0tfFg0wqxyw==,
            }
        peerDependencies:
            '@babel/core': ^7.0.0-0
        dependencies:
            '@babel/core': 7.18.10
            '@babel/helper-define-polyfill-provider': 0.3.2_@babel+core@7.18.10
            core-js-compat: 3.24.1
        transitivePeerDependencies:
            - supports-color
        dev: true

    /babel-plugin-polyfill-regenerator/0.4.0_@babel+core@7.18.10:
        resolution:
            {
                integrity: sha512-RW1cnryiADFeHmfLS+WW/G431p1PsW5qdRdz0SDRi7TKcUgc7Oh/uXkT7MZ/+tGsT1BkczEAmD5XjUyJ5SWDTw==,
            }
        peerDependencies:
            '@babel/core': ^7.0.0-0
        dependencies:
            '@babel/core': 7.18.10
            '@babel/helper-define-polyfill-provider': 0.3.2_@babel+core@7.18.10
        transitivePeerDependencies:
            - supports-color
        dev: true

    /babel-plugin-transform-import-meta/2.2.0_@babel+core@7.18.10:
        resolution:
            {
                integrity: sha512-+DNF2SJAj2Pd0b1sObz+hyzNgUlI9DccPtMcF7ulMM0BxPrMF83ERjvPQwcQ9FRFSddWcC7DOw0FuyWgkQRoqg==,
            }
        peerDependencies:
            '@babel/core': ^7.10.0
        dependencies:
            '@babel/core': 7.18.10
            '@babel/template': 7.18.10
            tslib: 2.4.0
        dev: true

    /babel-preset-current-node-syntax/1.0.1_@babel+core@7.18.10:
        resolution:
            {
                integrity: sha512-M7LQ0bxarkxQoN+vz5aJPsLBn77n8QgTFmo8WK0/44auK2xlCXrYcUxHFxgU7qW5Yzw/CjmLRK2uJzaCd7LvqQ==,
            }
        peerDependencies:
            '@babel/core': ^7.0.0
        dependencies:
            '@babel/core': 7.18.10
            '@babel/plugin-syntax-async-generators': 7.8.4_@babel+core@7.18.10
            '@babel/plugin-syntax-bigint': 7.8.3_@babel+core@7.18.10
            '@babel/plugin-syntax-class-properties': 7.12.13_@babel+core@7.18.10
            '@babel/plugin-syntax-import-meta': 7.10.4_@babel+core@7.18.10
            '@babel/plugin-syntax-json-strings': 7.8.3_@babel+core@7.18.10
            '@babel/plugin-syntax-logical-assignment-operators': 7.10.4_@babel+core@7.18.10
            '@babel/plugin-syntax-nullish-coalescing-operator': 7.8.3_@babel+core@7.18.10
            '@babel/plugin-syntax-numeric-separator': 7.10.4_@babel+core@7.18.10
            '@babel/plugin-syntax-object-rest-spread': 7.8.3_@babel+core@7.18.10
            '@babel/plugin-syntax-optional-catch-binding': 7.8.3_@babel+core@7.18.10
            '@babel/plugin-syntax-optional-chaining': 7.8.3_@babel+core@7.18.10
            '@babel/plugin-syntax-top-level-await': 7.14.5_@babel+core@7.18.10
        dev: true

    /babel-preset-jest/26.6.2_@babel+core@7.18.10:
        resolution:
            {
                integrity: sha512-YvdtlVm9t3k777c5NPQIv6cxFFFapys25HiUmuSgHwIZhfifweR5c5Sf5nwE3MAbfu327CYSvps8Yx6ANLyleQ==,
            }
        engines: { node: '>= 10.14.2' }
        peerDependencies:
            '@babel/core': ^7.0.0
        dependencies:
            '@babel/core': 7.18.10
            babel-plugin-jest-hoist: 26.6.2
            babel-preset-current-node-syntax: 1.0.1_@babel+core@7.18.10
        dev: true

    /babylon/7.0.0-beta.47:
        resolution:
            {
                integrity: sha512-+rq2cr4GDhtToEzKFD6KZZMDBXhjFAr9JjPw9pAppZACeEWqNM294j+NdBzkSHYXwzzBmVjZ3nEVJlOhbR2gOQ==,
            }
        engines: { node: '>=6.0.0' }
        hasBin: true
        dev: false

    /bail/1.0.5:
        resolution:
            {
                integrity: sha512-xFbRxM1tahm08yHBP16MMjVUAvDaBMD38zsM9EMAUN61omwLmKlOpB/Zku5QkjZ8TZ4vn53pj+t518cH0S03RQ==,
            }
        dev: true
        optional: true

    /bail/2.0.2:
        resolution:
            {
                integrity: sha512-0xO6mYd7JB2YesxDKplafRpsiOzPt9V02ddPCLbY1xYGPOX24NTyN50qnUxgCPcSoYMhKpAuBTjQoRZCAkUDRw==,
            }
        dev: true

    /balanced-match/1.0.2:
        resolution:
            {
                integrity: sha512-3oSeUO0TMV67hN1AmbXsK4yaqU7tjiHlbxRDZOpH0KW9+CeX4bRAaX0Anxt0tx2MrpRpWwQaPwIlISEJhYU5Pw==,
            }

    /base/0.11.2:
        resolution:
            {
                integrity: sha512-5T6P4xPgpp0YDFvSWwEZ4NoE3aM4QBQXDzmVbraCkFj8zHM+mba8SyqB5DbZWyR7mYHo6Y7BdQo3MoA4m0TeQg==,
            }
        engines: { node: '>=0.10.0' }
        dependencies:
            cache-base: 1.0.1
            class-utils: 0.3.6
            component-emitter: 1.3.0
            define-property: 1.0.0
            isobject: 3.0.1
            mixin-deep: 1.3.2
            pascalcase: 0.1.1
        dev: true

    /base64-js/1.5.1:
        resolution:
            {
                integrity: sha512-AKpaYlHn8t4SVbOHCy+b5+KKgvR4vrsD8vbvrbiQJps7fKDTkjkDry6ji0rUJjC0kzbNePLwzxq8iypo41qeWA==,
            }
        dev: false

    /better-path-resolve/1.0.0:
        resolution:
            {
                integrity: sha512-pbnl5XzGBdrFU/wT4jqmJVPn2B6UHPBOhzMQkY/SPUPB6QtUXtmBHBIwCbXJol93mOpGMnQyP/+BB19q04xj7g==,
            }
        engines: { node: '>=4' }
        dependencies:
            is-windows: 1.0.2
        dev: true

    /binary-extensions/2.2.0:
        resolution:
            {
                integrity: sha512-jDctJ/IVQbZoJykoeHbhXpOlNBqGNcwXJKJog42E5HDPUwQTSdjCHdihjj0DlnheQ7blbT6dHOafNAiS8ooQKA==,
            }
        engines: { node: '>=8' }
        dev: true

    /bindings/1.5.0:
        resolution:
            {
                integrity: sha512-p2q/t/mhvuOj/UeLlV6566GD/guowlr0hHxClI0W9m7MWYkL1F0hLo+0Aexs9HSPCtR1SXQ0TD3MMKrXZajbiQ==,
            }
        dependencies:
            file-uri-to-path: 1.0.0
        dev: true

    /bl/4.1.0:
        resolution:
            {
                integrity: sha512-1W07cM9gS6DcLperZfFSj+bWLtaPGSOHWhPiGzXmvVJbRLdG82sH/Kn8EtW1VqWVA54AKf2h5k5BbnIbwF3h6w==,
            }
        dependencies:
            buffer: 5.7.1
            inherits: 2.0.4
            readable-stream: 3.6.0
        dev: false

    /boolbase/1.0.0:
        resolution:
            {
                integrity: sha512-JZOSA7Mo9sNGB8+UjSgzdLtokWAky1zbztM3WRLCbZ70/3cTANmQmOdR7y2g+J0e2WXywy1yS468tY+IruqEww==,
            }
        dev: true

    /brace-expansion/1.1.11:
        resolution:
            {
                integrity: sha512-iCuPHDFgrHX7H2vEI/5xpz07zSHB00TpugqhmYtVmMO6518mCuRMoOYFldEBl0g187ufozdaHgWKcYFb61qGiA==,
            }
        dependencies:
            balanced-match: 1.0.2
            concat-map: 0.0.1
        dev: true

    /brace-expansion/2.0.1:
        resolution:
            {
                integrity: sha512-XnAIvQ8eM+kC6aULx6wuQiwVsnzsi9d3WxzV3FpWTGA19F621kwdbsAcFKXgKUHZWsy+mY6iL1sHTxWEFCytDA==,
            }
        dependencies:
            balanced-match: 1.0.2

    /braces/2.3.2:
        resolution:
            {
                integrity: sha512-aNdbnj9P8PjdXU4ybaWLK2IF3jc/EoDYbC7AazW6to3TRsfXxscC9UXOB5iDiEQrkyIbWp2SLQda4+QAa7nc3w==,
            }
        engines: { node: '>=0.10.0' }
        dependencies:
            arr-flatten: 1.1.0
            array-unique: 0.3.2
            extend-shallow: 2.0.1
            fill-range: 4.0.0
            isobject: 3.0.1
            repeat-element: 1.1.4
            snapdragon: 0.8.2
            snapdragon-node: 2.1.1
            split-string: 3.1.0
            to-regex: 3.0.2
        transitivePeerDependencies:
            - supports-color
        dev: true

    /braces/3.0.2:
        resolution:
            {
                integrity: sha512-b8um+L1RzM3WDSzvhm6gIz1yfTbBt6YTlcEKAvsmqCZZFw46z626lVj9j1yEPW33H5H+lBQpZMP1k8l+78Ha0A==,
            }
        engines: { node: '>=8' }
        dependencies:
            fill-range: 7.0.1

    /breakword/1.0.5:
        resolution:
            {
                integrity: sha512-ex5W9DoOQ/LUEU3PMdLs9ua/CYZl1678NUkKOdUSi8Aw5F1idieaiRURCBFJCwVcrD1J8Iy3vfWSloaMwO2qFg==,
            }
        dependencies:
            wcwidth: 1.0.1
        dev: true

    /browser-process-hrtime/1.0.0:
        resolution:
            {
                integrity: sha512-9o5UecI3GhkpM6DrXr69PblIuWxPKk9Y0jHBRhdocZ2y7YECBFCsHm79Pr3OyR2AvjhDkabFJaDJMYRazHgsow==,
            }
        dev: true

    /browserslist/4.21.3:
        resolution:
            {
                integrity: sha512-898rgRXLAyRkM1GryrrBHGkqA5hlpkV5MhtZwg9QXeiyLUYs2k00Un05aX5l2/yJIOObYKOpS2JNo8nJDE7fWQ==,
            }
        engines: { node: ^6 || ^7 || ^8 || ^9 || ^10 || ^11 || ^12 || >=13.7 }
        hasBin: true
        dependencies:
            caniuse-lite: 1.0.30001377
            electron-to-chromium: 1.4.221
            node-releases: 2.0.6
            update-browserslist-db: 1.0.5_browserslist@4.21.3
        dev: true

    /bs-logger/0.2.6:
        resolution:
            {
                integrity: sha512-pd8DCoxmbgc7hyPKOvxtqNcjYoOsABPQdcCUjGp3d42VR2CX1ORhk2A87oqqu5R1kk+76nsxZupkmyd+MVtCog==,
            }
        engines: { node: '>= 6' }
        dependencies:
            fast-json-stable-stringify: 2.1.0
        dev: true

    /bser/2.1.1:
        resolution:
            {
                integrity: sha512-gQxTNE/GAfIIrmHLUE3oJyp5FO6HRBfhjnw4/wMmA63ZGDJnWBmgY/lyQBpnDUkGmAhbSe39tx2d/iTOAfglwQ==,
            }
        dependencies:
            node-int64: 0.4.0
        dev: true

    /buffer-crc32/0.2.13:
        resolution:
            {
                integrity: sha512-VO9Ht/+p3SN7SKWqcrgEzjGbRSJYTx+Q1pTQC0wrWqHx0vpJraQ6GtHx8tvcg1rlK1byhU5gccxgOgj7B0TDkQ==,
            }
        dev: true

    /buffer-from/1.1.2:
        resolution:
            {
                integrity: sha512-E+XQCRwSbaaiChtv6k6Dwgc+bx+Bs6vuKJHHl5kox/BaKbhiXzqQOwK4cO22yElGp2OCmjwVhT3HmxgyPGnJfQ==,
            }
        dev: true

    /buffer/5.7.1:
        resolution:
            {
                integrity: sha512-EHcyIPBQ4BSGlvjB16k5KgAJ27CIsHY/2JBmCRReo48y9rQ3MaUzWX3KVlBa4U7MyX02HdVj0K7C3WaB3ju7FQ==,
            }
        dependencies:
            base64-js: 1.5.1
            ieee754: 1.2.1
        dev: false

    /builtin-modules/3.3.0:
        resolution:
            {
                integrity: sha512-zhaCDicdLuWN5UbN5IMnFqNMhNfo919sH85y2/ea+5Yg9TsTkeZxpL+JLbp6cgYFS4sRLp3YV4S6yDuqVWHYOw==,
            }
        engines: { node: '>=6' }
        dev: true

    /busboy/1.6.0:
        resolution:
            {
                integrity: sha512-8SFQbg/0hQ9xy3UNTB0YEnsNBbWfhf7RtnzpL7TkBiTBRfrQ9Fxcnz7VJsleJpyp6rVLvXiuORqjlHi5q+PYuA==,
            }
        engines: { node: '>=10.16.0' }
        dependencies:
            streamsearch: 1.1.0
        dev: false

    /cache-base/1.0.1:
        resolution:
            {
                integrity: sha512-AKcdTnFSWATd5/GCPRxr2ChwIJ85CeyrEyjRHlKxQ56d4XJMGym0uAiKn0xbLOGOl3+yRpOTi484dVCEc5AUzQ==,
            }
        engines: { node: '>=0.10.0' }
        dependencies:
            collection-visit: 1.0.0
            component-emitter: 1.3.0
            get-value: 2.0.6
            has-value: 1.0.0
            isobject: 3.0.1
            set-value: 2.0.1
            to-object-path: 0.3.0
            union-value: 1.0.1
            unset-value: 1.0.0
        dev: true

    /call-bind/1.0.2:
        resolution:
            {
                integrity: sha512-7O+FbCihrB5WGbFYesctwmTKae6rOiIzmz1icreWJ+0aA7LJfuqhEso2T9ncpcFtzMQtzXf2QGGueWJGTYsqrA==,
            }
        dependencies:
            function-bind: 1.1.1
            get-intrinsic: 1.1.2
        dev: true

    /callsites/3.1.0:
        resolution:
            {
                integrity: sha512-P8BjAsXvZS+VIDUI11hHCQEv74YT67YUi5JJFNWIqL235sBmjX4+qx9Muvls5ivyNENctx46xQLQ3aTuE7ssaQ==,
            }
        engines: { node: '>=6' }
        dev: true

    /camelcase-keys/6.2.2:
        resolution:
            {
                integrity: sha512-YrwaA0vEKazPBkn0ipTiMpSajYDSe+KjQfrjhcBMxJt/znbvlHd8Pw/Vamaz5EB4Wfhs3SUR3Z9mwRu/P3s3Yg==,
            }
        engines: { node: '>=8' }
        dependencies:
            camelcase: 5.3.1
            map-obj: 4.3.0
            quick-lru: 4.0.1
        dev: true

    /camelcase/5.3.1:
        resolution:
            {
                integrity: sha512-L28STB170nwWS63UjtlEOE3dldQApaJXZkOI1uMFfzf3rRuPegHaHesyee+YxQ+W6SvRDQV6UrdOdRiR153wJg==,
            }
        engines: { node: '>=6' }
        dev: true

    /camelcase/6.3.0:
        resolution:
            {
                integrity: sha512-Gmy6FhYlCY7uOElZUSbxo2UCDH8owEk996gkbrpsgGtrJLM3J7jGxl9Ic7Qwwj4ivOE5AWZWRMecDdF7hqGjFA==,
            }
        engines: { node: '>=10' }
        dev: true

    /caniuse-lite/1.0.30001377:
        resolution:
            {
                integrity: sha512-I5XeHI1x/mRSGl96LFOaSk528LA/yZG3m3iQgImGujjO8gotd/DL8QaI1R1h1dg5ATeI2jqPblMpKq4Tr5iKfQ==,
            }
        dev: true

    /capture-exit/2.0.0:
        resolution:
            {
                integrity: sha512-PiT/hQmTonHhl/HFGN+Lx3JJUznrVYJ3+AQsnthneZbvW7x+f08Tk7yLJTLEOUvBTbduLeeBkxEaYXUOUrRq6g==,
            }
        engines: { node: 6.* || 8.* || >= 10.* }
        dependencies:
            rsvp: 4.8.5
        dev: true

    /ccount/1.1.0:
        resolution:
            {
                integrity: sha512-vlNK021QdI7PNeiUh/lKkC/mNHHfV0m/Ad5JoI0TYtlBnJAslM/JIkm/tGC88bkLIwO6OQ5uV6ztS6kVAtCDlg==,
            }
        dev: true
        optional: true

    /chai/4.3.6:
        resolution:
            {
                integrity: sha512-bbcp3YfHCUzMOvKqsztczerVgBKSsEijCySNlHHbX3VG1nskvqjz5Rfso1gGwD6w6oOV3eI60pKuMOV5MV7p3Q==,
            }
        engines: { node: '>=4' }
        dependencies:
            assertion-error: 1.1.0
            check-error: 1.0.2
            deep-eql: 3.0.1
            get-func-name: 2.0.0
            loupe: 2.3.4
            pathval: 1.1.1
            type-detect: 4.0.8
        dev: false

    /chainsaw/0.0.9:
        resolution:
            {
                integrity: sha512-nG8PYH+/4xB+8zkV4G844EtfvZ5tTiLFoX3dZ4nhF4t3OCKIb9UvaFyNmeZO2zOSmRWzBoTD+napN6hiL+EgcA==,
            }
        dependencies:
            traverse: 0.3.9
        dev: false

    /chalk/2.4.2:
        resolution:
            {
                integrity: sha512-Mti+f9lpJNcwF4tWV8/OrTTtF1gZi+f8FqlyAdouralcFWFQWF2+NgCHShjkCb+IFBLq9buZwE1xckQU4peSuQ==,
            }
        engines: { node: '>=4' }
        dependencies:
            ansi-styles: 3.2.1
            escape-string-regexp: 1.0.5
            supports-color: 5.5.0
        dev: true

    /chalk/3.0.0:
        resolution:
            {
                integrity: sha512-4D3B6Wf41KOYRFdszmDqMCGq5VV/uMAB273JILmO+3jAlh8X4qDtdtgCR3fxtbLEMzSx22QdhnDcJvu2u1fVwg==,
            }
        engines: { node: '>=8' }
        dependencies:
            ansi-styles: 4.3.0
            supports-color: 7.2.0
        dev: true

    /chalk/4.1.2:
        resolution:
            {
                integrity: sha512-oKnbhFyRIXpUuez8iBMmyEa4nbj4IOQyuhc/wy9kY7/WVPcwIO9VA668Pu8RkO7+0G76SLROeyw9CpQ061i4mA==,
            }
        engines: { node: '>=10' }
        dependencies:
            ansi-styles: 4.3.0
            supports-color: 7.2.0

    /char-regex/1.0.2:
        resolution:
            {
                integrity: sha512-kWWXztvZ5SBQV+eRgKFeh8q5sLuZY2+8WUIzlxWVTg+oGwY14qylx1KbKzHd8P6ZYkAg0xyIDU9JMHhyJMZ1jw==,
            }
        engines: { node: '>=10' }
        dev: true

    /character-entities-html4/1.1.4:
        resolution:
            {
                integrity: sha512-HRcDxZuZqMx3/a+qrzxdBKBPUpxWEq9xw2OPZ3a/174ihfrQKVsFhqtthBInFy1zZ9GgZyFXOatNujm8M+El3g==,
            }
        dev: true
        optional: true

    /character-entities-legacy/1.1.4:
        resolution:
            {
                integrity: sha512-3Xnr+7ZFS1uxeiUDvV02wQ+QDbc55o97tIV5zHScSPJpcLm/r0DFPcoY3tYRp+VZukxuMeKgXYmsXQHO05zQeA==,
            }
        dev: true
        optional: true

    /character-entities/1.2.4:
        resolution:
            {
                integrity: sha512-iBMyeEHxfVnIakwOuDXpVkc54HijNgCyQB2w0VfGQThle6NXn50zU6V/u+LDhxHcDUPojn6Kpga3PTAD8W1bQw==,
            }
        dev: true
        optional: true

    /character-reference-invalid/1.1.4:
        resolution:
            {
                integrity: sha512-mKKUkUbhPpQlCOfIuZkvSEgktjPFIsZKRRbC6KWVEMvlzblj3i3asQv5ODsrwt0N3pHAEvjP8KTQPHkp0+6jOg==,
            }
        dev: true
        optional: true

    /chardet/0.7.0:
        resolution:
            {
                integrity: sha512-mT8iDcrh03qDGRRmoA2hmBJnxpllMR+0/0qlzjqZES6NdiWDcZkCNAk4rPFZ9Q85r27unkiNNg8ZOiwZXBHwcA==,
            }

    /check-error/1.0.2:
        resolution:
            {
                integrity: sha512-BrgHpW9NURQgzoNyjfq0Wu6VFO6D7IZEmJNdtgNqpzGG8RuNFHt2jQxWlAs4HMe119chBnv+34syEZtc6IhLtA==,
            }
        dev: false

    /chokidar/3.5.3:
        resolution:
            {
                integrity: sha512-Dr3sfKRP6oTcjf2JmUmFJfeVMvXBdegxB0iVQ5eb2V10uFJUCAS8OByZdVAyVb8xXNz3GjjTgj9kLWsZTqE6kw==,
            }
        engines: { node: '>= 8.10.0' }
        dependencies:
            anymatch: 3.1.2
            braces: 3.0.2
            glob-parent: 5.1.2
            is-binary-path: 2.1.0
            is-glob: 4.0.3
            normalize-path: 3.0.0
            readdirp: 3.6.0
        optionalDependencies:
            fsevents: 2.3.2
        dev: true

    /chownr/2.0.0:
        resolution:
            {
                integrity: sha512-bIomtDF5KGpdogkLd9VspvFzk9KfpyyGlS8YFVZl7TGPBHL5snIOnxeshwVgPteQ9b4Eydl+pVbIyE1DcvCWgQ==,
            }
        engines: { node: '>=10' }
        dev: true

    /ci-info/2.0.0:
        resolution:
            {
                integrity: sha512-5tK7EtrZ0N+OLFMthtqOj4fI2Jeb88C4CAZPu25LDVUgXJ0A3Js4PMGqrn0JU1W0Mh1/Z8wZzYPxqUrXeBboCQ==,
            }
        dev: true

    /ci-info/3.3.2:
        resolution:
            {
                integrity: sha512-xmDt/QIAdeZ9+nfdPsaBCpMvHNLFiLdjj59qjqn+6iPe6YmHGQ35sBnQ8uslRBXFmXkiZQOJRjvQeoGppoTjjg==,
            }
        dev: true

    /cjs-module-lexer/0.6.0:
        resolution:
            {
                integrity: sha512-uc2Vix1frTfnuzxxu1Hp4ktSvM3QaI4oXl4ZUqL1wjTu/BGki9TrCWoqLTg/drR1KwAEarXuRFCG2Svr1GxPFw==,
            }
        dev: true

    /class-utils/0.3.6:
        resolution:
            {
                integrity: sha512-qOhPa/Fj7s6TY8H8esGu5QNpMMQxz79h+urzrNYN6mn+9BnxlDGf5QZ+XeCDsxSjPqsSR56XOZOJmpeurnLMeg==,
            }
        engines: { node: '>=0.10.0' }
        dependencies:
            arr-union: 3.1.0
            define-property: 0.2.5
            isobject: 3.0.1
            static-extend: 0.1.2
        dev: true

    /classnames/2.3.1:
        resolution:
            {
                integrity: sha512-OlQdbZ7gLfGarSqxesMesDa5uz7KFbID8Kpq/SxIoNGDqY8lSYs0D+hhtBXhcdB3rcbXArFr7vlHheLk1voeNA==,
            }
        dev: false

    /clean-regexp/1.0.0:
        resolution:
            {
                integrity: sha512-GfisEZEJvzKrmGWkvfhgzcz/BllN1USeqD2V6tg14OAOgaCD2Z/PUEuxnAZ/nPvmaHRG7a8y77p1T/IRQ4D1Hw==,
            }
        engines: { node: '>=4' }
        dependencies:
            escape-string-regexp: 1.0.5
        dev: true

    /clean-stack/2.2.0:
        resolution:
            {
                integrity: sha512-4diC9HaTE+KRAMWhDhrGOECgWZxoevMc5TlkObMqNSsVU62PYzXZ/SMTjzyGAFF1YusgxGcSWTEXBhp0CPwQ1A==,
            }
        engines: { node: '>=6' }
        dev: true

    /cli-cursor/3.1.0:
        resolution:
            {
                integrity: sha512-I/zHAwsKf9FqGoXM4WWRACob9+SNukZTd94DWF57E4toouRulbCxcUh6RKUEOQlYTHJnzkPMySvPNaaSLNfLZw==,
            }
        engines: { node: '>=8' }
        dependencies:
            restore-cursor: 3.1.0

    /cli-spinners/2.7.0:
        resolution:
            {
                integrity: sha512-qu3pN8Y3qHNgE2AFweciB1IfMnmZ/fsNTEE+NOFjmGB2F/7rLhnhzppvpCnN4FovtP26k8lHyy9ptEbNwWFLzw==,
            }
        engines: { node: '>=6' }
        dev: false

    /cli-truncate/2.1.0:
        resolution:
            {
                integrity: sha512-n8fOixwDD6b/ObinzTrp1ZKFzbgvKZvuz/TvejnLn1aQfC6r52XEx85FmuC+3HI+JM7coBRXUvNqEU2PHVrHpg==,
            }
        engines: { node: '>=8' }
        dependencies:
            slice-ansi: 3.0.0
            string-width: 4.2.3
        dev: true

    /cli-truncate/3.1.0:
        resolution:
            {
                integrity: sha512-wfOBkjXteqSnI59oPcJkcPl/ZmwvMMOj340qUIY1SKZCv0B9Cf4D4fAucRkIKQmsIuYK3x1rrgU7MeGRruiuiA==,
            }
        engines: { node: ^12.20.0 || ^14.13.1 || >=16.0.0 }
        dependencies:
            slice-ansi: 5.0.0
            string-width: 5.1.2
        dev: true

    /cli-width/3.0.0:
        resolution:
            {
                integrity: sha512-FxqpkPPwu1HjuN93Omfm4h8uIanXofW0RxVEW3k5RKx+mJJYSthzNhp32Kzxxy3YAEZ/Dc/EWN1vZRY0+kOhbw==,
            }
        engines: { node: '>= 10' }
        dev: false

    /cliui/6.0.0:
        resolution:
            {
                integrity: sha512-t6wbgtoCXvAzst7QgXxJYqPt0usEfbgQdftEPbLL/cvv6HPE5VgvqCuAIDR0NgU52ds6rFwqrgakNLrHEjCbrQ==,
            }
        dependencies:
            string-width: 4.2.3
            strip-ansi: 6.0.1
            wrap-ansi: 6.2.0
        dev: true

    /cliui/7.0.4:
        resolution:
            {
                integrity: sha512-OcRE68cOsVMXp1Yvonl/fzkQOyjLSu/8bhPDfQt0e0/Eb283TKP20Fs2MqoPsr9SwA595rRCA+QMzYc9nBP+JQ==,
            }
        dependencies:
            string-width: 4.2.3
            strip-ansi: 6.0.1
            wrap-ansi: 7.0.0
        dev: true

    /clone/1.0.4:
        resolution:
            {
                integrity: sha512-JQHZ2QMW6l3aH/j6xCqQThY/9OH4D/9ls34cgkUBiEeocRTU04tHfKPBsUK1PqZCUQM7GiA0IIXJSuXHI64Kbg==,
            }
        engines: { node: '>=0.8' }

    /co/4.6.0:
        resolution:
            {
                integrity: sha512-QVb0dM5HvG+uaxitm8wONl7jltx8dqhfU33DcqtOZcLSVIKSDDLDi7+0LbAKiyI8hD9u42m2YxXSkMGWThaecQ==,
            }
        engines: { iojs: '>= 1.0.0', node: '>= 0.12.0' }
        dev: true

    /collapse-white-space/1.0.6:
        resolution:
            {
                integrity: sha512-jEovNnrhMuqyCcjfEJA56v0Xq8SkIoPKDyaHahwo3POf4qcSXqMYuwNcOTzp74vTsR9Tn08z4MxWqAhcekogkQ==,
            }
        dev: true
        optional: true

    /collect-v8-coverage/1.0.1:
        resolution:
            {
                integrity: sha512-iBPtljfCNcTKNAto0KEtDfZ3qzjJvqE3aTGZsbhjSBlorqpXJlaWWtPO35D+ZImoC3KWejX64o+yPGxhWSTzfg==,
            }
        dev: true

    /collection-visit/1.0.0:
        resolution:
            {
                integrity: sha512-lNkKvzEeMBBjUGHZ+q6z9pSJla0KWAQPvtzhEV9+iGyQYG+pBpl7xKDhxoNSOZH2hhv0v5k0y2yAM4o4SjoSkw==,
            }
        engines: { node: '>=0.10.0' }
        dependencies:
            map-visit: 1.0.0
            object-visit: 1.0.1
        dev: true

    /color-convert/1.9.3:
        resolution:
            {
                integrity: sha512-QfAUtd+vFdAtFQcC8CCyYt1fYWxSqAiK2cSD6zDB8N3cpsEBAvRxp9zOGg6G/SHHJYAT88/az/IuDGALsNVbGg==,
            }
        dependencies:
            color-name: 1.1.3
        dev: true

    /color-convert/2.0.1:
        resolution:
            {
                integrity: sha512-RRECPsj7iu/xb5oKYcsFHSppFNnsj/52OVTRKb4zP5onXwVF3zVmmToNcOfGC+CRDpfK/U584fMg38ZHCaElKQ==,
            }
        engines: { node: '>=7.0.0' }
        dependencies:
            color-name: 1.1.4

    /color-name/1.1.3:
        resolution:
            {
                integrity: sha512-72fSenhMw2HZMTVHeCA9KCmpEIbzWiQsjN+BHcBbS9vr1mtt+vJjPdksIBNUmKAW8TFUDPJK5SUU3QhE9NEXDw==,
            }
        dev: true

    /color-name/1.1.4:
        resolution:
            {
                integrity: sha512-dOy+3AuW3a2wNbZHIuMZpTcgjGuLU/uBL/ubcZF9OXbDo8ff4O8yVp5Bf0efS8uEoYo5q4Fx7dY9OgQGXgAsQA==,
            }

    /color-support/1.1.3:
        resolution:
            {
                integrity: sha512-qiBjkpbMLO/HL68y+lh4q0/O1MZFj2RX6X/KmMa3+gJD3z+WwI1ZzDHysvqHGS3mP6mznPckpXmw1nI9cJjyRg==,
            }
        hasBin: true
        dev: true

    /colorette/2.0.19:
        resolution:
            {
                integrity: sha512-3tlv/dIP7FWvj3BsbHrGLJ6l/oKh1O3TcgBqMn+yyCagOxc23fyzDS6HypQbgxWbkpDnf52p1LuR4eWDQ/K9WQ==,
            }
        dev: true

    /combined-stream/1.0.8:
        resolution:
            {
                integrity: sha512-FQN4MRfuJeHf7cBbBMJFXhKSDq+2kAArBlmRBvcvFE5BB1HZKXtSFASDhdlz9zOYwxh8lDdnvmMOe/+5cdoEdg==,
            }
        engines: { node: '>= 0.8' }
        dependencies:
            delayed-stream: 1.0.0
        dev: true

    /commander/7.2.0:
        resolution:
            {
                integrity: sha512-QrWXB+ZQSVPmIWIhtEO9H+gwHaMGYiF5ChvoJ+K9ZGHG/sVsa6yiesAD1GC/x46sET00Xlwo1u49RVVVzvcSkw==,
            }
        engines: { node: '>= 10' }

    /commander/9.4.0:
        resolution:
            {
                integrity: sha512-sRPT+umqkz90UA8M1yqYfnHlZA7fF6nSphDtxeywPZ49ysjxDQybzk13CL+mXekDRG92skbcqCLVovuCusNmFw==,
            }
        engines: { node: ^12.20.0 || >=14 }
        dev: true

    /commondir/1.0.1:
        resolution:
            {
                integrity: sha512-W9pAhw0ja1Edb5GVdIF1mjZw/ASI0AlShXM83UUGe2DVr5TdAPEA1OA8m/g8zWp9x6On7gqufY+FatDbC3MDQg==,
            }
        dev: true

    /component-emitter/1.3.0:
        resolution:
            {
                integrity: sha512-Rd3se6QB+sO1TwqZjscQrurpEPIfO0/yYnSin6Q/rD3mOutHvUrCAhJub3r90uNb+SESBuE0QYoB90YdfatsRg==,
            }
        dev: true

    /concat-map/0.0.1:
        resolution:
            {
                integrity: sha512-/Srv4dswyQNBfohGpz9o6Yb3Gz3SrUDqBH5rTuhGR7ahtlbYKnVxw2bCFMRljaA7EXHaXZ8wsHdodFvbkhKmqg==,
            }
        dev: true

    /concurrently/7.1.0:
        resolution:
            {
                integrity: sha512-Bz0tMlYKZRUDqJlNiF/OImojMB9ruKUz6GCfmhFnSapXgPe+3xzY4byqoKG9tUZ7L2PGEUjfLPOLfIX3labnmw==,
            }
        engines: { node: ^12.20.0 || ^14.13.0 || >=16.0.0 }
        hasBin: true
        dependencies:
            chalk: 4.1.2
            date-fns: 2.29.1
            lodash: 4.17.21
            rxjs: 6.6.7
            spawn-command: 0.0.2
            supports-color: 8.1.1
            tree-kill: 1.2.2
            yargs: 16.2.0
        dev: true

    /concurrently/7.3.0:
        resolution:
            {
                integrity: sha512-IiDwm+8DOcFEInca494A8V402tNTQlJaYq78RF2rijOrKEk/AOHTxhN4U1cp7GYKYX5Q6Ymh1dLTBlzIMN0ikA==,
            }
        engines: { node: ^12.20.0 || ^14.13.0 || >=16.0.0 }
        hasBin: true
        dependencies:
            chalk: 4.1.2
            date-fns: 2.29.1
            lodash: 4.17.21
            rxjs: 7.5.6
            shell-quote: 1.7.3
            spawn-command: 0.0.2
            supports-color: 8.1.1
            tree-kill: 1.2.2
            yargs: 17.5.1
        dev: true

    /console-control-strings/1.1.0:
        resolution:
            {
                integrity: sha512-ty/fTekppD2fIwRvnZAVdeOiGd1c7YXEixbgJTNzqcxJWKQnjJ/V1bNEEE6hygpM3WjwHFUVK6HTjWSzV4a8sQ==,
            }
        dev: true

    /convert-source-map/1.8.0:
        resolution:
            {
                integrity: sha512-+OQdjP49zViI/6i7nIJpA8rAl4sV/JdPfU9nZs3VqOwGIgizICvuN2ru6fMd+4llL0tar18UYJXfZ/TWtmhUjA==,
            }
        dependencies:
            safe-buffer: 5.1.2
        dev: true

    /cookie/0.5.0:
        resolution:
            {
                integrity: sha512-YZ3GUyn/o8gfKJlnlX7g7xq4gyO6OSuhGPKaaGssGB2qgDUS0gPgtTvoyZLTt9Ab6dC4hfc9dV5arkvc/OCmrw==,
            }
        engines: { node: '>= 0.6' }
        dev: true

    /copy-descriptor/0.1.1:
        resolution:
            {
                integrity: sha512-XgZ0pFcakEUlbwQEVNg3+QAis1FyTL3Qel9FYy8pSkQqoG3PNoT0bOCQtOXcOkur21r2Eq2kI+IE+gsmAEVlYw==,
            }
        engines: { node: '>=0.10.0' }
        dev: true

    /core-js-compat/3.24.1:
        resolution:
            {
                integrity: sha512-XhdNAGeRnTpp8xbD+sR/HFDK9CbeeeqXT6TuofXh3urqEevzkWmLRgrVoykodsw8okqo2pu1BOmuCKrHx63zdw==,
            }
        dependencies:
            browserslist: 4.21.3
            semver: 7.0.0
        dev: true

    /core-js-pure/3.24.1:
        resolution:
            {
                integrity: sha512-r1nJk41QLLPyozHUUPmILCEMtMw24NG4oWK6RbsDdjzQgg9ZvrUsPBj1MnG0wXXp1DCDU6j+wUvEmBSrtRbLXg==,
            }
        requiresBuild: true
        dev: true
        optional: true

    /core-js/3.24.1:
        resolution:
            {
                integrity: sha512-0QTBSYSUZ6Gq21utGzkfITDylE8jWC9Ne1D2MrhvlsZBI1x39OdDIVbzSqtgMndIy6BlHxBXpMGqzZmnztg2rg==,
            }
        requiresBuild: true
        dev: false

    /core-util-is/1.0.3:
        resolution:
            {
                integrity: sha512-ZQBvi1DcpJ4GDqanjucZ2Hj3wEO5pZDS89BWbkcrvdxksJorwUDDZamX9ldFkp9aw2lmBDLgkObEA4DWNJ9FYQ==,
            }
        dev: true

    /cosmiconfig/7.0.1:
        resolution:
            {
                integrity: sha512-a1YWNUV2HwGimB7dU2s1wUMurNKjpx60HxBB6xUM8Re+2s1g1IIfJvFR0/iCF+XHdE0GMTKTuLR32UQff4TEyQ==,
            }
        engines: { node: '>=10' }
        dependencies:
            '@types/parse-json': 4.0.0
            import-fresh: 3.3.0
            parse-json: 5.2.0
            path-type: 4.0.0
            yaml: 1.10.2
        dev: true
        optional: true

    /create-require/1.1.1:
        resolution:
            {
                integrity: sha512-dcKFX3jn0MpIaXjisoRvexIJVEKzaq7z2rZKxf+MSr9TkdmHmsU4m2lcLojrj/FHl8mk5VxMmYA+ftRkP/3oKQ==,
            }
        dev: true

    /cross-env/7.0.3:
        resolution:
            {
                integrity: sha512-+/HKd6EgcQCJGh2PSjZuUitQBQynKor4wrFbRg4DtAgS1aWO+gU52xpH7M9ScGgXSYmAVS9bIJ8EzuaGw0oNAw==,
            }
        engines: { node: '>=10.14', npm: '>=6', yarn: '>=1' }
        hasBin: true
        dependencies:
            cross-spawn: 7.0.3

    /cross-spawn/5.1.0:
        resolution:
            {
                integrity: sha512-pTgQJ5KC0d2hcY8eyL1IzlBPYjTkyH72XRZPnLyKus2mBfNjQs3klqbJU2VILqZryAZUt9JOb3h/mWMy23/f5A==,
            }
        dependencies:
            lru-cache: 4.1.5
            shebang-command: 1.2.0
            which: 1.3.1
        dev: true

    /cross-spawn/6.0.5:
        resolution:
            {
                integrity: sha512-eTVLrBSt7fjbDygz805pMnstIs2VTBNkRm0qxZd+M7A5XDdxVRWO5MxGBXZhjY4cqLYLdtrGqRf8mBPmzwSpWQ==,
            }
        engines: { node: '>=4.8' }
        dependencies:
            nice-try: 1.0.5
            path-key: 2.0.1
            semver: 5.7.1
            shebang-command: 1.2.0
            which: 1.3.1
        dev: true

    /cross-spawn/7.0.3:
        resolution:
            {
                integrity: sha512-iRDPJKUPVEND7dHPO8rkbOnPpyDygcDFtWjpeWNCgy8WP2rXcxXL8TskReQl6OrB2G7+UJrags1q15Fudc7G6w==,
            }
        engines: { node: '>= 8' }
        dependencies:
            path-key: 3.1.1
            shebang-command: 2.0.0
            which: 2.0.2

    /css-select/4.3.0:
        resolution:
            {
                integrity: sha512-wPpOYtnsVontu2mODhA19JrqWxNsfdatRKd64kmpRbQgh1KtItko5sTnEpPdpSaJszTOhEMlF/RPz28qj4HqhQ==,
            }
        dependencies:
            boolbase: 1.0.0
            css-what: 6.1.0
            domhandler: 4.3.1
            domutils: 2.8.0
            nth-check: 2.1.1
        dev: true

    /css-what/6.1.0:
        resolution:
            {
                integrity: sha512-HTUrgRJ7r4dsZKU6GjmpfRK1O76h97Z8MfS1G0FozR+oF2kG6Vfe8JE6zwrkbxigziPHinCJ+gCPjA9EaBDtRw==,
            }
        engines: { node: '>= 6' }
        dev: true

    /cssom/0.3.8:
        resolution:
            {
                integrity: sha512-b0tGHbfegbhPJpxpiBPU2sCkigAqtM9O121le6bbOlgyV+NyGyCmVfJ6QW9eRjz8CpNfWEOYBIMIGRYkLwsIYg==,
            }
        dev: true

    /cssom/0.4.4:
        resolution:
            {
                integrity: sha512-p3pvU7r1MyyqbTk+WbNJIgJjG2VmTIaB10rI93LzVPrmDJKkzKYMtxxyAvQXR/NS6otuzveI7+7BBq3SjBS2mw==,
            }
        dev: true

    /cssstyle/2.3.0:
        resolution:
            {
                integrity: sha512-AZL67abkUzIuvcHqk7c09cezpGNcxUxU4Ioi/05xHk4DQeTkWmGYftIE6ctU6AEt+Gn4n1lDStOtj7FKycP71A==,
            }
        engines: { node: '>=8' }
        dependencies:
            cssom: 0.3.8
        dev: true

    /csv-generate/3.4.3:
        resolution:
            {
                integrity: sha512-w/T+rqR0vwvHqWs/1ZyMDWtHHSJaN06klRqJXBEpDJaM/+dZkso0OKh1VcuuYvK3XM53KysVNq8Ko/epCK8wOw==,
            }
        dev: true

    /csv-parse/4.16.3:
        resolution:
            {
                integrity: sha512-cO1I/zmz4w2dcKHVvpCr7JVRu8/FymG5OEpmvsZYlccYolPBLoVGKUHgNoc4ZGkFeFlWGEDmMyBM+TTqRdW/wg==,
            }
        dev: true

    /csv-stringify/5.6.5:
        resolution:
            {
                integrity: sha512-PjiQ659aQ+fUTQqSrd1XEDnOr52jh30RBurfzkscaE2tPaFsDH5wOAHJiw8XAHphRknCwMUE9KRayc4K/NbO8A==,
            }
        dev: true

    /csv/5.5.3:
        resolution:
            {
                integrity: sha512-QTaY0XjjhTQOdguARF0lGKm5/mEq9PD9/VhZZegHDIBq2tQwgNpHc3dneD4mGo2iJs+fTKv5Bp0fZ+BRuY3Z0g==,
            }
        engines: { node: '>= 0.1.90' }
        dependencies:
            csv-generate: 3.4.3
            csv-parse: 4.16.3
            csv-stringify: 5.6.5
            stream-transform: 2.1.3
        dev: true

    /damerau-levenshtein/1.0.8:
        resolution:
            {
                integrity: sha512-sdQSFB7+llfUcQHUQO3+B8ERRj0Oa4w9POWMI/puGtuf7gFywGmkaLCElnudfTiKZV+NvHqL0ifzdrI8Ro7ESA==,
            }
        dev: true
        optional: true

    /data-uri-to-buffer/4.0.0:
        resolution:
            {
                integrity: sha512-Vr3mLBA8qWmcuschSLAOogKgQ/Jwxulv3RNE4FXnYWRGujzrRWQI4m12fQqRkwX06C0KanhLr4hK+GydchZsaA==,
            }
        engines: { node: '>= 12' }
        dev: true

    /data-urls/2.0.0:
        resolution:
            {
                integrity: sha512-X5eWTSXO/BJmpdIKCRuKUgSCgAN0OwliVK3yPKbwIWU1Tdw5BRajxlzMidvh+gwko9AfQ9zIj52pzF91Q3YAvQ==,
            }
        engines: { node: '>=10' }
        dependencies:
            abab: 2.0.6
            whatwg-mimetype: 2.3.0
            whatwg-url: 8.7.0
        dev: true

    /dataloader/1.4.0:
        resolution:
            {
                integrity: sha512-68s5jYdlvasItOJnCuI2Q9s4q98g0pCyL3HrcKJu8KNugUl8ahgmZYg38ysLTgQjjXX3H8CJLkAvWrclWfcalw==,
            }
        dev: true

    /date-fns/2.29.1:
        resolution:
            {
                integrity: sha512-dlLD5rKaKxpFdnjrs+5azHDFOPEu4ANy/LTh04A1DTzMM7qoajmKCBc8pkKRFT41CNzw+4gQh79X5C+Jq27HAw==,
            }
        engines: { node: '>=0.11' }
        dev: true

    /debug/2.6.9:
        resolution:
            {
                integrity: sha512-bC7ElrdJaJnPbAP+1EotYvqZsb3ecl5wi6Bfi6BJTUcNowp6cvspg0jXznRTKDjm/E7AdgFBVeAPVMNcKGsHMA==,
            }
        peerDependencies:
            supports-color: '*'
        peerDependenciesMeta:
            supports-color:
                optional: true
        dependencies:
            ms: 2.0.0
        dev: true

    /debug/3.2.7:
        resolution:
            {
                integrity: sha512-CFjzYYAi4ThfiQvizrFQevTTXHtnCqWfe7x1AhgEscTz6ZbLbfoLRLPugTQyBth6f8ZERVUSyWHFD/7Wu4t1XQ==,
            }
        peerDependencies:
            supports-color: '*'
        peerDependenciesMeta:
            supports-color:
                optional: true
        dependencies:
            ms: 2.1.3
        dev: true

    /debug/4.3.4:
        resolution:
            {
                integrity: sha512-PRWFHuSU3eDtQJPvnNY7Jcket1j0t5OuOsFzPPzsekD52Zl8qUfFIPEiswXqIvHWGVHOgX+7G/vCNNhehwxfkQ==,
            }
        engines: { node: '>=6.0' }
        peerDependencies:
            supports-color: '*'
        peerDependenciesMeta:
            supports-color:
                optional: true
        dependencies:
            ms: 2.1.2

    /debug/4.3.4_supports-color@9.2.2:
        resolution:
            {
                integrity: sha512-PRWFHuSU3eDtQJPvnNY7Jcket1j0t5OuOsFzPPzsekD52Zl8qUfFIPEiswXqIvHWGVHOgX+7G/vCNNhehwxfkQ==,
            }
        engines: { node: '>=6.0' }
        peerDependencies:
            supports-color: '*'
        peerDependenciesMeta:
            supports-color:
                optional: true
        dependencies:
            ms: 2.1.2
            supports-color: 9.2.2
        dev: true

    /decamelize-keys/1.1.0:
        resolution:
            {
                integrity: sha512-ocLWuYzRPoS9bfiSdDd3cxvrzovVMZnRDVEzAs+hWIVXGDbHxWMECij2OBuyB/An0FFW/nLuq6Kv1i/YC5Qfzg==,
            }
        engines: { node: '>=0.10.0' }
        dependencies:
            decamelize: 1.2.0
            map-obj: 1.0.1
        dev: true

    /decamelize/1.2.0:
        resolution:
            {
                integrity: sha512-z2S+W9X73hAUUki+N+9Za2lBlun89zigOyGrsax+KUQ6wKW4ZoWpEYBkGhQjwAjjDCkWxhY0VKEhk8wzY7F5cA==,
            }
        engines: { node: '>=0.10.0' }
        dev: true

    /decimal.js/10.4.0:
        resolution:
            {
                integrity: sha512-Nv6ENEzyPQ6AItkGwLE2PGKinZZ9g59vSh2BeH6NqPu0OTKZ5ruJsVqh/orbAnqXc9pBbgXAIrc2EyaCj8NpGg==,
            }
        dev: true

    /decode-uri-component/0.2.0:
        resolution:
            {
                integrity: sha512-hjf+xovcEn31w/EUYdTXQh/8smFL/dzYjohQGEIgjyNavaJfBY2p5F527Bo1VPATxv0VYTUC2bOcXvqFwk78Og==,
            }
        engines: { node: '>=0.10' }
        dev: true

    /deep-eql/3.0.1:
        resolution:
            {
                integrity: sha512-+QeIQyN5ZuO+3Uk5DYh6/1eKO0m0YmJFGNmFHGACpf1ClL1nmlV/p4gNgbl2pJGxgXb4faqo6UE+M5ACEMyVcw==,
            }
        engines: { node: '>=0.12' }
        dependencies:
            type-detect: 4.0.8
        dev: false

    /deep-is/0.1.4:
        resolution:
            {
                integrity: sha512-oIPzksmTg4/MriiaYGO+okXDT7ztn/w3Eptv/+gSIdMdKsJo0u4CfYNFJPy+4SKMuCqGw2wxnA+URMg3t8a/bQ==,
            }
        dev: true

    /deepmerge/4.2.2:
        resolution:
            {
                integrity: sha512-FJ3UgI4gIl+PHZm53knsuSFpE+nESMr7M4v9QcgB7S63Kj/6WqMiFQJpBBYz1Pt+66bZpP3Q7Lye0Oo9MPKEdg==,
            }
        engines: { node: '>=0.10.0' }
        dev: true

    /defaults/1.0.3:
        resolution:
            {
                integrity: sha512-s82itHOnYrN0Ib8r+z7laQz3sdE+4FP3d9Q7VLO7U+KRT+CR0GsWuyHxzdAY82I7cXv0G/twrqomTJLOssO5HA==,
            }
        dependencies:
            clone: 1.0.4

    /define-properties/1.1.4:
        resolution:
            {
                integrity: sha512-uckOqKcfaVvtBdsVkdPv3XjveQJsNQqmhXgRi8uhvWWuPYZCNlzT8qAyblUgNoXdHdjMTzAqeGjAoli8f+bzPA==,
            }
        engines: { node: '>= 0.4' }
        dependencies:
            has-property-descriptors: 1.0.0
            object-keys: 1.1.1
        dev: true

    /define-property/0.2.5:
        resolution:
            {
                integrity: sha512-Rr7ADjQZenceVOAKop6ALkkRAmH1A4Gx9hV/7ZujPUN2rkATqFO0JZLZInbAjpZYoJ1gUx8MRMQVkYemcbMSTA==,
            }
        engines: { node: '>=0.10.0' }
        dependencies:
            is-descriptor: 0.1.6
        dev: true

    /define-property/1.0.0:
        resolution:
            {
                integrity: sha512-cZTYKFWspt9jZsMscWo8sc/5lbPC9Q0N5nBLgb+Yd915iL3udB1uFgS3B8YCx66UVHq018DAVFoee7x+gxggeA==,
            }
        engines: { node: '>=0.10.0' }
        dependencies:
            is-descriptor: 1.0.2
        dev: true

    /define-property/2.0.2:
        resolution:
            {
                integrity: sha512-jwK2UV4cnPpbcG7+VRARKTZPUWowwXA8bzH5NP6ud0oeAxyYPuGZUAC7hMugpCdz4BeSZl2Dl9k66CHJ/46ZYQ==,
            }
        engines: { node: '>=0.10.0' }
        dependencies:
            is-descriptor: 1.0.2
            isobject: 3.0.1
        dev: true

    /delayed-stream/1.0.0:
        resolution:
            {
                integrity: sha512-ZySD7Nf91aLB0RxL4KGrKHBXl7Eds1DAmEdcoVawXnLD7SDhpNgtuII2aAkg7a7QS41jxPSZ17p4VdGnMHk3MQ==,
            }
        engines: { node: '>=0.4.0' }
        dev: true

    /delegates/1.0.0:
        resolution:
            {
                integrity: sha512-bd2L678uiWATM6m5Z1VzNCErI3jiGzt6HGY8OVICs40JQq/HALfbyNJmp0UDakEY4pMMaN0Ly5om/B1VI/+xfQ==,
            }
        dev: true

    /detect-indent/6.1.0:
        resolution:
            {
                integrity: sha512-reYkTUJAZb9gUuZ2RvVCNhVHdg62RHnJ7WJl8ftMi4diZ6NWlciOzQN88pUhSELEwflJht4oQDv0F0BMlwaYtA==,
            }
        engines: { node: '>=8' }
        dev: true

    /detect-libc/2.0.1:
        resolution:
            {
                integrity: sha512-463v3ZeIrcWtdgIg6vI6XUncguvr2TnGl4SzDXinkt9mSLpBJKXT3mW6xT3VQdDN11+WVs29pgvivTc4Lp8v+w==,
            }
        engines: { node: '>=8' }
        dev: true

    /detect-newline/3.1.0:
        resolution:
            {
                integrity: sha512-TLz+x/vEXm/Y7P7wn1EJFNLxYpUD4TgMosxY6fAVJUnJMbupHBOncxyWUG9OpTaH9EBD7uFI5LfEgmMOc54DsA==,
            }
        engines: { node: '>=8' }
        dev: true

    /devalue/2.0.1:
        resolution:
            {
                integrity: sha512-I2TiqT5iWBEyB8GRfTDP0hiLZ0YeDJZ+upDxjBfOC2lebO5LezQMv7QvIUTzdb64jQyAKLf1AHADtGN+jw6v8Q==,
            }
        dev: true

    /diff-sequences/26.6.2:
        resolution:
            {
                integrity: sha512-Mv/TDa3nZ9sbc5soK+OoA74BsS3mL37yixCvUAQkiuA4Wz6YtwP/K47n2rv2ovzHZvoiQeA5FTQOschKkEwB0Q==,
            }
        engines: { node: '>= 10.14.2' }
        dev: true

    /diff-sequences/28.1.1:
        resolution:
            {
                integrity: sha512-FU0iFaH/E23a+a718l8Qa/19bF9p06kgE0KipMOMadwa3SjnaElKzPaUC0vnibs6/B/9ni97s61mcejk8W1fQw==,
            }
        engines: { node: ^12.13.0 || ^14.15.0 || ^16.10.0 || >=17.0.0 }
        dev: true

    /diff/4.0.2:
        resolution:
            {
                integrity: sha512-58lmxKSA4BNyLz+HHMUzlOEpg09FV+ev6ZMe3vJihgdxzgcwZ8VoEEPmALCZG9LmqfVoNMMKpttIYTVG6uDY7A==,
            }
        engines: { node: '>=0.3.1' }
        dev: true

    /dir-glob/3.0.1:
        resolution:
            {
                integrity: sha512-WkrWp9GR4KXfKGYzOLmTuGVi1UWFfws377n9cc55/tb6DuqyF6pcQ5AbiHEshaDpY9v6oaSr2XCDidGmMwdzIA==,
            }
        engines: { node: '>=8' }
        dependencies:
            path-type: 4.0.0
        dev: true

    /doctrine/2.1.0:
        resolution:
            {
                integrity: sha512-35mSku4ZXK0vfCuHEDAwt55dg2jNajHZ1odvF+8SSr82EsZY4QmXfuWso8oEd8zRhVObSN18aM0CjSdoBX7zIw==,
            }
        engines: { node: '>=0.10.0' }
        dependencies:
            esutils: 2.0.3
        dev: true

    /doctrine/3.0.0:
        resolution:
            {
                integrity: sha512-yS+Q5i3hBf7GBkd4KG8a7eBNNWNGLTaEwwYWUijIYM7zrlYDM0BFXHjjPWlWZ1Rg7UaddZeIDmi9jF3HmqiQ2w==,
            }
        engines: { node: '>=6.0.0' }
        dependencies:
            esutils: 2.0.3
        dev: true

    /dom-serializer/1.4.1:
        resolution:
            {
                integrity: sha512-VHwB3KfrcOOkelEG2ZOfxqLZdfkil8PtJi4P8N2MMXucZq2yLp75ClViUlOVwyoHEDjYU433Aq+5zWP61+RGag==,
            }
        dependencies:
            domelementtype: 2.3.0
            domhandler: 4.3.1
            entities: 2.2.0
        dev: true

    /dom-walk/0.1.2:
        resolution:
            {
                integrity: sha512-6QvTW9mrGeIegrFXdtQi9pk7O/nSK6lSdXW2eqUspN5LWD7UTji2Fqw5V2YLjBpHEoU9Xl/eUWNpDeZvoyOv2w==,
            }
        dev: false

    /domelementtype/2.3.0:
        resolution:
            {
                integrity: sha512-OLETBj6w0OsagBwdXnPdN0cnMfF9opN69co+7ZrbfPGrdpPVNBUj02spi6B1N7wChLQiPn4CSH/zJvXw56gmHw==,
            }
        dev: true

    /domexception/2.0.1:
        resolution:
            {
                integrity: sha512-yxJ2mFy/sibVQlu5qHjOkf9J3K6zgmCxgJ94u2EdvDOV09H+32LtRswEcUsmUWN72pVLOEnTSRaIVVzVQgS0dg==,
            }
        engines: { node: '>=8' }
        dependencies:
            webidl-conversions: 5.0.0
        dev: true

    /domhandler/4.3.1:
        resolution:
            {
                integrity: sha512-GrwoxYN+uWlzO8uhUXRl0P+kHE4GtVPfYzVLcUxPL7KNdHKj66vvlhiweIHqYYXWlw+T8iLMp42Lm67ghw4WMQ==,
            }
        engines: { node: '>= 4' }
        dependencies:
            domelementtype: 2.3.0
        dev: true

    /domutils/2.8.0:
        resolution:
            {
                integrity: sha512-w96Cjofp72M5IIhpjgobBimYEfoPjx1Vx0BSX9P30WBdZW2WIKU0T1Bd0kz2eNZ9ikjKgHbEyKx8BB6H1L3h3A==,
            }
        dependencies:
            dom-serializer: 1.4.1
            domelementtype: 2.3.0
            domhandler: 4.3.1
        dev: true

    /dotenv/8.6.0:
        resolution:
            {
                integrity: sha512-IrPdXQsk2BbzvCBGBOTmmSH5SodmqZNt4ERAZDmW4CT+tL8VtvinqywuANaFu4bOMWki16nqf0e4oC0QIaDr/g==,
            }
        engines: { node: '>=10' }
        dev: true

    /dset/3.1.2:
        resolution:
            {
                integrity: sha512-g/M9sqy3oHe477Ar4voQxWtaPIFw1jTdKZuomOjhCcBx9nHUNn0pu6NopuFFrTh/TRZIKEj+76vLWFu9BNKk+Q==,
            }
        engines: { node: '>=4' }
        dev: false

    /eastasianwidth/0.2.0:
        resolution:
            {
                integrity: sha512-I88TYZWc9XiYHRQ4/3c5rjjfgkjhLyW2luGIheGERbNQ6OY7yTybanSpDXZa8y7VUP9YmDcYa+eyq4ca7iLqWA==,
            }
        dev: true

    /electron-to-chromium/1.4.221:
        resolution:
            {
                integrity: sha512-aWg2mYhpxZ6Q6Xvyk7B2ziBca4YqrCDlXzmcD7wuRs65pVEVkMT1u2ifdjpAQais2O2o0rW964ZWWWYRlAL/kw==,
            }
        dev: true

    /emittery/0.7.2:
        resolution:
            {
                integrity: sha512-A8OG5SR/ij3SsJdWDJdkkSYUjQdCUx6APQXem0SaEePBSRg4eymGYwBkKo1Y6DU+af/Jn2dBQqDBvjnr9Vi8nQ==,
            }
        engines: { node: '>=10' }
        dev: true

    /emoji-regex/8.0.0:
        resolution:
            {
                integrity: sha512-MSjYzcWNOA0ewAHpz0MxpYFvwg6yjy1NG3xteoqz644VCo/RPgnr1/GGt+ic3iJTzQ8Eu3TdM14SawnVUmGE6A==,
            }

    /emoji-regex/9.2.2:
        resolution:
            {
                integrity: sha512-L18DaJsXSUk2+42pv8mLs5jJT2hqFkFE4j21wOmgbUqsZ2hL72NsUU785g9RXgo3s0ZNgVl42TiHp3ZtOv/Vyg==,
            }
        dev: true

    /end-of-stream/1.4.4:
        resolution:
            {
                integrity: sha512-+uw1inIHVPQoaVuHzRyXd21icM+cnt4CzD5rW+NC1wjOUSTOs+Te7FOv7AhN7vS9x/oIyhLP5PR1H+phQAHu5Q==,
            }
        dependencies:
            once: 1.4.0
        dev: true

    /enquirer/2.3.6:
        resolution:
            {
                integrity: sha512-yjNnPr315/FjS4zIsUxYguYUPP2e1NK4d7E7ZOLiyYCcbFBiTMyID+2wvm2w6+pZ/odMA7cRkjhsPbltwBOrLg==,
            }
        engines: { node: '>=8.6' }
        dependencies:
            ansi-colors: 4.1.3
        dev: true

    /entities/2.2.0:
        resolution:
            {
                integrity: sha512-p92if5Nz619I0w+akJrLZH0MX0Pb5DX39XOwQTtXSdQQOaYH03S1uIQp4mhOZtAXrxq4ViO67YTiLBo2638o9A==,
            }
        dev: true

    /errno/0.1.8:
        resolution:
            {
                integrity: sha512-dJ6oBr5SQ1VSd9qkk7ByRgb/1SH4JZjCHSW/mr63/QcXO9zLVxvJ6Oy13nio03rxpSnVDDjFor75SjVeZWPW/A==,
            }
        hasBin: true
        dependencies:
            prr: 1.0.1
        dev: true

    /error-ex/1.3.2:
        resolution:
            {
                integrity: sha512-7dFHNmqeFSEt2ZBsCriorKnn3Z2pj+fd9kmI6QoWw4//DL+icEBfc0U7qJCisqrTsKTjw4fNFy2pW9OqStD84g==,
            }
        dependencies:
            is-arrayish: 0.2.1
        dev: true

    /es-abstract/1.20.1:
        resolution:
            {
                integrity: sha512-WEm2oBhfoI2sImeM4OF2zE2V3BYdSF+KnSi9Sidz51fQHd7+JuF8Xgcj9/0o+OWeIeIS/MiuNnlruQrJf16GQA==,
            }
        engines: { node: '>= 0.4' }
        dependencies:
            call-bind: 1.0.2
            es-to-primitive: 1.2.1
            function-bind: 1.1.1
            function.prototype.name: 1.1.5
            get-intrinsic: 1.1.2
            get-symbol-description: 1.0.0
            has: 1.0.3
            has-property-descriptors: 1.0.0
            has-symbols: 1.0.3
            internal-slot: 1.0.3
            is-callable: 1.2.4
            is-negative-zero: 2.0.2
            is-regex: 1.1.4
            is-shared-array-buffer: 1.0.2
            is-string: 1.0.7
            is-weakref: 1.0.2
            object-inspect: 1.12.2
            object-keys: 1.1.1
            object.assign: 4.1.4
            regexp.prototype.flags: 1.4.3
            string.prototype.trimend: 1.0.5
            string.prototype.trimstart: 1.0.5
            unbox-primitive: 1.0.2
        dev: true

    /es-shim-unscopables/1.0.0:
        resolution:
            {
                integrity: sha512-Jm6GPcCdC30eMLbZ2x8z2WuRwAws3zTBBKuusffYVUrNj/GVSUAZ+xKMaUpfNDR5IbyNA5LJbaecoUVbmUcB1w==,
            }
        dependencies:
            has: 1.0.3
        dev: true

    /es-to-primitive/1.2.1:
        resolution:
            {
                integrity: sha512-QCOllgZJtaUo9miYBcLChTUaHNjJF3PYs1VidD7AwiEj1kYxKeQTctLAezAOH5ZKRH0g2IgPn6KwB4IT8iRpvA==,
            }
        engines: { node: '>= 0.4' }
        dependencies:
            is-callable: 1.2.4
            is-date-object: 1.0.5
            is-symbol: 1.0.4
        dev: true

    /es6-promise/3.3.1:
        resolution:
            {
                integrity: sha512-SOp9Phqvqn7jtEUxPWdWfWoLmyt2VaJ6MpvP9Comy1MceMXqE6bxvaTu4iaxpYYPzhny28Lc+M87/c2cPK6lDg==,
            }
        dev: true

    /esbuild-android-64/0.14.54:
        resolution:
            {
                integrity: sha512-Tz2++Aqqz0rJ7kYBfz+iqyE3QMycD4vk7LBRyWaAVFgFtQ/O8EJOnVmTOiDWYZ/uYzB4kvP+bqejYdVKzE5lAQ==,
            }
        engines: { node: '>=12' }
        cpu: [x64]
        os: [android]
        requiresBuild: true
        optional: true

    /esbuild-android-arm64/0.14.54:
        resolution:
            {
                integrity: sha512-F9E+/QDi9sSkLaClO8SOV6etqPd+5DgJje1F9lOWoNncDdOBL2YF59IhsWATSt0TLZbYCf3pNlTHvVV5VfHdvg==,
            }
        engines: { node: '>=12' }
        cpu: [arm64]
        os: [android]
        requiresBuild: true
        optional: true

    /esbuild-darwin-64/0.14.54:
        resolution:
            {
                integrity: sha512-jtdKWV3nBviOd5v4hOpkVmpxsBy90CGzebpbO9beiqUYVMBtSc0AL9zGftFuBon7PNDcdvNCEuQqw2x0wP9yug==,
            }
        engines: { node: '>=12' }
        cpu: [x64]
        os: [darwin]
        requiresBuild: true
        optional: true

    /esbuild-darwin-arm64/0.14.54:
        resolution:
            {
                integrity: sha512-OPafJHD2oUPyvJMrsCvDGkRrVCar5aVyHfWGQzY1dWnzErjrDuSETxwA2HSsyg2jORLY8yBfzc1MIpUkXlctmw==,
            }
        engines: { node: '>=12' }
        cpu: [arm64]
        os: [darwin]
        requiresBuild: true
        optional: true

    /esbuild-freebsd-64/0.14.54:
        resolution:
            {
                integrity: sha512-OKwd4gmwHqOTp4mOGZKe/XUlbDJ4Q9TjX0hMPIDBUWWu/kwhBAudJdBoxnjNf9ocIB6GN6CPowYpR/hRCbSYAg==,
            }
        engines: { node: '>=12' }
        cpu: [x64]
        os: [freebsd]
        requiresBuild: true
        optional: true

    /esbuild-freebsd-arm64/0.14.54:
        resolution:
            {
                integrity: sha512-sFwueGr7OvIFiQT6WeG0jRLjkjdqWWSrfbVwZp8iMP+8UHEHRBvlaxL6IuKNDwAozNUmbb8nIMXa7oAOARGs1Q==,
            }
        engines: { node: '>=12' }
        cpu: [arm64]
        os: [freebsd]
        requiresBuild: true
        optional: true

    /esbuild-linux-32/0.14.54:
        resolution:
            {
                integrity: sha512-1ZuY+JDI//WmklKlBgJnglpUL1owm2OX+8E1syCD6UAxcMM/XoWd76OHSjl/0MR0LisSAXDqgjT3uJqT67O3qw==,
            }
        engines: { node: '>=12' }
        cpu: [ia32]
        os: [linux]
        requiresBuild: true
        optional: true

    /esbuild-linux-64/0.14.54:
        resolution:
            {
                integrity: sha512-EgjAgH5HwTbtNsTqQOXWApBaPVdDn7XcK+/PtJwZLT1UmpLoznPd8c5CxqsH2dQK3j05YsB3L17T8vE7cp4cCg==,
            }
        engines: { node: '>=12' }
        cpu: [x64]
        os: [linux]
        requiresBuild: true
        optional: true

    /esbuild-linux-arm/0.14.54:
        resolution:
            {
                integrity: sha512-qqz/SjemQhVMTnvcLGoLOdFpCYbz4v4fUo+TfsWG+1aOu70/80RV6bgNpR2JCrppV2moUQkww+6bWxXRL9YMGw==,
            }
        engines: { node: '>=12' }
        cpu: [arm]
        os: [linux]
        requiresBuild: true
        optional: true

    /esbuild-linux-arm64/0.14.54:
        resolution:
            {
                integrity: sha512-WL71L+0Rwv+Gv/HTmxTEmpv0UgmxYa5ftZILVi2QmZBgX3q7+tDeOQNqGtdXSdsL8TQi1vIaVFHUPDe0O0kdig==,
            }
        engines: { node: '>=12' }
        cpu: [arm64]
        os: [linux]
        requiresBuild: true
        optional: true

    /esbuild-linux-mips64le/0.14.54:
        resolution:
            {
                integrity: sha512-qTHGQB8D1etd0u1+sB6p0ikLKRVuCWhYQhAHRPkO+OF3I/iSlTKNNS0Lh2Oc0g0UFGguaFZZiPJdJey3AGpAlw==,
            }
        engines: { node: '>=12' }
        cpu: [mips64el]
        os: [linux]
        requiresBuild: true
        optional: true

    /esbuild-linux-ppc64le/0.14.54:
        resolution:
            {
                integrity: sha512-j3OMlzHiqwZBDPRCDFKcx595XVfOfOnv68Ax3U4UKZ3MTYQB5Yz3X1mn5GnodEVYzhtZgxEBidLWeIs8FDSfrQ==,
            }
        engines: { node: '>=12' }
        cpu: [ppc64]
        os: [linux]
        requiresBuild: true
        optional: true

    /esbuild-linux-riscv64/0.14.54:
        resolution:
            {
                integrity: sha512-y7Vt7Wl9dkOGZjxQZnDAqqn+XOqFD7IMWiewY5SPlNlzMX39ocPQlOaoxvT4FllA5viyV26/QzHtvTjVNOxHZg==,
            }
        engines: { node: '>=12' }
        cpu: [riscv64]
        os: [linux]
        requiresBuild: true
        optional: true

    /esbuild-linux-s390x/0.14.54:
        resolution:
            {
                integrity: sha512-zaHpW9dziAsi7lRcyV4r8dhfG1qBidQWUXweUjnw+lliChJqQr+6XD71K41oEIC3Mx1KStovEmlzm+MkGZHnHA==,
            }
        engines: { node: '>=12' }
        cpu: [s390x]
        os: [linux]
        requiresBuild: true
        optional: true

    /esbuild-netbsd-64/0.14.54:
        resolution:
            {
                integrity: sha512-PR01lmIMnfJTgeU9VJTDY9ZerDWVFIUzAtJuDHwwceppW7cQWjBBqP48NdeRtoP04/AtO9a7w3viI+PIDr6d+w==,
            }
        engines: { node: '>=12' }
        cpu: [x64]
        os: [netbsd]
        requiresBuild: true
        optional: true

    /esbuild-openbsd-64/0.14.54:
        resolution:
            {
                integrity: sha512-Qyk7ikT2o7Wu76UsvvDS5q0amJvmRzDyVlL0qf5VLsLchjCa1+IAvd8kTBgUxD7VBUUVgItLkk609ZHUc1oCaw==,
            }
        engines: { node: '>=12' }
        cpu: [x64]
        os: [openbsd]
        requiresBuild: true
        optional: true

    /esbuild-sunos-64/0.14.54:
        resolution:
            {
                integrity: sha512-28GZ24KmMSeKi5ueWzMcco6EBHStL3B6ubM7M51RmPwXQGLe0teBGJocmWhgwccA1GeFXqxzILIxXpHbl9Q/Kw==,
            }
        engines: { node: '>=12' }
        cpu: [x64]
        os: [sunos]
        requiresBuild: true
        optional: true

    /esbuild-windows-32/0.14.54:
        resolution:
            {
                integrity: sha512-T+rdZW19ql9MjS7pixmZYVObd9G7kcaZo+sETqNH4RCkuuYSuv9AGHUVnPoP9hhuE1WM1ZimHz1CIBHBboLU7w==,
            }
        engines: { node: '>=12' }
        cpu: [ia32]
        os: [win32]
        requiresBuild: true
        optional: true

    /esbuild-windows-64/0.14.54:
        resolution:
            {
                integrity: sha512-AoHTRBUuYwXtZhjXZbA1pGfTo8cJo3vZIcWGLiUcTNgHpJJMC1rVA44ZereBHMJtotyN71S8Qw0npiCIkW96cQ==,
            }
        engines: { node: '>=12' }
        cpu: [x64]
        os: [win32]
        requiresBuild: true
        optional: true

    /esbuild-windows-arm64/0.14.54:
        resolution:
            {
                integrity: sha512-M0kuUvXhot1zOISQGXwWn6YtS+Y/1RT9WrVIOywZnJHo3jCDyewAc79aKNQWFCQm+xNHVTq9h8dZKvygoXQQRg==,
            }
        engines: { node: '>=12' }
        cpu: [arm64]
        os: [win32]
        requiresBuild: true
        optional: true

    /esbuild/0.14.54:
        resolution:
            {
                integrity: sha512-Cy9llcy8DvET5uznocPyqL3BFRrFXSVqbgpMJ9Wz8oVjZlh/zUSNbPRbov0VX7VxN2JH1Oa0uNxZ7eLRb62pJA==,
            }
        engines: { node: '>=12' }
        hasBin: true
        requiresBuild: true
        optionalDependencies:
            '@esbuild/linux-loong64': 0.14.54
            esbuild-android-64: 0.14.54
            esbuild-android-arm64: 0.14.54
            esbuild-darwin-64: 0.14.54
            esbuild-darwin-arm64: 0.14.54
            esbuild-freebsd-64: 0.14.54
            esbuild-freebsd-arm64: 0.14.54
            esbuild-linux-32: 0.14.54
            esbuild-linux-64: 0.14.54
            esbuild-linux-arm: 0.14.54
            esbuild-linux-arm64: 0.14.54
            esbuild-linux-mips64le: 0.14.54
            esbuild-linux-ppc64le: 0.14.54
            esbuild-linux-riscv64: 0.14.54
            esbuild-linux-s390x: 0.14.54
            esbuild-netbsd-64: 0.14.54
            esbuild-openbsd-64: 0.14.54
            esbuild-sunos-64: 0.14.54
            esbuild-windows-32: 0.14.54
            esbuild-windows-64: 0.14.54
            esbuild-windows-arm64: 0.14.54

    /escalade/3.1.1:
        resolution:
            {
                integrity: sha512-k0er2gUkLf8O0zKJiAhmkTnJlTvINGv7ygDNPbeIsX/TJjGJZHuh9B2UxbsaEkmlEo9MfhrSzmhIlhRlI2GXnw==,
            }
        engines: { node: '>=6' }
        dev: true

    /escape-string-regexp/1.0.5:
        resolution:
            {
                integrity: sha512-vbRorB5FUQWvla16U8R/qgaFIya2qGzwDrNmCZuYKrbdSUMG6I1ZCGQRefkRVhuOkIGVne7BQ35DSfo1qvJqFg==,
            }
        engines: { node: '>=0.8.0' }

    /escape-string-regexp/2.0.0:
        resolution:
            {
                integrity: sha512-UpzcLCXolUWcNu5HtVMHYdXJjArjsF9C0aNnquZYY4uW/Vu0miy5YoWvbV345HauVvcAUnpRuhMMcqTcGOY2+w==,
            }
        engines: { node: '>=8' }
        dev: true

    /escape-string-regexp/4.0.0:
        resolution:
            {
                integrity: sha512-TtpcNJ3XAzx3Gq8sWRzJaVajRs0uVxA2YAkdb1jm2YkPz4G6egUFAyA3n5vtEIZefPk5Wa4UXbKuS5fKkJWdgA==,
            }
        engines: { node: '>=10' }
        dev: true

    /escodegen/2.0.0:
        resolution:
            {
                integrity: sha512-mmHKys/C8BFUGI+MAWNcSYoORYLMdPzjrknd2Vc+bUsjN5bXcr8EhrNB+UTqfL1y3I9c4fw2ihgtMPQLBRiQxw==,
            }
        engines: { node: '>=6.0' }
        hasBin: true
        dependencies:
            esprima: 4.0.1
            estraverse: 5.3.0
            esutils: 2.0.3
            optionator: 0.8.3
        optionalDependencies:
            source-map: 0.6.1
        dev: true

    /eslint-config-prettier/8.5.0_eslint@8.22.0:
        resolution:
            {
                integrity: sha512-obmWKLUNCnhtQRKc+tmnYuQl0pFU1ibYJQ5BGhTVB08bHe9wC8qUeG7c08dj9XX+AuPj1YSGSQIHl1pnDHZR0Q==,
            }
        hasBin: true
        peerDependencies:
            eslint: '>=7.0.0'
        dependencies:
            eslint: 8.22.0
        dev: true

    /eslint-import-resolver-node/0.3.6:
        resolution:
            {
                integrity: sha512-0En0w03NRVMn9Uiyn8YRPDKvWjxCWkslUEhGNTdGx15RvPJYQ+lbOlqrlNI2vEAs4pDYK4f/HN2TbDmk5TP0iw==,
            }
        dependencies:
            debug: 3.2.7
            resolve: 1.22.1
        transitivePeerDependencies:
            - supports-color
        dev: true

    /eslint-mdx/1.17.1_eslint@8.22.0:
        resolution:
            {
                integrity: sha512-ihkTZCYipPUpzZgTeTwRajj3ZFYQAMWUm/ajscLWjXPVA2+ZQoLRreVNETRZ1znCnE3OAGbwmA1vd0uxtSk2wg==,
            }
        engines: { node: '>=10.0.0' }
        peerDependencies:
            eslint: '>=5.0.0'
        dependencies:
            cosmiconfig: 7.0.1
            eslint: 8.22.0
            remark-mdx: 1.6.22
            remark-parse: 8.0.3
            remark-stringify: 8.1.1
            tslib: 2.4.0
            unified: 9.2.2
        transitivePeerDependencies:
            - supports-color
        dev: true
        optional: true

    /eslint-module-utils/2.7.4_xcphdsrqrepzuqvpvivqopksrm:
        resolution:
            {
                integrity: sha512-j4GT+rqzCoRKHwURX7pddtIPGySnX9Si/cgMI5ztrcqOPtk5dDEeZ34CQVPphnqkJytlc97Vuk05Um2mJ3gEQA==,
            }
        engines: { node: '>=4' }
        peerDependencies:
            '@typescript-eslint/parser': '*'
            eslint: '*'
            eslint-import-resolver-node: '*'
            eslint-import-resolver-typescript: '*'
            eslint-import-resolver-webpack: '*'
        peerDependenciesMeta:
            '@typescript-eslint/parser':
                optional: true
            eslint:
                optional: true
            eslint-import-resolver-node:
                optional: true
            eslint-import-resolver-typescript:
                optional: true
            eslint-import-resolver-webpack:
                optional: true
        dependencies:
            '@typescript-eslint/parser': 5.33.1_4rv7y5c6xz3vfxwhbrcxxi73bq
            debug: 3.2.7
            eslint: 8.22.0
            eslint-import-resolver-node: 0.3.6
        transitivePeerDependencies:
            - supports-color
        dev: true

    /eslint-plugin-import/2.26.0_3bh5nkk7utn7e74vrwtv6rxmt4:
        resolution:
            {
                integrity: sha512-hYfi3FXaM8WPLf4S1cikh/r4IxnO6zrhZbEGz2b660EJRbuxgpDS5gkCuYgGWg2xxh2rBuIr4Pvhve/7c31koA==,
            }
        engines: { node: '>=4' }
        peerDependencies:
            '@typescript-eslint/parser': '*'
            eslint: ^2 || ^3 || ^4 || ^5 || ^6 || ^7.2.0 || ^8
        peerDependenciesMeta:
            '@typescript-eslint/parser':
                optional: true
        dependencies:
            '@typescript-eslint/parser': 5.33.1_4rv7y5c6xz3vfxwhbrcxxi73bq
            array-includes: 3.1.5
            array.prototype.flat: 1.3.0
            debug: 2.6.9
            doctrine: 2.1.0
            eslint: 8.22.0
            eslint-import-resolver-node: 0.3.6
            eslint-module-utils: 2.7.4_xcphdsrqrepzuqvpvivqopksrm
            has: 1.0.3
            is-core-module: 2.10.0
            is-glob: 4.0.3
            minimatch: 3.1.2
            object.values: 1.1.5
            resolve: 1.22.1
            tsconfig-paths: 3.14.1
        transitivePeerDependencies:
            - eslint-import-resolver-typescript
            - eslint-import-resolver-webpack
            - supports-color
        dev: true

    /eslint-plugin-jsx-a11y/6.6.1_eslint@8.22.0:
        resolution:
            {
                integrity: sha512-sXgFVNHiWffBq23uiS/JaP6eVR622DqwB4yTzKvGZGcPq6/yZ3WmOZfuBks/vHWo9GaFOqC2ZK4i6+C35knx7Q==,
            }
        engines: { node: '>=4.0' }
        requiresBuild: true
        peerDependencies:
            eslint: ^3 || ^4 || ^5 || ^6 || ^7 || ^8
        dependencies:
            '@babel/runtime': 7.18.9
            aria-query: 4.2.2
            array-includes: 3.1.5
            ast-types-flow: 0.0.7
            axe-core: 4.4.3
            axobject-query: 2.2.0
            damerau-levenshtein: 1.0.8
            emoji-regex: 9.2.2
            eslint: 8.22.0
            has: 1.0.3
            jsx-ast-utils: 3.3.3
            language-tags: 1.0.5
            minimatch: 3.1.2
            semver: 6.3.0
        dev: true
        optional: true

    /eslint-plugin-markdown/2.2.1_eslint@8.22.0:
        resolution:
            {
                integrity: sha512-FgWp4iyYvTFxPwfbxofTvXxgzPsDuSKHQy2S+a8Ve6savbujey+lgrFFbXQA0HPygISpRYWYBjooPzhYSF81iA==,
            }
        engines: { node: ^8.10.0 || ^10.12.0 || >= 12.0.0 }
        peerDependencies:
            eslint: '>=6.0.0'
        dependencies:
            eslint: 8.22.0
            mdast-util-from-markdown: 0.8.5
        transitivePeerDependencies:
            - supports-color
        dev: true
        optional: true

    /eslint-plugin-mdx/1.17.1_eslint@8.22.0:
        resolution:
            {
                integrity: sha512-yOI2FmHCh+cgkMEkznxvWxfLC8AqZgco7509DjwMoCzXaxslv7YmGBKkvZyHxcbLmswnaMRBlYcd2BT7KPEnKw==,
            }
        engines: { node: '>=10.0.0' }
        requiresBuild: true
        peerDependencies:
            eslint: '>=5.0.0'
        dependencies:
            eslint: 8.22.0
            eslint-mdx: 1.17.1_eslint@8.22.0
            eslint-plugin-markdown: 2.2.1_eslint@8.22.0
            synckit: 0.4.1
            tslib: 2.4.0
            vfile: 4.2.1
        transitivePeerDependencies:
            - supports-color
        dev: true
        optional: true

    /eslint-plugin-promise/6.0.0_eslint@8.22.0:
        resolution:
            {
                integrity: sha512-7GPezalm5Bfi/E22PnQxDWH2iW9GTvAlUNTztemeHb6c1BniSyoeTrM87JkC0wYdi6aQrZX9p2qEiAno8aTcbw==,
            }
        engines: { node: ^12.22.0 || ^14.17.0 || >=16.0.0 }
        peerDependencies:
            eslint: ^7.0.0 || ^8.0.0
        dependencies:
            eslint: 8.22.0
        dev: true

    /eslint-plugin-react-hooks/4.6.0_eslint@8.22.0:
        resolution:
            {
                integrity: sha512-oFc7Itz9Qxh2x4gNHStv3BqJq54ExXmfC+a1NjAta66IAN87Wu0R/QArgIS9qKzX3dXKPI9H5crl9QchNMY9+g==,
            }
        engines: { node: '>=10' }
        requiresBuild: true
        peerDependencies:
            eslint: ^3.0.0 || ^4.0.0 || ^5.0.0 || ^6.0.0 || ^7.0.0 || ^8.0.0-0
        dependencies:
            eslint: 8.22.0
        dev: true
        optional: true

    /eslint-plugin-react/7.30.1_eslint@8.22.0:
        resolution:
            {
                integrity: sha512-NbEvI9jtqO46yJA3wcRF9Mo0lF9T/jhdHqhCHXiXtD+Zcb98812wvokjWpU7Q4QH5edo6dmqrukxVvWWXHlsUg==,
            }
        engines: { node: '>=4' }
        requiresBuild: true
        peerDependencies:
            eslint: ^3 || ^4 || ^5 || ^6 || ^7 || ^8
        dependencies:
            array-includes: 3.1.5
            array.prototype.flatmap: 1.3.0
            doctrine: 2.1.0
            eslint: 8.22.0
            estraverse: 5.3.0
            jsx-ast-utils: 3.3.3
            minimatch: 3.1.2
            object.entries: 1.1.5
            object.fromentries: 2.0.5
            object.hasown: 1.1.1
            object.values: 1.1.5
            prop-types: 15.8.1
            resolve: 2.0.0-next.4
            semver: 6.3.0
            string.prototype.matchall: 4.0.7
        dev: true
        optional: true

    /eslint-plugin-sonarjs/0.13.0_eslint@8.22.0:
        resolution:
            {
                integrity: sha512-t3m7ta0EspzDxSOZh3cEOJIJVZgN/TlJYaBGnQlK6W/PZNbWep8q4RQskkJkA7/zwNpX0BaoEOSUUrqaADVoqA==,
            }
        engines: { node: '>=12' }
        peerDependencies:
            eslint: ^5.0.0 || ^6.0.0 || ^7.0.0 || ^8.0.0
        dependencies:
            eslint: 8.22.0
        dev: true

    /eslint-plugin-svelte3/4.0.0_laaqauvsmoyypsiqkozwyi2fn4:
        resolution:
            {
                integrity: sha512-OIx9lgaNzD02+MDFNLw0GEUbuovNcglg+wnd/UY0fbZmlQSz7GlQiQ1f+yX0XvC07XPcDOnFcichqI3xCwp71g==,
            }
        peerDependencies:
            eslint: '>=8.0.0'
            svelte: ^3.2.0
        dependencies:
            eslint: 8.22.0
            svelte: 3.49.0
        dev: true

    /eslint-plugin-unicorn/42.0.0_eslint@8.22.0:
        resolution:
            {
                integrity: sha512-ixBsbhgWuxVaNlPTT8AyfJMlhyC5flCJFjyK3oKE8TRrwBnaHvUbuIkCM1lqg8ryYrFStL/T557zfKzX4GKSlg==,
            }
        engines: { node: '>=12' }
        peerDependencies:
            eslint: '>=8.8.0'
        dependencies:
            '@babel/helper-validator-identifier': 7.18.6
            ci-info: 3.3.2
            clean-regexp: 1.0.0
            eslint: 8.22.0
            eslint-utils: 3.0.0_eslint@8.22.0
            esquery: 1.4.0
            indent-string: 4.0.0
            is-builtin-module: 3.2.0
            lodash: 4.17.21
            pluralize: 8.0.0
            read-pkg-up: 7.0.1
            regexp-tree: 0.1.24
            safe-regex: 2.1.1
            semver: 7.3.7
            strip-indent: 3.0.0
        dev: true

    /eslint-scope/5.1.1:
        resolution:
            {
                integrity: sha512-2NxwbF/hZ0KpepYN0cNbo+FN6XoK7GaHlQhgx/hIZl6Va0bF45RQOOwhLIy8lQDbuCiadSLCBnH2CFYquit5bw==,
            }
        engines: { node: '>=8.0.0' }
        dependencies:
            esrecurse: 4.3.0
            estraverse: 4.3.0
        dev: true

    /eslint-scope/7.1.1:
        resolution:
            {
                integrity: sha512-QKQM/UXpIiHcLqJ5AOyIW7XZmzjkzQXYE54n1++wb0u9V/abW3l9uQnxX8Z5Xd18xyKIMTUAyQ0k1e8pz6LUrw==,
            }
        engines: { node: ^12.22.0 || ^14.17.0 || >=16.0.0 }
        dependencies:
            esrecurse: 4.3.0
            estraverse: 5.3.0
        dev: true

    /eslint-utils/3.0.0_eslint@8.22.0:
        resolution:
            {
                integrity: sha512-uuQC43IGctw68pJA1RgbQS8/NP7rch6Cwd4j3ZBtgo4/8Flj4eGE7ZYSZRN3iq5pVUv6GPdW5Z1RFleo84uLDA==,
            }
        engines: { node: ^10.0.0 || ^12.0.0 || >= 14.0.0 }
        peerDependencies:
            eslint: '>=5'
        dependencies:
            eslint: 8.22.0
            eslint-visitor-keys: 2.1.0
        dev: true

    /eslint-visitor-keys/2.1.0:
        resolution:
            {
                integrity: sha512-0rSmRBzXgDzIsD6mGdJgevzgezI534Cer5L/vyMX0kHzT/jiB43jRhd9YUlMGYLQy2zprNmoT8qasCGtY+QaKw==,
            }
        engines: { node: '>=10' }
        dev: true

    /eslint-visitor-keys/3.3.0:
        resolution:
            {
                integrity: sha512-mQ+suqKJVyeuwGYHAdjMFqjCyfl8+Ldnxuyp3ldiMBFKkvytrXUZWaiPCEav8qDHKty44bD+qV1IP4T+w+xXRA==,
            }
        engines: { node: ^12.22.0 || ^14.17.0 || >=16.0.0 }
        dev: true

    /eslint/8.22.0:
        resolution:
            {
                integrity: sha512-ci4t0sz6vSRKdmkOGmprBo6fmI4PrphDFMy5JEq/fNS0gQkJM3rLmrqcp8ipMcdobH3KtUP40KniAE9W19S4wA==,
            }
        engines: { node: ^12.22.0 || ^14.17.0 || >=16.0.0 }
        hasBin: true
        dependencies:
            '@eslint/eslintrc': 1.3.0
            '@humanwhocodes/config-array': 0.10.4
            '@humanwhocodes/gitignore-to-minimatch': 1.0.2
            ajv: 6.12.6
            chalk: 4.1.2
            cross-spawn: 7.0.3
            debug: 4.3.4
            doctrine: 3.0.0
            escape-string-regexp: 4.0.0
            eslint-scope: 7.1.1
            eslint-utils: 3.0.0_eslint@8.22.0
            eslint-visitor-keys: 3.3.0
            espree: 9.3.3
            esquery: 1.4.0
            esutils: 2.0.3
            fast-deep-equal: 3.1.3
            file-entry-cache: 6.0.1
            find-up: 5.0.0
            functional-red-black-tree: 1.0.1
            glob-parent: 6.0.2
            globals: 13.17.0
            globby: 11.1.0
            grapheme-splitter: 1.0.4
            ignore: 5.2.0
            import-fresh: 3.3.0
            imurmurhash: 0.1.4
            is-glob: 4.0.3
            js-yaml: 4.1.0
            json-stable-stringify-without-jsonify: 1.0.1
            levn: 0.4.1
            lodash.merge: 4.6.2
            minimatch: 3.1.2
            natural-compare: 1.4.0
            optionator: 0.9.1
            regexpp: 3.2.0
            strip-ansi: 6.0.1
            strip-json-comments: 3.1.1
            text-table: 0.2.0
            v8-compile-cache: 2.3.0
        transitivePeerDependencies:
            - supports-color
        dev: true

    /espree/9.3.3:
        resolution:
            {
                integrity: sha512-ORs1Rt/uQTqUKjDdGCyrtYxbazf5umATSf/K4qxjmZHORR6HJk+2s/2Pqe+Kk49HHINC/xNIrGfgh8sZcll0ng==,
            }
        engines: { node: ^12.22.0 || ^14.17.0 || >=16.0.0 }
        dependencies:
            acorn: 8.8.0
            acorn-jsx: 5.3.2_acorn@8.8.0
            eslint-visitor-keys: 3.3.0
        dev: true

    /esprima/4.0.1:
        resolution:
            {
                integrity: sha512-eGuFFw7Upda+g4p+QHvnW0RyTX/SVeJBDM/gCtMARO0cLuT2HcEKnTPvhjV6aGeqrCB/sbNop0Kszm0jsaWU4A==,
            }
        engines: { node: '>=4' }
        hasBin: true

    /esquery/1.4.0:
        resolution:
            {
                integrity: sha512-cCDispWt5vHHtwMY2YrAQ4ibFkAL8RbH5YGBnZBc90MolvvfkkQcJro/aZiAQUlQ3qgrYS6D6v8Gc5G5CQsc9w==,
            }
        engines: { node: '>=0.10' }
        dependencies:
            estraverse: 5.3.0
        dev: true

    /esrecurse/4.3.0:
        resolution:
            {
                integrity: sha512-KmfKL3b6G+RXvP8N1vr3Tq1kL/oCFgn2NYXEtqP8/L3pKapUA4G8cFVaoF3SU323CD4XypR/ffioHmkti6/Tag==,
            }
        engines: { node: '>=4.0' }
        dependencies:
            estraverse: 5.3.0
        dev: true

    /estraverse/4.3.0:
        resolution:
            {
                integrity: sha512-39nnKffWz8xN1BU/2c79n9nB9HDzo0niYUqx6xyqUnyoAnQyyWpOTdZEeiCch8BBu515t4wp9ZmgVfVhn9EBpw==,
            }
        engines: { node: '>=4.0' }
        dev: true

    /estraverse/5.3.0:
        resolution:
            {
                integrity: sha512-MMdARuVEQziNTeJD8DgMqmhwR11BRQ/cBP+pLtYdSTnf3MIO8fFeiINEbX36ZdNlfU/7A9f3gUw49B3oQsvwBA==,
            }
        engines: { node: '>=4.0' }
        dev: true

    /estree-walker/0.6.1:
        resolution:
            {
                integrity: sha512-SqmZANLWS0mnatqbSfRP5g8OXZC12Fgg1IwNtLsyHDzJizORW4khDfjPqJZsemPWBB2uqykUah5YpQ6epsqC/w==,
            }
        dev: true

    /estree-walker/1.0.1:
        resolution:
            {
                integrity: sha512-1fMXF3YP4pZZVozF8j/ZLfvnR8NSIljt56UhbZ5PeeDmmGHpgpdwQt7ITlGvYaQukCvuBRMLEiKiYC+oeIg4cg==,
            }
        dev: true

    /estree-walker/2.0.2:
        resolution:
            {
                integrity: sha512-Rfkk/Mp/DL7JVje3u18FxFujQlTNR2q6QfMSMB7AvCBx91NGj/ba3kCfza0f6dVDbw7YlRf/nDrn7pQrCCyQ/w==,
            }

    /esutils/2.0.3:
        resolution:
            {
                integrity: sha512-kVscqXk4OCp68SZ0dkgEKVi6/8ij300KBWTJq32P/dYeWTSwK41WyTxalN1eRmA5Z9UU/LX9D7FWSmV9SAYx6g==,
            }
        engines: { node: '>=0.10.0' }
        dev: true

    /event-target-polyfill/0.0.3:
        resolution:
            {
                integrity: sha512-ZMc6UuvmbinrCk4RzGyVmRyIsAyxMRlp4CqSrcQRO8Dy0A9ldbiRy5kdtBj4OtP7EClGdqGfIqo9JmOClMsGLQ==,
            }
        dev: false

    /event-target-shim/5.0.1:
        resolution:
            {
                integrity: sha512-i/2XbnSz/uxRCU6+NdVJgKWDTM427+MqYbkQzD321DuCQJUqOuJKIA0IM2+W2xtYHdKOmZ4dR6fExsd4SXL+WQ==,
            }
        engines: { node: '>=6' }
        dev: false

    /exec-sh/0.3.6:
        resolution:
            {
                integrity: sha512-nQn+hI3yp+oD0huYhKwvYI32+JFeq+XkNcD1GAo3Y/MjxsfVGmrrzrnzjWiNY6f+pUCP440fThsFh5gZrRAU/w==,
            }
        dev: true

    /execa/1.0.0:
        resolution:
            {
                integrity: sha512-adbxcyWV46qiHyvSp50TKt05tB4tK3HcmF7/nxfAdhnox83seTDbwnaqKO4sXRy7roHAIFqJP/Rw/AuEbX61LA==,
            }
        engines: { node: '>=6' }
        dependencies:
            cross-spawn: 6.0.5
            get-stream: 4.1.0
            is-stream: 1.1.0
            npm-run-path: 2.0.2
            p-finally: 1.0.0
            signal-exit: 3.0.7
            strip-eof: 1.0.0
        dev: true

    /execa/4.1.0:
        resolution:
            {
                integrity: sha512-j5W0//W7f8UxAn8hXVnwG8tLwdiUy4FJLcSupCg6maBYZDpyBvTApK7KyuI4bKj8KOh1r2YH+6ucuYtJv1bTZA==,
            }
        engines: { node: '>=10' }
        dependencies:
            cross-spawn: 7.0.3
            get-stream: 5.2.0
            human-signals: 1.1.1
            is-stream: 2.0.1
            merge-stream: 2.0.0
            npm-run-path: 4.0.1
            onetime: 5.1.2
            signal-exit: 3.0.7
            strip-final-newline: 2.0.0
        dev: true

    /execa/5.1.1:
        resolution:
            {
                integrity: sha512-8uSpZZocAZRBAPIEINJj3Lo9HyGitllczc27Eh5YYojjMFMn8yHMDMaUHE2Jqfq05D/wucwI4JGURyXt1vchyg==,
            }
        engines: { node: '>=10' }
        dependencies:
            cross-spawn: 7.0.3
            get-stream: 6.0.1
            human-signals: 2.1.0
            is-stream: 2.0.1
            merge-stream: 2.0.0
            npm-run-path: 4.0.1
            onetime: 5.1.2
            signal-exit: 3.0.7
            strip-final-newline: 2.0.0
        dev: true

    /exit/0.1.2:
        resolution:
            {
                integrity: sha512-Zk/eNKV2zbjpKzrsQ+n1G6poVbErQxJ0LBOJXaKZ1EViLzH+hrLu9cdXI4zw9dBQJslwBEpbQ2P1oS7nDxs6jQ==,
            }
        engines: { node: '>= 0.8.0' }
        dev: true

    /expand-brackets/2.1.4:
        resolution:
            {
                integrity: sha512-w/ozOKR9Obk3qoWeY/WDi6MFta9AoMR+zud60mdnbniMcBxRuFJyDt2LdX/14A1UABeqk+Uk+LDfUpvoGKppZA==,
            }
        engines: { node: '>=0.10.0' }
        dependencies:
            debug: 2.6.9
            define-property: 0.2.5
            extend-shallow: 2.0.1
            posix-character-classes: 0.1.1
            regex-not: 1.0.2
            snapdragon: 0.8.2
            to-regex: 3.0.2
        transitivePeerDependencies:
            - supports-color
        dev: true

    /expect/26.6.2:
        resolution:
            {
                integrity: sha512-9/hlOBkQl2l/PLHJx6JjoDF6xPKcJEsUlWKb23rKE7KzeDqUZKXKNMW27KIue5JMdBV9HgmoJPcc8HtO85t9IA==,
            }
        engines: { node: '>= 10.14.2' }
        dependencies:
            '@jest/types': 26.6.2
            ansi-styles: 4.3.0
            jest-get-type: 26.3.0
            jest-matcher-utils: 26.6.2
            jest-message-util: 26.6.2
            jest-regex-util: 26.0.0
        dev: true

    /expect/28.1.3:
        resolution:
            {
                integrity: sha512-eEh0xn8HlsuOBxFgIss+2mX85VAS4Qy3OSkjV7rlBWljtA4oWH37glVGyOZSZvErDT/yBywZdPGwCXuTvSG85g==,
            }
        engines: { node: ^12.13.0 || ^14.15.0 || ^16.10.0 || >=17.0.0 }
        dependencies:
            '@jest/expect-utils': 28.1.3
            jest-get-type: 28.0.2
            jest-matcher-utils: 28.1.3
            jest-message-util: 28.1.3
            jest-util: 28.1.3
        dev: true

    /extend-shallow/2.0.1:
        resolution:
            {
                integrity: sha512-zCnTtlxNoAiDc3gqY2aYAWFx7XWWiasuF2K8Me5WbN8otHKTUKBwjPtNpRs/rbUZm7KxWAaNj7P1a/p52GbVug==,
            }
        engines: { node: '>=0.10.0' }
        dependencies:
            is-extendable: 0.1.1
        dev: true

    /extend-shallow/3.0.2:
        resolution:
            {
                integrity: sha512-BwY5b5Ql4+qZoefgMj2NUmx+tehVTH/Kf4k1ZEtOHNFcm2wSxMRo992l6X3TIgni2eZVTZ85xMOjF31fwZAj6Q==,
            }
        engines: { node: '>=0.10.0' }
        dependencies:
            assign-symbols: 1.0.0
            is-extendable: 1.0.1
        dev: true

    /extend/3.0.2:
        resolution:
            {
                integrity: sha512-fjquC59cD7CyW6urNXK0FBufkZcoiGG80wTuPujX590cB5Ttln20E2UB4S/WARVqhXffZl2LNgS+gQdPIIim/g==,
            }
        dev: true

    /extendable-error/0.1.7:
        resolution:
            {
                integrity: sha512-UOiS2in6/Q0FK0R0q6UY9vYpQ21mr/Qn1KOnte7vsACuNJf514WvCCUHSRCPcgjPT2bAhNIJdlE6bVap1GKmeg==,
            }
        dev: true

    /external-editor/3.1.0:
        resolution:
            {
                integrity: sha512-hMQ4CX1p1izmuLYyZqLMO/qGNw10wSv9QDCPfzXfyFrOaCSSoRfqE1Kf1s5an66J5JZC62NewG+mK49jOCtQew==,
            }
        engines: { node: '>=4' }
        dependencies:
            chardet: 0.7.0
            iconv-lite: 0.4.24
            tmp: 0.0.33

    /extglob/2.0.4:
        resolution:
            {
                integrity: sha512-Nmb6QXkELsuBr24CJSkilo6UHHgbekK5UiZgfE6UHD3Eb27YC6oD+bhcT+tJ6cl8dmsgdQxnWlcry8ksBIBLpw==,
            }
        engines: { node: '>=0.10.0' }
        dependencies:
            array-unique: 0.3.2
            define-property: 1.0.0
            expand-brackets: 2.1.4
            extend-shallow: 2.0.1
            fragment-cache: 0.2.1
            regex-not: 1.0.2
            snapdragon: 0.8.2
            to-regex: 3.0.2
        transitivePeerDependencies:
            - supports-color
        dev: true

    /fast-deep-equal/3.1.3:
        resolution:
            {
                integrity: sha512-f3qQ9oQy9j2AhBe/H9VC91wLmKBCCU/gDOnKNAYG5hswO7BLKj09Hc5HYNz9cGI++xlpDCIgDaitVs03ATR84Q==,
            }
        dev: true

    /fast-glob/3.2.11:
        resolution:
            {
                integrity: sha512-xrO3+1bxSo3ZVHAnqzyuewYT6aMFHRAd4Kcs92MAonjwQZLsK9d0SF1IyQ3k5PoirxTW0Oe/RqFgMQ6TcNE5Ew==,
            }
        engines: { node: '>=8.6.0' }
        dependencies:
            '@nodelib/fs.stat': 2.0.5
            '@nodelib/fs.walk': 1.2.8
            glob-parent: 5.1.2
            merge2: 1.4.1
            micromatch: 4.0.5
        dev: true

    /fast-json-stable-stringify/2.1.0:
        resolution:
            {
                integrity: sha512-lhd/wF+Lk98HZoTCtlVraHtfh5XYijIjalXck7saUtuanSDyLMxnHhSXEDJqHxD7msR8D0uCmqlkwjCV8xvwHw==,
            }
        dev: true

    /fast-levenshtein/2.0.6:
        resolution:
            {
                integrity: sha512-DCXu6Ifhqcks7TZKY3Hxp3y6qphY5SJZmrWMDrKcERSOXWQdMhU9Ig/PYrzyw/ul9jOIyh0N4M0tbC5hodg8dw==,
            }
        dev: true

    /fastq/1.13.0:
        resolution:
            {
                integrity: sha512-YpkpUnK8od0o1hmeSc7UUs/eB/vIPWJYjKck2QKIzAf71Vm1AAQ3EbuZB3g2JIy+pg+ERD0vqI79KyZiB2e2Nw==,
            }
        dependencies:
            reusify: 1.0.4
        dev: true

    /fb-watchman/2.0.1:
        resolution:
            {
                integrity: sha512-DkPJKQeY6kKwmuMretBhr7G6Vodr7bFwDYTXIkfG1gjvNpaxBTQV3PbXg6bR1c1UP4jPOX0jHUbbHANL9vRjVg==,
            }
        dependencies:
            bser: 2.1.1
        dev: true

    /feather-icons/4.29.0:
        resolution:
            {
                integrity: sha512-Y7VqN9FYb8KdaSF0qD1081HCkm0v4Eq/fpfQYQnubpqi0hXx14k+gF9iqtRys1SIcTEi97xDi/fmsPFZ8xo0GQ==,
            }
        dependencies:
            classnames: 2.3.1
            core-js: 3.24.1
        dev: false

    /fetch-blob/3.2.0:
        resolution:
            {
                integrity: sha512-7yAQpD2UMJzLi1Dqv7qFYnPbaPx7ZfFK6PiIxQ4PfkGPyNyl2Ugx+a/umUonmKqjhM4DnfbMvdX6otXq83soQQ==,
            }
        engines: { node: ^12.20 || >= 14.13 }
        dependencies:
            node-domexception: 1.0.0
            web-streams-polyfill: 3.2.1
        dev: true

    /figures/3.2.0:
        resolution:
            {
                integrity: sha512-yaduQFRKLXYOGgEn6AZau90j3ggSOyiqXU0F9JZfeXYhNa+Jk4X+s45A2zg5jns87GAFa34BBm2kXw4XpNcbdg==,
            }
        engines: { node: '>=8' }
        dependencies:
            escape-string-regexp: 1.0.5
        dev: false

    /file-entry-cache/6.0.1:
        resolution:
            {
                integrity: sha512-7Gps/XWymbLk2QLYK4NzpMOrYjMhdIxXuIvy2QBsLE6ljuodKvdkWs/cpyJJ3CVIVpH0Oi1Hvg1ovbMzLdFBBg==,
            }
        engines: { node: ^10.12.0 || >=12.0.0 }
        dependencies:
            flat-cache: 3.0.4
        dev: true

    /file-uri-to-path/1.0.0:
        resolution:
            {
                integrity: sha512-0Zt+s3L7Vf1biwWZ29aARiVYLx7iMGnEUl9x33fbB/j3jR81u/O2LbqK+Bm1CDSNDKVtJ/YjwY7TUd5SkeLQLw==,
            }
        dev: true

    /fill-range/4.0.0:
        resolution:
            {
                integrity: sha512-VcpLTWqWDiTerugjj8e3+esbg+skS3M9e54UuR3iCeIDMXCLTsAH8hTSzDQU/X6/6t3eYkOKoZSef2PlU6U1XQ==,
            }
        engines: { node: '>=0.10.0' }
        dependencies:
            extend-shallow: 2.0.1
            is-number: 3.0.0
            repeat-string: 1.6.1
            to-regex-range: 2.1.1
        dev: true

    /fill-range/7.0.1:
        resolution:
            {
                integrity: sha512-qOo9F+dMUmC2Lcb4BbVvnKJxTPjCm+RRpe4gDuGrzkL7mEVl/djYSu2OdQ2Pa302N4oqkSg9ir6jaLWJ2USVpQ==,
            }
        engines: { node: '>=8' }
        dependencies:
            to-regex-range: 5.0.1

    /find-cache-dir/3.3.2:
        resolution:
            {
                integrity: sha512-wXZV5emFEjrridIgED11OoUKLxiYjAcqot/NJdAkOhlJ+vGzwhOAfcG5OX1jP+S0PcjEn8bdMJv+g2jwQ3Onig==,
            }
        engines: { node: '>=8' }
        dependencies:
            commondir: 1.0.1
            make-dir: 3.1.0
            pkg-dir: 4.2.0
        dev: true

    /find-up/4.1.0:
        resolution:
            {
                integrity: sha512-PpOwAdQ/YlXQ2vj8a3h8IipDuYRi3wceVQQGYWxNINccq40Anw7BlsEXCMbt1Zt+OLA6Fq9suIpIWD0OsnISlw==,
            }
        engines: { node: '>=8' }
        dependencies:
            locate-path: 5.0.0
            path-exists: 4.0.0
        dev: true

    /find-up/5.0.0:
        resolution:
            {
                integrity: sha512-78/PXT1wlLLDgTzDs7sjq9hzz0vXD+zn+7wypEe4fXQxCmdmqfGsEPQxmiCSQI3ajFV91bVSsvNtrJRiW6nGng==,
            }
        engines: { node: '>=10' }
        dependencies:
            locate-path: 6.0.0
            path-exists: 4.0.0
        dev: true

    /find-yarn-workspace-root2/1.2.16:
        resolution:
            {
                integrity: sha512-hr6hb1w8ePMpPVUK39S4RlwJzi+xPLuVuG8XlwXU3KD5Yn3qgBWVfy3AzNlDhWvE1EORCE65/Qm26rFQt3VLVA==,
            }
        dependencies:
            micromatch: 4.0.5
            pkg-dir: 4.2.0
        dev: true

    /flat-cache/3.0.4:
        resolution:
            {
                integrity: sha512-dm9s5Pw7Jc0GvMYbshN6zchCA9RgQlzzEZX3vylR9IqFfS8XciblUXOKfW6SiuJ0e13eDYZoZV5wdrev7P3Nwg==,
            }
        engines: { node: ^10.12.0 || >=12.0.0 }
        dependencies:
            flatted: 3.2.6
            rimraf: 3.0.2
        dev: true

    /flatted/3.2.6:
        resolution:
            {
                integrity: sha512-0sQoMh9s0BYsm+12Huy/rkKxVu4R1+r96YX5cG44rHV0pQ6iC3Q+mkoMFaGWObMFYQxCVT+ssG1ksneA2MI9KQ==,
            }
        dev: true

    /flexsearch/0.7.21:
        resolution:
            {
                integrity: sha512-W7cHV7Hrwjid6lWmy0IhsWDFQboWSng25U3VVywpHOTJnnAZNPScog67G+cVpeX9f7yDD21ih0WDrMMT+JoaYg==,
            }
        dev: false

    /for-in/1.0.2:
        resolution:
            {
                integrity: sha512-7EwmXrOjyL+ChxMhmG5lnW9MPt1aIeZEwKhQzoBUdTV0N3zuwWDZYVJatDvZ2OyzPUvdIAZDsCetk3coyMfcnQ==,
            }
        engines: { node: '>=0.10.0' }
        dev: true

    /form-data-encoder/1.7.2:
        resolution:
            {
                integrity: sha512-qfqtYan3rxrnCk1VYaA4H+Ms9xdpPqvLZa6xmMgFvhO32x7/3J/ExcTd6qpxM0vH2GdMI+poehyBZvqfMTto8A==,
            }
        dev: false

    /form-data/3.0.1:
        resolution:
            {
                integrity: sha512-RHkBKtLWUVwd7SqRIvCZMEvAMoGUp0XU+seQiZejj0COz3RI3hWP4sCv3gZWWLjJTd7rGwcsF5eKZGii0r/hbg==,
            }
        engines: { node: '>= 6' }
        dependencies:
            asynckit: 0.4.0
            combined-stream: 1.0.8
            mime-types: 2.1.35
        dev: true

    /formdata-node/4.3.3:
        resolution:
            {
                integrity: sha512-coTew7WODO2vF+XhpUdmYz4UBvlsiTMSNaFYZlrXIqYbFd4W7bMwnoALNLE6uvNgzTg2j1JDF0ZImEfF06VPAA==,
            }
        engines: { node: '>= 12.20' }
        dependencies:
            node-domexception: 1.0.0
            web-streams-polyfill: 4.0.0-beta.1
        dev: false

    /formdata-polyfill/4.0.10:
        resolution:
            {
                integrity: sha512-buewHzMvYL29jdeQTVILecSaZKnt/RJWjoZCF5OW60Z67/GmSLBkOFM7qh1PI3zFNtJbaZL5eQu1vLfazOwj4g==,
            }
        engines: { node: '>=12.20.0' }
        dependencies:
            fetch-blob: 3.2.0
        dev: true

    /fragment-cache/0.2.1:
        resolution:
            {
                integrity: sha512-GMBAbW9antB8iZRHLoGw0b3HANt57diZYFO/HL1JGIC1MjKrdmhxvrJbupnVvpys0zsz7yBApXdQyfepKly2kA==,
            }
        engines: { node: '>=0.10.0' }
        dependencies:
            map-cache: 0.2.2
        dev: true

    /fs-extra/10.1.0:
        resolution:
            {
                integrity: sha512-oRXApq54ETRj4eMiFzGnHWGy+zo5raudjuxN0b8H7s/RU2oW0Wvsx9O0ACRN/kRq9E8Vu/ReskGB5o3ji+FzHQ==,
            }
        engines: { node: '>=12' }
        dependencies:
            graceful-fs: 4.2.10
            jsonfile: 6.1.0
            universalify: 2.0.0
        dev: true

    /fs-extra/7.0.1:
        resolution:
            {
                integrity: sha512-YJDaCJZEnBmcbw13fvdAM9AwNOJwOzrE4pqMqBq5nFiEqXUqHwlK4B+3pUw6JNvfSPtX05xFHtYy/1ni01eGCw==,
            }
        engines: { node: '>=6 <7 || >=8' }
        dependencies:
            graceful-fs: 4.2.10
            jsonfile: 4.0.0
            universalify: 0.1.2
        dev: true

    /fs-extra/8.1.0:
        resolution:
            {
                integrity: sha512-yhlQgA6mnOJUKOsRUFsgJdQCvkKhcz8tlZG5HBQfReYZy46OwLcY+Zia0mtdHsOo9y/hP+CxMN0TU9QxoOtG4g==,
            }
        engines: { node: '>=6 <7 || >=8' }
        dependencies:
            graceful-fs: 4.2.10
            jsonfile: 4.0.0
            universalify: 0.1.2
        dev: true

    /fs-minipass/2.1.0:
        resolution:
            {
                integrity: sha512-V/JgOLFCS+R6Vcq0slCuaeWEdNC3ouDlJMNIsacH2VtALiu9mV4LPrHc5cDl8k5aw6J8jwgWWpiTo5RYhmIzvg==,
            }
        engines: { node: '>= 8' }
        dependencies:
            minipass: 3.3.5
        dev: true

    /fs-monkey/1.0.3:
        resolution:
            {
                integrity: sha512-cybjIfiiE+pTWicSCLFHSrXZ6EilF30oh91FDP9S2B051prEa7QWfrVTQm10/dDpswBDXZugPa1Ogu8Yh+HV0Q==,
            }
        dev: true

    /fs.realpath/1.0.0:
        resolution:
            {
                integrity: sha512-OO0pH2lK6a0hZnAdau5ItzHPI6pUlvI7jMVnxUQRtw4owF2wk8lOSabtGDCTP4Ggrg2MbGnWO9X8K1t4+fGMDw==,
            }

    /fsevents/2.3.2:
        resolution:
            {
                integrity: sha512-xiqMQR4xAeHTuB9uWm+fFRcIOgKBMiOBP+eXiyT7jsgVCq1bkVygt00oASowB7EdtpOHaaPgKt812P9ab+DDKA==,
            }
        engines: { node: ^8.16.0 || ^10.6.0 || >=11.0.0 }
        os: [darwin]
        requiresBuild: true
        optional: true

    /function-bind/1.1.1:
        resolution:
            {
                integrity: sha512-yIovAzMX49sF8Yl58fSCWJ5svSLuaibPxXQJFLmBObTuCr0Mf1KiPopGM9NiFjiYBCbfaa2Fh6breQ6ANVTI0A==,
            }

    /function.prototype.name/1.1.5:
        resolution:
            {
                integrity: sha512-uN7m/BzVKQnCUF/iW8jYea67v++2u7m5UgENbHRtdDVclOUP+FMPlCNdmk0h/ysGyo2tavMJEDqJAkJdRa1vMA==,
            }
        engines: { node: '>= 0.4' }
        dependencies:
            call-bind: 1.0.2
            define-properties: 1.1.4
            es-abstract: 1.20.1
            functions-have-names: 1.2.3
        dev: true

    /functional-red-black-tree/1.0.1:
        resolution:
            {
                integrity: sha512-dsKNQNdj6xA3T+QlADDA7mOSlX0qiMINjn0cgr+eGHGsbSHzTabcIogz2+p/iqP1Xs6EP/sS2SbqH+brGTbq0g==,
            }
        dev: true

    /functions-have-names/1.2.3:
        resolution:
            {
                integrity: sha512-xckBUXyTIqT97tq2x2AMb+g163b5JFysYk0x4qxNFwbfQkmNZoiRHb6sPzI9/QV33WeuvVYBUIiD4NzNIyqaRQ==,
            }
        dev: true

    /gauge/3.0.2:
        resolution:
            {
                integrity: sha512-+5J6MS/5XksCuXq++uFRsnUd7Ovu1XenbeuIuNRJxYWjgQbPuFhT14lAvsWfqfAmnwluf1OwMjz39HjfLPci0Q==,
            }
        engines: { node: '>=10' }
        dependencies:
            aproba: 2.0.0
            color-support: 1.1.3
            console-control-strings: 1.1.0
            has-unicode: 2.0.1
            object-assign: 4.1.1
            signal-exit: 3.0.7
            string-width: 4.2.3
            strip-ansi: 6.0.1
            wide-align: 1.1.5
        dev: true

    /gensync/1.0.0-beta.2:
        resolution:
            {
                integrity: sha512-3hN7NaskYvMDLQY55gnW3NQ+mesEAepTqlg+VEbj7zzqEMBVNhzcGYYeqFo/TlYz6eQiFcp1HcsCZO+nGgS8zg==,
            }
        engines: { node: '>=6.9.0' }
        dev: true

    /get-caller-file/2.0.5:
        resolution:
            {
                integrity: sha512-DyFP3BM/3YHTQOCUL/w0OZHR0lpKeGrxotcHWcqNEdnltqFwXVfhEBQ94eIo34AfQpo0rGki4cyIiftY06h2Fg==,
            }
        engines: { node: 6.* || 8.* || >= 10.* }
        dev: true

    /get-func-name/2.0.0:
        resolution:
            {
                integrity: sha512-Hm0ixYtaSZ/V7C8FJrtZIuBBI+iSgL+1Aq82zSu8VQNB4S3Gk8e7Qs3VwBDJAhmRZcFqkl3tQu36g/Foh5I5ig==,
            }
        dev: false

    /get-intrinsic/1.1.2:
        resolution:
            {
                integrity: sha512-Jfm3OyCxHh9DJyc28qGk+JmfkpO41A4XkneDSujN9MDXrm4oDKdHvndhZ2dN94+ERNfkYJWDclW6k2L/ZGHjXA==,
            }
        dependencies:
            function-bind: 1.1.1
            has: 1.0.3
            has-symbols: 1.0.3
        dev: true

    /get-package-type/0.1.0:
        resolution:
            {
                integrity: sha512-pjzuKtY64GYfWizNAJ0fr9VqttZkNiK2iS430LtIHzjBEr6bX8Am2zm4sW4Ro5wjWW5cAlRL1qAMTcXbjNAO2Q==,
            }
        engines: { node: '>=8.0.0' }
        dev: true

    /get-stream/4.1.0:
        resolution:
            {
                integrity: sha512-GMat4EJ5161kIy2HevLlr4luNjBgvmj413KaQA7jt4V8B4RDsfpHk7WQ9GVqfYyyx8OS/L66Kox+rJRNklLK7w==,
            }
        engines: { node: '>=6' }
        dependencies:
            pump: 3.0.0
        dev: true

    /get-stream/5.2.0:
        resolution:
            {
                integrity: sha512-nBF+F1rAZVCu/p7rjzgA+Yb4lfYXrpl7a6VmJrU8wF9I1CKvP/QwPNZHnOlwbTkY6dvtFIzFMSyQXbLoTQPRpA==,
            }
        engines: { node: '>=8' }
        dependencies:
            pump: 3.0.0
        dev: true

    /get-stream/6.0.1:
        resolution:
            {
                integrity: sha512-ts6Wi+2j3jQjqi70w5AlN8DFnkSwC+MqmxEzdEALB2qXZYV3X/b1CTfgPLGJNMeAWxdPfU8FO1ms3NUfaHCPYg==,
            }
        engines: { node: '>=10' }
        dev: true

    /get-symbol-description/1.0.0:
        resolution:
            {
                integrity: sha512-2EmdH1YvIQiZpltCNgkuiUnyukzxM/R6NDJX31Ke3BG1Nq5b0S2PhX59UKi9vZpPDQVdqn+1IcaAwnzTT5vCjw==,
            }
        engines: { node: '>= 0.4' }
        dependencies:
            call-bind: 1.0.2
            get-intrinsic: 1.1.2
        dev: true

    /get-value/2.0.6:
        resolution:
            {
                integrity: sha512-Ln0UQDlxH1BapMu3GPtf7CuYNwRZf2gwCuPqbyG6pB8WfmFpzqcy4xtAaAMUhnNqjMKTiCPZG2oMT3YSx8U2NA==,
            }
        engines: { node: '>=0.10.0' }
        dev: true

    /github-slugger/1.4.0:
        resolution:
            {
                integrity: sha512-w0dzqw/nt51xMVmlaV1+JRzN+oCa1KfcgGEWhxUG16wbdA+Xnt/yoFO8Z8x/V82ZcZ0wy6ln9QDup5avbhiDhQ==,
            }
        dev: true

    /glob-parent/5.1.2:
        resolution:
            {
                integrity: sha512-AOIgSQCepiJYwP3ARnGx+5VnTu2HBYdzbGP45eLw1vr3zB3vZLeyed1sC9hnbcOc9/SrMyM5RPQrkGz4aS9Zow==,
            }
        engines: { node: '>= 6' }
        dependencies:
            is-glob: 4.0.3
        dev: true

    /glob-parent/6.0.2:
        resolution:
            {
                integrity: sha512-XxwI8EOhVQgWp6iDL+3b0r86f4d6AX6zSU55HfB4ydCEuXLXc5FcYeOu+nnGftS4TEju/11rt4KJPTMgbfmv4A==,
            }
        engines: { node: '>=10.13.0' }
        dependencies:
            is-glob: 4.0.3
        dev: true

    /glob/7.2.3:
        resolution:
            {
                integrity: sha512-nFR0zLpU2YCaRxwoCJvL6UvCH2JFyFVIvwTLsIf21AuHlMskA1hhTdk+LlYJtOlYt9v6dvszD2BGRqBL+iQK9Q==,
            }
        dependencies:
            fs.realpath: 1.0.0
            inflight: 1.0.6
            inherits: 2.0.4
            minimatch: 3.1.2
            once: 1.4.0
            path-is-absolute: 1.0.1
        dev: true

    /glob/8.0.3:
        resolution:
            {
                integrity: sha512-ull455NHSHI/Y1FqGaaYFaLGkNMMJbavMrEGFXG/PGrg6y7sutWHUHrz6gy6WEBH6akM1M414dWKCNs+IhKdiQ==,
            }
        engines: { node: '>=12' }
        dependencies:
            fs.realpath: 1.0.0
            inflight: 1.0.6
            inherits: 2.0.4
            minimatch: 5.1.0
            once: 1.4.0
        dev: false

    /global/4.4.0:
        resolution:
            {
                integrity: sha512-wv/LAoHdRE3BeTGz53FAamhGlPLhlssK45usmGFThIi4XqnBmjKQ16u+RNbP7WvigRZDxUsM0J3gcQ5yicaL0w==,
            }
        dependencies:
            min-document: 2.19.0
            process: 0.11.10
        dev: false

    /globals/11.12.0:
        resolution:
            {
                integrity: sha512-WOBp/EEGUiIsJSp7wcv/y6MO+lV9UoncWqxuFfm8eBwzWNgyfBd6Gz+IeKQ9jCmyhoH99g15M3T+QaVHFjizVA==,
            }
        engines: { node: '>=4' }
        dev: true

    /globals/13.17.0:
        resolution:
            {
                integrity: sha512-1C+6nQRb1GwGMKm2dH/E7enFAMxGTmGI7/dEdhy/DNelv85w9B72t3uc5frtMNXIbzrarJJ/lTCjcaZwbLJmyw==,
            }
        engines: { node: '>=8' }
        dependencies:
            type-fest: 0.20.2
        dev: true

    /globalyzer/0.1.0:
        resolution:
            {
                integrity: sha512-40oNTM9UfG6aBmuKxk/giHn5nQ8RVz/SS4Ir6zgzOv9/qC3kKZ9v4etGTcJbEl/NyVQH7FGU7d+X1egr57Md2Q==,
            }
        dev: true

    /globby/11.1.0:
        resolution:
            {
                integrity: sha512-jhIXaOzy1sb8IyocaruWSn1TjmnBVs8Ayhcy83rmxNJ8q2uWKCAj3CnJY+KpGSXCueAPc0i05kVvVKtP1t9S3g==,
            }
        engines: { node: '>=10' }
        dependencies:
            array-union: 2.1.0
            dir-glob: 3.0.1
            fast-glob: 3.2.11
            ignore: 5.2.0
            merge2: 1.4.1
            slash: 3.0.0
        dev: true

    /globrex/0.1.2:
        resolution:
            {
                integrity: sha512-uHJgbwAMwNFf5mLst7IWLNg14x1CkeqglJb/K3doi4dw6q2IvAAmM/Y81kevy83wP+Sst+nutFTYOGg3d1lsxg==,
            }
        dev: true

    /graceful-fs/4.2.10:
        resolution:
            {
                integrity: sha512-9ByhssR2fPVsNZj478qUUbKfmL0+t5BDVyjShtyZZLiK7ZDAArFFfopyOTj0M05wE2tJPisA4iTnnXl2YoPvOA==,
            }
        dev: true

    /grapheme-splitter/1.0.4:
        resolution:
            {
                integrity: sha512-bzh50DW9kTPM00T8y4o8vQg89Di9oLJVLW/KaOGIXJWP/iqCN6WKYkbNOF04vFLJhwcpYUh9ydh/+5vpOqV4YQ==,
            }
        dev: true

    /graphql-relay/0.10.0_graphql@16.6.0:
        resolution:
            {
                integrity: sha512-44yBuw2/DLNEiMypbNZBt1yMDbBmyVPVesPywnteGGALiBmdyy1JP8jSg8ClLePg8ZZxk0O4BLhd1a6U/1jDOQ==,
            }
        engines: { node: ^12.20.0 || ^14.15.0 || >= 15.9.0 }
        peerDependencies:
            graphql: ^16.2.0
        dependencies:
            graphql: 16.6.0
        dev: false

    /graphql-tag/2.12.6_graphql@16.6.0:
        resolution:
            {
                integrity: sha512-FdSNcu2QQcWnM2VNvSCCDCVS5PpPqpzgFT8+GXzqJuoDd0CBncxCY278u4mhRO7tMgo2JjgJA5aZ+nWSQ/Z+xg==,
            }
        engines: { node: '>=10' }
        peerDependencies:
            graphql: ^0.9.0 || ^0.10.0 || ^0.11.0 || ^0.12.0 || ^0.13.0 || ^14.0.0 || ^15.0.0 || ^16.0.0
        dependencies:
            graphql: 16.6.0
            tslib: 2.4.0
        dev: false

    /graphql-ws/5.10.0_graphql@16.6.0:
        resolution:
            {
                integrity: sha512-ewbPzHQdRZgNCPDH9Yr6xccSeZfk3fmpO/AGGGg4KkM5gc6oAOJQ10Oui1EqprhVOyRbOll9bw2qAkOiOwfTag==,
            }
        engines: { node: '>=10' }
        peerDependencies:
            graphql: '>=0.11 <=16'
        dependencies:
            graphql: 16.6.0
        dev: false

    /graphql/15.8.0:
        resolution:
            {
                integrity: sha512-5gghUc24tP9HRznNpV2+FIoq3xKkj5dTQqf4v0CpdPbFVwFkWoxOM+o+2OC9ZSvjEMTjfmG9QT+gcvggTwW1zw==,
            }
        engines: { node: '>= 10.x' }
        dev: false

    /graphql/16.6.0:
        resolution:
            {
                integrity: sha512-KPIBPDlW7NxrbT/eh4qPXz5FiFdL5UbaA0XUNz2Rp3Z3hqBSkbj0GVjwFDztsWVauZUWsbKHgMg++sk8UX0bkw==,
            }
        engines: { node: ^12.22.0 || ^14.16.0 || ^16.0.0 || >=17.0.0 }

    /growly/1.3.0:
        resolution:
            {
                integrity: sha512-+xGQY0YyAWCnqy7Cd++hc2JqMYzlm0dG30Jd0beaA64sROr8C4nt8Yc9V5Ro3avlSUDTN0ulqP/VBKi1/lLygw==,
            }
        dev: true
        optional: true

    /hard-rejection/2.1.0:
        resolution:
            {
                integrity: sha512-VIZB+ibDhx7ObhAe7OVtoEbuP4h/MuOTHJ+J8h/eBXotJYl0fBgR72xDFCKgIh22OJZIOVNxBMWuhAr10r8HdA==,
            }
        engines: { node: '>=6' }
        dev: true

    /has-bigints/1.0.2:
        resolution:
            {
                integrity: sha512-tSvCKtBr9lkF0Ex0aQiP9N+OpV4zi2r/Nee5VkRDbaqv35RLYMzbwQfFSZZH0kR+Rd6302UJZ2p/bJCEoR3VoQ==,
            }
        dev: true

    /has-flag/3.0.0:
        resolution:
            {
                integrity: sha512-sKJf1+ceQBr4SMkvQnBDNDtf4TXpVhVGateu0t918bl30FnbE2m4vNLX+VWe/dpjlb+HugGYzW7uQXH98HPEYw==,
            }
        engines: { node: '>=4' }
        dev: true

    /has-flag/4.0.0:
        resolution:
            {
                integrity: sha512-EykJT/Q1KjTWctppgIAgfSO0tKVuZUjhgMr17kqTumMl6Afv3EISleU7qZUzoXDFTAHTDC4NOoG/ZxU3EvlMPQ==,
            }
        engines: { node: '>=8' }

    /has-property-descriptors/1.0.0:
        resolution:
            {
                integrity: sha512-62DVLZGoiEBDHQyqG4w9xCuZ7eJEwNmJRWw2VY84Oedb7WFcA27fiEVe8oUQx9hAUJ4ekurquucTGwsyO1XGdQ==,
            }
        dependencies:
            get-intrinsic: 1.1.2
        dev: true

    /has-symbols/1.0.3:
        resolution:
            {
                integrity: sha512-l3LCuF6MgDNwTDKkdYGEihYjt5pRPbEg46rtlmnSPlUbgmB8LOIrKJbYYFBSbnPaJexMKtiPO8hmeRjRz2Td+A==,
            }
        engines: { node: '>= 0.4' }
        dev: true

    /has-tostringtag/1.0.0:
        resolution:
            {
                integrity: sha512-kFjcSNhnlGV1kyoGk7OXKSawH5JOb/LzUc5w9B02hOTO0dfFRjbHQKvg1d6cf3HbeUmtU9VbbV3qzZ2Teh97WQ==,
            }
        engines: { node: '>= 0.4' }
        dependencies:
            has-symbols: 1.0.3
        dev: true

    /has-unicode/2.0.1:
        resolution:
            {
                integrity: sha512-8Rf9Y83NBReMnx0gFzA8JImQACstCYWUplepDa9xprwwtmgEZUF0h/i5xSA625zB/I37EtrswSST6OXxwaaIJQ==,
            }
        dev: true

    /has-value/0.3.1:
        resolution:
            {
                integrity: sha512-gpG936j8/MzaeID5Yif+577c17TxaDmhuyVgSwtnL/q8UUTySg8Mecb+8Cf1otgLoD7DDH75axp86ER7LFsf3Q==,
            }
        engines: { node: '>=0.10.0' }
        dependencies:
            get-value: 2.0.6
            has-values: 0.1.4
            isobject: 2.1.0
        dev: true

    /has-value/1.0.0:
        resolution:
            {
                integrity: sha512-IBXk4GTsLYdQ7Rvt+GRBrFSVEkmuOUy4re0Xjd9kJSUQpnTrWR4/y9RpfexN9vkAPMFuQoeWKwqzPozRTlasGw==,
            }
        engines: { node: '>=0.10.0' }
        dependencies:
            get-value: 2.0.6
            has-values: 1.0.0
            isobject: 3.0.1
        dev: true

    /has-values/0.1.4:
        resolution:
            {
                integrity: sha512-J8S0cEdWuQbqD9//tlZxiMuMNmxB8PlEwvYwuxsTmR1G5RXUePEX/SJn7aD0GMLieuZYSwNH0cQuJGwnYunXRQ==,
            }
        engines: { node: '>=0.10.0' }
        dev: true

    /has-values/1.0.0:
        resolution:
            {
                integrity: sha512-ODYZC64uqzmtfGMEAX/FvZiRyWLpAC3vYnNunURUnkGVTS+mI0smVsWaPydRBsE3g+ok7h960jChO8mFcWlHaQ==,
            }
        engines: { node: '>=0.10.0' }
        dependencies:
            is-number: 3.0.0
            kind-of: 4.0.0
        dev: true

    /has/1.0.3:
        resolution:
            {
                integrity: sha512-f2dvO0VU6Oej7RkWJGrehjbzMAjFp5/VKPp5tTpWIV4JHHZK1/BxbFRtf/siA2SWTe09caDmVtYYzWEIbBS4zw==,
            }
        engines: { node: '>= 0.4.0' }
        dependencies:
            function-bind: 1.1.1

    /hashish/0.0.4:
        resolution:
            {
                integrity: sha512-xyD4XgslstNAs72ENaoFvgMwtv8xhiDtC2AtzCG+8yF7W/Knxxm9BX+e2s25mm+HxMKh0rBmXVOEGF3zNImXvA==,
            }
        dependencies:
            traverse: 0.6.6
        dev: false

    /hast-util-has-property/2.0.0:
        resolution:
            {
                integrity: sha512-4Qf++8o5v14us4Muv3HRj+Er6wTNGA/N9uCaZMty4JWvyFKLdhULrv4KE1b65AthsSO9TXSZnjuxS8ecIyhb0w==,
            }
        dev: true

    /hast-util-heading-rank/2.1.0:
        resolution:
            {
                integrity: sha512-w+Rw20Q/iWp2Bcnr6uTrYU6/ftZLbHKhvc8nM26VIWpDqDMlku2iXUVTeOlsdoih/UKQhY7PHQ+vZ0Aqq8bxtQ==,
            }
        dependencies:
            '@types/hast': 2.3.4
        dev: true

    /hast-util-is-element/2.1.2:
        resolution:
            {
                integrity: sha512-thjnlGAnwP8ef/GSO1Q8BfVk2gundnc2peGQqEg2kUt/IqesiGg/5mSwN2fE7nLzy61pg88NG6xV+UrGOrx9EA==,
            }
        dependencies:
            '@types/hast': 2.3.4
            '@types/unist': 2.0.6
        dev: true

    /hast-util-to-string/2.0.0:
        resolution:
            {
                integrity: sha512-02AQ3vLhuH3FisaMM+i/9sm4OXGSq1UhOOCpTLLQtHdL3tZt7qil69r8M8iDkZYyC0HCFylcYoP+8IO7ddta1A==,
            }
        dependencies:
            '@types/hast': 2.3.4
        dev: true

    /he/1.2.0:
        resolution:
            {
                integrity: sha512-F/1DnUGPopORZi0ni+CvrCgHQ5FyEAHRLSApuYWMmrbSwoN2Mn/7k+Gl38gJnR7yyDZk6WLXwiGod1JOWNDKGw==,
            }
        hasBin: true
        dev: true

    /hosted-git-info/2.8.9:
        resolution:
            {
                integrity: sha512-mxIDAb9Lsm6DoOJ7xH+5+X4y1LU/4Hi50L9C5sIswK3JzULS4bwk1FvjdBgvYR4bzT4tuUQiC15FE2f5HbLvYw==,
            }
        dev: true

    /html-encoding-sniffer/2.0.1:
        resolution:
            {
                integrity: sha512-D5JbOMBIR/TVZkubHT+OyT2705QvogUW4IBn6nHd756OwieSF9aDYFj4dv6HHEVGYbHaLETa3WggZYWWMyy3ZQ==,
            }
        engines: { node: '>=10' }
        dependencies:
            whatwg-encoding: 1.0.5
        dev: true

    /html-escaper/2.0.2:
        resolution:
            {
                integrity: sha512-H2iMtd0I4Mt5eYiapRdIDjp+XzelXQ0tFE4JS7YFwFevXXMmOp9myNrUvCg0D6ws8iqkRPBfKHgbwig1SmlLfg==,
            }
        dev: true

    /http-proxy-agent/4.0.1:
        resolution:
            {
                integrity: sha512-k0zdNgqWTGA6aeIRVpvfVob4fL52dTfaehylg0Y4UvSySvOq/Y+BOyPrgpUrA7HylqvU8vIZGsRuXmspskV0Tg==,
            }
        engines: { node: '>= 6' }
        dependencies:
            '@tootallnate/once': 1.1.2
            agent-base: 6.0.2
            debug: 4.3.4
        transitivePeerDependencies:
            - supports-color
        dev: true

    /https-proxy-agent/5.0.1:
        resolution:
            {
                integrity: sha512-dFcAjpTQFgoLMzC2VwU+C/CbS7uRL0lWmxDITmqm7C+7F0Odmj6s9l6alZc6AELXhrnggM2CeWSXHGOdX2YtwA==,
            }
        engines: { node: '>= 6' }
        dependencies:
            agent-base: 6.0.2
            debug: 4.3.4
        transitivePeerDependencies:
            - supports-color
        dev: true

    /human-id/1.0.2:
        resolution:
            {
                integrity: sha512-UNopramDEhHJD+VR+ehk8rOslwSfByxPIZyJRfV739NDhN5LF1fa1MqnzKm2lGTQRjNrjK19Q5fhkgIfjlVUKw==,
            }
        dev: true

    /human-signals/1.1.1:
        resolution:
            {
                integrity: sha512-SEQu7vl8KjNL2eoGBLF3+wAjpsNfA9XMlXAYj/3EdaNfAlxKthD1xjEQfGOUhllCGGJVNY34bRr6lPINhNjyZw==,
            }
        engines: { node: '>=8.12.0' }
        dev: true

    /human-signals/2.1.0:
        resolution:
            {
                integrity: sha512-B4FFZ6q/T2jhhksgkbEW3HBvWIfDW85snkQgawt07S7J5QXTk6BkNV+0yAeZrM5QpMAdYlocGoljn0sJ/WQkFw==,
            }
        engines: { node: '>=10.17.0' }
        dev: true

    /husky/6.0.0:
        resolution:
            {
                integrity: sha512-SQS2gDTB7tBN486QSoKPKQItZw97BMOd+Kdb6ghfpBc0yXyzrddI0oDV5MkDAbuB4X2mO3/nj60TRMcYxwzZeQ==,
            }
        hasBin: true
        dev: true

    /husky/7.0.4:
        resolution:
            {
                integrity: sha512-vbaCKN2QLtP/vD4yvs6iz6hBEo6wkSzs8HpRah1Z6aGmF2KW5PdYuAd7uX5a+OyBZHBhd+TFLqgjUgytQr4RvQ==,
            }
        engines: { node: '>=12' }
        hasBin: true
        dev: true

    /iconv-lite/0.4.24:
        resolution:
            {
                integrity: sha512-v3MXnZAcvnywkTUEZomIActle7RXXeedOR31wwl7VlyoXO4Qi9arvSenNQWne1TcRwhCL1HwLI21bEqdpj8/rA==,
            }
        engines: { node: '>=0.10.0' }
        dependencies:
            safer-buffer: 2.1.2

    /ieee754/1.2.1:
        resolution:
            {
                integrity: sha512-dcyqhDvX1C46lXZcVqCpK+FtMRQVdIMN6/Df5js2zouUsqG7I6sFxitIC+7KYK29KdXOLHdu9zL4sFnoVQnqaA==,
            }
        dev: false

    /ignore/5.2.0:
        resolution:
            {
                integrity: sha512-CmxgYGiEPCLhfLnpPp1MoRmifwEIOgjcHXxOBjv7mY96c+eWScsOP9c112ZyLdWHi0FxHjI+4uVhKYp/gcdRmQ==,
            }
        engines: { node: '>= 4' }
        dev: true

    /import-fresh/3.3.0:
        resolution:
            {
                integrity: sha512-veYYhQa+D1QBKznvhUHxb8faxlrwUnxseDAbAp457E0wLNio2bOSKnjYDhMj+YiAq61xrMGhQk9iXVk5FzgQMw==,
            }
        engines: { node: '>=6' }
        dependencies:
            parent-module: 1.0.1
            resolve-from: 4.0.0
        dev: true

    /import-local/3.1.0:
        resolution:
            {
                integrity: sha512-ASB07uLtnDs1o6EHjKpX34BKYDSqnFerfTOJL2HvMqF70LnxpjkzDB8J44oT9pu4AMPkQwf8jl6szgvNd2tRIg==,
            }
        engines: { node: '>=8' }
        hasBin: true
        dependencies:
            pkg-dir: 4.2.0
            resolve-cwd: 3.0.0
        dev: true

    /imurmurhash/0.1.4:
        resolution:
            {
                integrity: sha512-JmXMZ6wuvDmLiHEml9ykzqO6lwFbof0GG4IkcGaENdCRDDmMVnny7s5HsIgHCbaq0w2MyPhDqkhTUgS2LU2PHA==,
            }
        engines: { node: '>=0.8.19' }
        dev: true

    /indent-string/4.0.0:
        resolution:
            {
                integrity: sha512-EdDDZu4A2OyIK7Lr/2zG+w5jmbuk1DVBnEwREQvBzspBJkCEbRa8GxU1lghYcaGJCnRWibjDXlq779X1/y5xwg==,
            }
        engines: { node: '>=8' }
        dev: true

    /inflight/1.0.6:
        resolution:
            {
                integrity: sha512-k92I/b08q4wvFscXCLvqfsHCrjrF7yiXsQuIVvVE7N82W3+aqpzuUdBbfhWcy/FZR3/4IgflMgKLOsvPDrGCJA==,
            }
        dependencies:
            once: 1.4.0
            wrappy: 1.0.2

    /inherits/2.0.4:
        resolution:
            {
                integrity: sha512-k/vGaX4/Yla3WzyMCvTQOXYeIHvqOKtnqBduzTHpzpQZzAskKMhZ2K+EnBiSM9zGSoIFeMpXKxa4dYeZIQqewQ==,
            }

    /inquirer/8.2.4:
        resolution:
            {
                integrity: sha512-nn4F01dxU8VeKfq192IjLsxu0/OmMZ4Lg3xKAns148rCaXP6ntAoEkVYZThWjwON8AlzdZZi6oqnhNbxUG9hVg==,
            }
        engines: { node: '>=12.0.0' }
        dependencies:
            ansi-escapes: 4.3.2
            chalk: 4.1.2
            cli-cursor: 3.1.0
            cli-width: 3.0.0
            external-editor: 3.1.0
            figures: 3.2.0
            lodash: 4.17.21
            mute-stream: 0.0.8
            ora: 5.4.1
            run-async: 2.4.1
            rxjs: 7.5.6
            string-width: 4.2.3
            strip-ansi: 6.0.1
            through: 2.3.8
            wrap-ansi: 7.0.0
        dev: false

    /install/0.13.0:
        resolution:
            {
                integrity: sha512-zDml/jzr2PKU9I8J/xyZBQn8rPCAY//UOYNmR01XwNwyfhEWObo2SWfSl1+0tm1u6PhxLwDnfsT/6jB7OUxqFA==,
            }
        engines: { node: '>= 0.10' }
        dev: true

    /internal-slot/1.0.3:
        resolution:
            {
                integrity: sha512-O0DB1JC/sPyZl7cIo78n5dR7eUSwwpYPiXRhTzNxZVAMUuB8vlnRFyLxdrVToks6XPLVnFfbzaVd5WLjhgg+vA==,
            }
        engines: { node: '>= 0.4' }
        dependencies:
            get-intrinsic: 1.1.2
            has: 1.0.3
            side-channel: 1.0.4
        dev: true

    /is-accessor-descriptor/0.1.6:
        resolution:
            {
                integrity: sha512-e1BM1qnDbMRG3ll2U9dSK0UMHuWOs3pY3AtcFsmvwPtKL3MML/Q86i+GilLfvqEs4GW+ExB91tQ3Ig9noDIZ+A==,
            }
        engines: { node: '>=0.10.0' }
        dependencies:
            kind-of: 3.2.2
        dev: true

    /is-accessor-descriptor/1.0.0:
        resolution:
            {
                integrity: sha512-m5hnHTkcVsPfqx3AKlyttIPb7J+XykHvJP2B9bZDjlhLIoEq4XoK64Vg7boZlVWYK6LUY94dYPEE7Lh0ZkZKcQ==,
            }
        engines: { node: '>=0.10.0' }
        dependencies:
            kind-of: 6.0.3
        dev: true

    /is-alphabetical/1.0.4:
        resolution:
            {
                integrity: sha512-DwzsA04LQ10FHTZuL0/grVDk4rFoVH1pjAToYwBrHSxcrBIGQuXrQMtD5U1b0U2XVgKZCTLLP8u2Qxqhy3l2Vg==,
            }
        dev: true
        optional: true

    /is-alphanumeric/1.0.0:
        resolution:
            {
                integrity: sha512-ZmRL7++ZkcMOfDuWZuMJyIVLr2keE1o/DeNWh1EmgqGhUcV+9BIVsx0BcSBOHTZqzjs4+dISzr2KAeBEWGgXeA==,
            }
        engines: { node: '>=0.10.0' }
        dev: true
        optional: true

    /is-alphanumerical/1.0.4:
        resolution:
            {
                integrity: sha512-UzoZUr+XfVz3t3v4KyGEniVL9BDRoQtY7tOyrRybkVNjDFWyo1yhXNGrrBTQxp3ib9BLAWs7k2YKBQsFRkZG9A==,
            }
        dependencies:
            is-alphabetical: 1.0.4
            is-decimal: 1.0.4
        dev: true
        optional: true

    /is-arrayish/0.2.1:
        resolution:
            {
                integrity: sha512-zz06S8t0ozoDXMG+ube26zeCTNXcKIPJZJi8hBrF4idCLms4CG9QtK7qBl1boi5ODzFpjswb5JPmHCbMpjaYzg==,
            }
        dev: true

    /is-bigint/1.0.4:
        resolution:
            {
                integrity: sha512-zB9CruMamjym81i2JZ3UMn54PKGsQzsJeo6xvN3HJJ4CAsQNB6iRutp2To77OfCNuoxspsIhzaPoO1zyCEhFOg==,
            }
        dependencies:
            has-bigints: 1.0.2
        dev: true

    /is-binary-path/2.1.0:
        resolution:
            {
                integrity: sha512-ZMERYes6pDydyuGidse7OsHxtbI7WVeUEozgR/g7rd0xUimYNlvZRE/K2MgZTjWy725IfelLeVcEM97mmtRGXw==,
            }
        engines: { node: '>=8' }
        dependencies:
            binary-extensions: 2.2.0
        dev: true

    /is-boolean-object/1.1.2:
        resolution:
            {
                integrity: sha512-gDYaKHJmnj4aWxyj6YHyXVpdQawtVLHU5cb+eztPGczf6cjuTdwve5ZIEfgXqH4e57An1D1AKf8CZ3kYrQRqYA==,
            }
        engines: { node: '>= 0.4' }
        dependencies:
            call-bind: 1.0.2
            has-tostringtag: 1.0.0
        dev: true

    /is-buffer/1.1.6:
        resolution:
            {
                integrity: sha512-NcdALwpXkTm5Zvvbk7owOUSvVvBKDgKP5/ewfXEznmQFfs4ZRmanOeKBTjRVjka3QFoN6XJ+9F3USqfHqTaU5w==,
            }
        dev: true

    /is-buffer/2.0.5:
        resolution:
            {
                integrity: sha512-i2R6zNFDwgEHJyQUtJEk0XFi1i0dPFn/oqjK3/vPCcDeJvW5NQ83V8QbicfF1SupOaB0h8ntgBC2YiE7dfyctQ==,
            }
        engines: { node: '>=4' }
        dev: true

    /is-builtin-module/3.2.0:
        resolution:
            {
                integrity: sha512-phDA4oSGt7vl1n5tJvTWooWWAsXLY+2xCnxNqvKhGEzujg+A43wPlPOyDg3C8XQHN+6k/JTQWJ/j0dQh/qr+Hw==,
            }
        engines: { node: '>=6' }
        dependencies:
            builtin-modules: 3.3.0
        dev: true

    /is-callable/1.2.4:
        resolution:
            {
                integrity: sha512-nsuwtxZfMX67Oryl9LCQ+upnC0Z0BgpwntpS89m1H/TLF0zNfzfLMV/9Wa/6MZsj0acpEjAO0KF1xT6ZdLl95w==,
            }
        engines: { node: '>= 0.4' }
        dev: true

    /is-ci/2.0.0:
        resolution:
            {
                integrity: sha512-YfJT7rkpQB0updsdHLGWrvhBJfcfzNNawYDNIyQXJz0IViGf75O8EBPKSdvw2rF+LGCsX4FZ8tcr3b19LcZq4w==,
            }
        hasBin: true
        dependencies:
            ci-info: 2.0.0
        dev: true

    /is-ci/3.0.1:
        resolution:
            {
                integrity: sha512-ZYvCgrefwqoQ6yTyYUbQu64HsITZ3NfKX1lzaEYdkTDcfKzzCI/wthRRYKkdjHKFVgNiXKAKm65Zo1pk2as/QQ==,
            }
        hasBin: true
        dependencies:
            ci-info: 3.3.2
        dev: true

    /is-core-module/2.10.0:
        resolution:
            {
                integrity: sha512-Erxj2n/LDAZ7H8WNJXd9tw38GYM3dv8rk8Zcs+jJuxYTW7sozH+SS8NtrSjVL1/vpLvWi1hxy96IzjJ3EHTJJg==,
            }
        dependencies:
            has: 1.0.3

    /is-data-descriptor/0.1.4:
        resolution:
            {
                integrity: sha512-+w9D5ulSoBNlmw9OHn3U2v51SyoCd0he+bB3xMl62oijhrspxowjU+AIcDY0N3iEJbUEkB15IlMASQsxYigvXg==,
            }
        engines: { node: '>=0.10.0' }
        dependencies:
            kind-of: 3.2.2
        dev: true

    /is-data-descriptor/1.0.0:
        resolution:
            {
                integrity: sha512-jbRXy1FmtAoCjQkVmIVYwuuqDFUbaOeDjmed1tOGPrsMhtJA4rD9tkgA0F1qJ3gRFRXcHYVkdeaP50Q5rE/jLQ==,
            }
        engines: { node: '>=0.10.0' }
        dependencies:
            kind-of: 6.0.3
        dev: true

    /is-date-object/1.0.5:
        resolution:
            {
                integrity: sha512-9YQaSxsAiSwcvS33MBk3wTCVnWK+HhF8VZR2jRxehM16QcVOdHqPn4VPHmRK4lSr38n9JriurInLcP90xsYNfQ==,
            }
        engines: { node: '>= 0.4' }
        dependencies:
            has-tostringtag: 1.0.0
        dev: true

    /is-decimal/1.0.4:
        resolution:
            {
                integrity: sha512-RGdriMmQQvZ2aqaQq3awNA6dCGtKpiDFcOzrTWrDAT2MiWrKQVPmxLGHl7Y2nNu6led0kEyoX0enY0qXYsv9zw==,
            }
        dev: true
        optional: true

    /is-descriptor/0.1.6:
        resolution:
            {
                integrity: sha512-avDYr0SB3DwO9zsMov0gKCESFYqCnE4hq/4z3TdUlukEy5t9C0YRq7HLrsN52NAcqXKaepeCD0n+B0arnVG3Hg==,
            }
        engines: { node: '>=0.10.0' }
        dependencies:
            is-accessor-descriptor: 0.1.6
            is-data-descriptor: 0.1.4
            kind-of: 5.1.0
        dev: true

    /is-descriptor/1.0.2:
        resolution:
            {
                integrity: sha512-2eis5WqQGV7peooDyLmNEPUrps9+SXX5c9pL3xEB+4e9HnGuDa7mB7kHxHw4CbqS9k1T2hOH3miL8n8WtiYVtg==,
            }
        engines: { node: '>=0.10.0' }
        dependencies:
            is-accessor-descriptor: 1.0.0
            is-data-descriptor: 1.0.0
            kind-of: 6.0.3
        dev: true

    /is-docker/2.2.1:
        resolution:
            {
                integrity: sha512-F+i2BKsFrH66iaUFc0woD8sLy8getkwTwtOBjvs56Cx4CgJDeKQeqfz8wAYiSb8JOprWhHH5p77PbmYCvvUuXQ==,
            }
        engines: { node: '>=8' }
        hasBin: true
        dev: true
        optional: true

    /is-extendable/0.1.1:
        resolution:
            {
                integrity: sha512-5BMULNob1vgFX6EjQw5izWDxrecWK9AM72rugNr0TFldMOi0fj6Jk+zeKIt0xGj4cEfQIJth4w3OKWOJ4f+AFw==,
            }
        engines: { node: '>=0.10.0' }
        dev: true

    /is-extendable/1.0.1:
        resolution:
            {
                integrity: sha512-arnXMxT1hhoKo9k1LZdmlNyJdDDfy2v0fXjFlmok4+i8ul/6WlbVge9bhM74OpNPQPMGUToDtz+KXa1PneJxOA==,
            }
        engines: { node: '>=0.10.0' }
        dependencies:
            is-plain-object: 2.0.4
        dev: true

    /is-extglob/2.1.1:
        resolution:
            {
                integrity: sha512-SbKbANkN603Vi4jEZv49LeVJMn4yGwsbzZworEoyEiutsN3nJYdbO36zfhGJ6QEDpOZIFkDtnq5JRxmvl3jsoQ==,
            }
        engines: { node: '>=0.10.0' }
        dev: true

    /is-fullwidth-code-point/3.0.0:
        resolution:
            {
                integrity: sha512-zymm5+u+sCsSWyD9qNaejV3DFvhCKclKdizYaJUuHA83RLjb7nSuGnddCHGv0hk+KY7BMAlsWeK4Ueg6EV6XQg==,
            }
        engines: { node: '>=8' }

    /is-fullwidth-code-point/4.0.0:
        resolution:
            {
                integrity: sha512-O4L094N2/dZ7xqVdrXhh9r1KODPJpFms8B5sGdJLPy664AgvXsreZUyCQQNItZRDlYug4xStLjNp/sz3HvBowQ==,
            }
        engines: { node: '>=12' }
        dev: true

    /is-generator-fn/2.1.0:
        resolution:
            {
                integrity: sha512-cTIB4yPYL/Grw0EaSzASzg6bBy9gqCofvWN8okThAYIxKJZC+udlRAmGbM0XLeniEJSs8uEgHPGuHSe1XsOLSQ==,
            }
        engines: { node: '>=6' }
        dev: true

    /is-glob/4.0.3:
        resolution:
            {
                integrity: sha512-xelSayHH36ZgE7ZWhli7pW34hNbNl8Ojv5KVmkJD4hBdD3th8Tfk9vYasLM+mXWOZhFkgZfxhLSnrwRr4elSSg==,
            }
        engines: { node: '>=0.10.0' }
        dependencies:
            is-extglob: 2.1.1
        dev: true

    /is-hexadecimal/1.0.4:
        resolution:
            {
                integrity: sha512-gyPJuv83bHMpocVYoqof5VDiZveEoGoFL8m3BXNb2VW8Xs+rz9kqO8LOQ5DH6EsuvilT1ApazU0pyl+ytbPtlw==,
            }
        dev: true
        optional: true

    /is-interactive/1.0.0:
        resolution:
            {
                integrity: sha512-2HvIEKRoqS62guEC+qBjpvRubdX910WCMuJTZ+I9yvqKU2/12eSL549HMwtabb4oupdj2sMP50k+XJfB/8JE6w==,
            }
        engines: { node: '>=8' }
        dev: false

    /is-module/1.0.0:
        resolution:
            {
                integrity: sha512-51ypPSPCoTEIN9dy5Oy+h4pShgJmPCygKfyRCISBI+JoWT/2oJvK8QPxmwv7b/p239jXrm9M1mlQbyKJ5A152g==,
            }
        dev: true

    /is-negative-zero/2.0.2:
        resolution:
            {
                integrity: sha512-dqJvarLawXsFbNDeJW7zAz8ItJ9cd28YufuuFzh0G8pNHjJMnY08Dv7sYX2uF5UpQOwieAeOExEYAWWfu7ZZUA==,
            }
        engines: { node: '>= 0.4' }
        dev: true

    /is-number-object/1.0.7:
        resolution:
            {
                integrity: sha512-k1U0IRzLMo7ZlYIfzRu23Oh6MiIFasgpb9X76eqfFZAqwH44UI4KTBvBYIZ1dSL9ZzChTB9ShHfLkR4pdW5krQ==,
            }
        engines: { node: '>= 0.4' }
        dependencies:
            has-tostringtag: 1.0.0
        dev: true

    /is-number/3.0.0:
        resolution:
            {
                integrity: sha512-4cboCqIpliH+mAvFNegjZQ4kgKc3ZUhQVr3HvWbSh5q3WH2v82ct+T2Y1hdU5Gdtorx/cLifQjqCbL7bpznLTg==,
            }
        engines: { node: '>=0.10.0' }
        dependencies:
            kind-of: 3.2.2
        dev: true

    /is-number/7.0.0:
        resolution:
            {
                integrity: sha512-41Cifkg6e8TylSpdtTpeLVMqvSBEVzTttHvERD741+pnZ8ANv0004MRL43QKPDlK9cGvNp6NZWZUBlbGXYxxng==,
            }
        engines: { node: '>=0.12.0' }

    /is-plain-obj/1.1.0:
        resolution:
            {
                integrity: sha512-yvkRyxmFKEOQ4pNXCmJG5AEQNlXJS5LaONXo5/cLdTZdWvsZ1ioJEonLGAosKlMWE8lwUy/bJzMjcw8az73+Fg==,
            }
        engines: { node: '>=0.10.0' }
        dev: true

    /is-plain-obj/2.1.0:
        resolution:
            {
                integrity: sha512-YWnfyRwxL/+SsrWYfOpUtz5b3YD+nyfkHvjbcanzk8zgyO4ASD67uVMRt8k5bM4lLMDnXfriRhOpemw+NfT1eA==,
            }
        engines: { node: '>=8' }
        dev: true
        optional: true

    /is-plain-obj/4.1.0:
        resolution:
            {
                integrity: sha512-+Pgi+vMuUNkJyExiMBt5IlFoMyKnr5zhJ4Uspz58WOhBF5QoIZkFyNHIbBAtHwzVAgk5RtndVNsDRN61/mmDqg==,
            }
        engines: { node: '>=12' }
        dev: true

    /is-plain-object/2.0.4:
        resolution:
            {
                integrity: sha512-h5PpgXkWitc38BBMYawTYMWJHFZJVnBquFE57xFpjB8pJFiF6gZ+bU+WyI/yqXiFR5mdLsgYNaPe8uao6Uv9Og==,
            }
        engines: { node: '>=0.10.0' }
        dependencies:
            isobject: 3.0.1
        dev: true

    /is-potential-custom-element-name/1.0.1:
        resolution:
            {
                integrity: sha512-bCYeRA2rVibKZd+s2625gGnGF/t7DSqDs4dP7CrLA1m7jKWz6pps0LpYLJN8Q64HtmPKJ1hrN3nzPNKFEKOUiQ==,
            }
        dev: true

    /is-reference/1.2.1:
        resolution:
            {
                integrity: sha512-U82MsXXiFIrjCK4otLT+o2NA2Cd2g5MLoOVXUZjIOhLurrRxpEXzI8O0KZHr3IjLvlAH1kTPYSuqer5T9ZVBKQ==,
            }
        dependencies:
            '@types/estree': 1.0.0
        dev: true

    /is-regex/1.1.4:
        resolution:
            {
                integrity: sha512-kvRdxDsxZjhzUX07ZnLydzS1TU/TJlTUHHY4YLL87e37oUA49DfkLqgy+VjFocowy29cKvcSiu+kIv728jTTVg==,
            }
        engines: { node: '>= 0.4' }
        dependencies:
            call-bind: 1.0.2
            has-tostringtag: 1.0.0
        dev: true

    /is-shared-array-buffer/1.0.2:
        resolution:
            {
                integrity: sha512-sqN2UDu1/0y6uvXyStCOzyhAjCSlHceFoMKJW8W9EU9cvic/QdsZ0kEU93HEy3IUEFZIiH/3w+AH/UQbPHNdhA==,
            }
        dependencies:
            call-bind: 1.0.2
        dev: true

    /is-stream/1.1.0:
        resolution:
            {
                integrity: sha512-uQPm8kcs47jx38atAcWTVxyltQYoPT68y9aWYdV6yWXSyW8mzSat0TL6CiWdZeCdF3KrAvpVtnHbTv4RN+rqdQ==,
            }
        engines: { node: '>=0.10.0' }
        dev: true

    /is-stream/2.0.1:
        resolution:
            {
                integrity: sha512-hFoiJiTl63nn+kstHGBtewWSKnQLpyb155KHheA1l39uvtO9nWIop1p3udqPcUd/xbF1VLMO4n7OI6p7RbngDg==,
            }
        engines: { node: '>=8' }
        dev: true

    /is-string/1.0.7:
        resolution:
            {
                integrity: sha512-tE2UXzivje6ofPW7l23cjDOMa09gb7xlAqG6jG5ej6uPV32TlWP3NKPigtaGeHNu9fohccRYvIiZMfOOnOYUtg==,
            }
        engines: { node: '>= 0.4' }
        dependencies:
            has-tostringtag: 1.0.0
        dev: true

    /is-subdir/1.2.0:
        resolution:
            {
                integrity: sha512-2AT6j+gXe/1ueqbW6fLZJiIw3F8iXGJtt0yDrZaBhAZEG1raiTxKWU+IPqMCzQAXOUCKdA4UDMgacKH25XG2Cw==,
            }
        engines: { node: '>=4' }
        dependencies:
            better-path-resolve: 1.0.0
        dev: true

    /is-symbol/1.0.4:
        resolution:
            {
                integrity: sha512-C/CPBqKWnvdcxqIARxyOh4v1UUEOCHpgDa0WYgpKDFMszcrPcffg5uhwSgPCLD2WWxmq6isisz87tzT01tuGhg==,
            }
        engines: { node: '>= 0.4' }
        dependencies:
            has-symbols: 1.0.3
        dev: true

    /is-typedarray/1.0.0:
        resolution:
            {
                integrity: sha512-cyA56iCMHAh5CdzjJIa4aohJyeO1YbwLi3Jc35MmRU6poroFjIGZzUzupGiRPOjgHg9TLu43xbpwXk523fMxKA==,
            }
        dev: true

    /is-unicode-supported/0.1.0:
        resolution:
            {
                integrity: sha512-knxG2q4UC3u8stRGyAVJCOdxFmv5DZiRcdlIaAQXAbSfJya+OhopNotLQrstBhququ4ZpuKbDc/8S6mgXgPFPw==,
            }
        engines: { node: '>=10' }
        dev: false

    /is-uuid/1.0.2:
        resolution:
            {
                integrity: sha512-tCByphFcJgf2qmiMo5hMCgNAquNSagOetVetDvBXswGkNfoyEMvGH1yDlF8cbZbKnbVBr4Y5/rlpMz9umxyBkQ==,
            }
        dev: true

    /is-weakref/1.0.2:
        resolution:
            {
                integrity: sha512-qctsuLZmIQ0+vSSMfoVvyFe2+GSEvnmZ2ezTup1SBse9+twCCeial6EEi3Nc2KFcf6+qz2FBPnjXsk8xhKSaPQ==,
            }
        dependencies:
            call-bind: 1.0.2
        dev: true

    /is-whitespace-character/1.0.4:
        resolution:
            {
                integrity: sha512-SDweEzfIZM0SJV0EUga669UTKlmL0Pq8Lno0QDQsPnvECB3IM2aP0gdx5TrU0A01MAPfViaZiI2V1QMZLaKK5w==,
            }
        dev: true
        optional: true

    /is-windows/1.0.2:
        resolution:
            {
                integrity: sha512-eXK1UInq2bPmjyX6e3VHIzMLobc4J94i4AWn+Hpq3OU5KkrRC96OAcR3PRJ/pGu6m8TRnBHP9dkXQVsT/COVIA==,
            }
        engines: { node: '>=0.10.0' }
        dev: true

    /is-word-character/1.0.4:
        resolution:
            {
                integrity: sha512-5SMO8RVennx3nZrqtKwCGyyetPE9VDba5ugvKLaD4KopPG5kR4mQ7tNt/r7feL5yt5h3lpuBbIUmCOG2eSzXHA==,
            }
        dev: true
        optional: true

    /is-wsl/2.2.0:
        resolution:
            {
                integrity: sha512-fKzAra0rGJUUBwGBgNkHZuToZcn+TtXHpeCgmkMJMMYx1sQDYaCSyjJBSCa2nH1DGm7s3n1oBnohoVTBaN7Lww==,
            }
        engines: { node: '>=8' }
        dependencies:
            is-docker: 2.2.1
        dev: true
        optional: true

    /isarray/1.0.0:
        resolution:
            {
                integrity: sha512-VLghIWNM6ELQzo7zwmcg0NmTVyWKYjvIeM83yjp0wRDTmUnrM678fQbcKBo6n2CJEF0szoG//ytg+TKla89ALQ==,
            }
        dev: true

    /isexe/2.0.0:
        resolution:
            {
                integrity: sha512-RHxMLp9lnKHGHRng9QFhRCMbYAcVpn69smSGcq3f36xjgVVWThj4qqLbTLlq7Ssj8B+fIQ1EuCEGI2lKsyQeIw==,
            }

    /isobject/2.1.0:
        resolution:
            {
                integrity: sha512-+OUdGJlgjOBZDfxnDjYYG6zp487z0JGNQq3cYQYg5f5hKR+syHMsaztzGeml/4kGG55CSpKSpWTY+jYGgsHLgA==,
            }
        engines: { node: '>=0.10.0' }
        dependencies:
            isarray: 1.0.0
        dev: true

    /isobject/3.0.1:
        resolution:
            {
                integrity: sha512-WhB9zCku7EGTj/HQQRz5aUQEUeoQZH2bWcltRErOpymJ4boYE6wL9Tbr23krRPSZ+C5zqNSrSw+Cc7sZZ4b7vg==,
            }
        engines: { node: '>=0.10.0' }
        dev: true

    /istanbul-lib-coverage/3.2.0:
        resolution:
            {
                integrity: sha512-eOeJ5BHCmHYvQK7xt9GkdHuzuCGS1Y6g9Gvnx3Ym33fz/HpLRYxiS0wHNr+m/MBC8B647Xt608vCDEvhl9c6Mw==,
            }
        engines: { node: '>=8' }
        dev: true

    /istanbul-lib-instrument/4.0.3:
        resolution:
            {
                integrity: sha512-BXgQl9kf4WTCPCCpmFGoJkz/+uhvm7h7PFKUYxh7qarQd3ER33vHG//qaE8eN25l07YqZPpHXU9I09l/RD5aGQ==,
            }
        engines: { node: '>=8' }
        dependencies:
            '@babel/core': 7.18.10
            '@istanbuljs/schema': 0.1.3
            istanbul-lib-coverage: 3.2.0
            semver: 6.3.0
        transitivePeerDependencies:
            - supports-color
        dev: true

    /istanbul-lib-instrument/5.2.0:
        resolution:
            {
                integrity: sha512-6Lthe1hqXHBNsqvgDzGO6l03XNeu3CrG4RqQ1KM9+l5+jNGpEJfIELx1NS3SEHmJQA8np/u+E4EPRKRiu6m19A==,
            }
        engines: { node: '>=8' }
        dependencies:
            '@babel/core': 7.18.10
            '@babel/parser': 7.18.11
            '@istanbuljs/schema': 0.1.3
            istanbul-lib-coverage: 3.2.0
            semver: 6.3.0
        transitivePeerDependencies:
            - supports-color
        dev: true

    /istanbul-lib-report/3.0.0:
        resolution:
            {
                integrity: sha512-wcdi+uAKzfiGT2abPpKZ0hSU1rGQjUQnLvtY5MpQ7QCTahD3VODhcu4wcfY1YtkGaDD5yuydOLINXsfbus9ROw==,
            }
        engines: { node: '>=8' }
        dependencies:
            istanbul-lib-coverage: 3.2.0
            make-dir: 3.1.0
            supports-color: 7.2.0
        dev: true

    /istanbul-lib-source-maps/4.0.1:
        resolution:
            {
                integrity: sha512-n3s8EwkdFIJCG3BPKBYvskgXGoy88ARzvegkitk60NxRdwltLOTaH7CUiMRXvwYorl0Q712iEjcWB+fK/MrWVw==,
            }
        engines: { node: '>=10' }
        dependencies:
            debug: 4.3.4
            istanbul-lib-coverage: 3.2.0
            source-map: 0.6.1
        transitivePeerDependencies:
            - supports-color
        dev: true

    /istanbul-reports/3.1.5:
        resolution:
            {
                integrity: sha512-nUsEMa9pBt/NOHqbcbeJEgqIlY/K7rVWUX6Lql2orY5e9roQOthbR3vtY4zzf2orPELg80fnxxk9zUyPlgwD1w==,
            }
        engines: { node: '>=8' }
        dependencies:
            html-escaper: 2.0.2
            istanbul-lib-report: 3.0.0
        dev: true

    /javascript-natural-sort/0.7.1:
        resolution:
            {
                integrity: sha512-nO6jcEfZWQXDhOiBtG2KvKyEptz7RVbpGP4vTD2hLBdmNQSsCiicO2Ioinv6UI4y9ukqnBpy+XZ9H6uLNgJTlw==,
            }
        dev: true

    /jest-changed-files/26.6.2:
        resolution:
            {
                integrity: sha512-fDS7szLcY9sCtIip8Fjry9oGf3I2ht/QT21bAHm5Dmf0mD4X3ReNUf17y+bO6fR8WgbIZTlbyG1ak/53cbRzKQ==,
            }
        engines: { node: '>= 10.14.2' }
        dependencies:
            '@jest/types': 26.6.2
            execa: 4.1.0
            throat: 5.0.0
        dev: true

    /jest-cli/26.6.3_ts-node@9.1.1:
        resolution:
            {
                integrity: sha512-GF9noBSa9t08pSyl3CY4frMrqp+aQXFGFkf5hEPbh/pIUFYWMK6ZLTfbmadxJVcJrdRoChlWQsA2VkJcDFK8hg==,
            }
        engines: { node: '>= 10.14.2' }
        hasBin: true
        dependencies:
            '@jest/core': 26.6.3_ts-node@9.1.1
            '@jest/test-result': 26.6.2
            '@jest/types': 26.6.2
            chalk: 4.1.2
            exit: 0.1.2
            graceful-fs: 4.2.10
            import-local: 3.1.0
            is-ci: 2.0.0
            jest-config: 26.6.3_ts-node@9.1.1
            jest-util: 26.6.2
            jest-validate: 26.6.2
            prompts: 2.4.2
            yargs: 15.4.1
        transitivePeerDependencies:
            - bufferutil
            - canvas
            - supports-color
            - ts-node
            - utf-8-validate
        dev: true

    /jest-config/26.6.3_ts-node@9.1.1:
        resolution:
            {
                integrity: sha512-t5qdIj/bCj2j7NFVHb2nFB4aUdfucDn3JRKgrZnplb8nieAirAzRSHP8uDEd+qV6ygzg9Pz4YG7UTJf94LPSyg==,
            }
        engines: { node: '>= 10.14.2' }
        peerDependencies:
            ts-node: '>=9.0.0'
        peerDependenciesMeta:
            ts-node:
                optional: true
        dependencies:
            '@babel/core': 7.18.10
            '@jest/test-sequencer': 26.6.3_ts-node@9.1.1
            '@jest/types': 26.6.2
            babel-jest: 26.6.3_@babel+core@7.18.10
            chalk: 4.1.2
            deepmerge: 4.2.2
            glob: 7.2.3
            graceful-fs: 4.2.10
            jest-environment-jsdom: 26.6.2
            jest-environment-node: 26.6.2
            jest-get-type: 26.3.0
            jest-jasmine2: 26.6.3_ts-node@9.1.1
            jest-regex-util: 26.0.0
            jest-resolve: 26.6.2
            jest-util: 26.6.2
            jest-validate: 26.6.2
            micromatch: 4.0.5
            pretty-format: 26.6.2
            ts-node: 9.1.1_typescript@4.7.4
        transitivePeerDependencies:
            - bufferutil
            - canvas
            - supports-color
            - utf-8-validate
        dev: true

    /jest-diff/26.6.2:
        resolution:
            {
                integrity: sha512-6m+9Z3Gv9wN0WFVasqjCL/06+EFCMTqDEUl/b87HYK2rAPTyfz4ZIuSlPhY51PIQRWx5TaxeF1qmXKe9gfN3sA==,
            }
        engines: { node: '>= 10.14.2' }
        dependencies:
            chalk: 4.1.2
            diff-sequences: 26.6.2
            jest-get-type: 26.3.0
            pretty-format: 26.6.2
        dev: true

    /jest-diff/28.1.3:
        resolution:
            {
                integrity: sha512-8RqP1B/OXzjjTWkqMX67iqgwBVJRgCyKD3L9nq+6ZqJMdvjE8RgHktqZ6jNrkdMT+dJuYNI3rhQpxaz7drJHfw==,
            }
        engines: { node: ^12.13.0 || ^14.15.0 || ^16.10.0 || >=17.0.0 }
        dependencies:
            chalk: 4.1.2
            diff-sequences: 28.1.1
            jest-get-type: 28.0.2
            pretty-format: 28.1.3
        dev: true

    /jest-docblock/26.0.0:
        resolution:
            {
                integrity: sha512-RDZ4Iz3QbtRWycd8bUEPxQsTlYazfYn/h5R65Fc6gOfwozFhoImx+affzky/FFBuqISPTqjXomoIGJVKBWoo0w==,
            }
        engines: { node: '>= 10.14.2' }
        dependencies:
            detect-newline: 3.1.0
        dev: true

    /jest-each/26.6.2:
        resolution:
            {
                integrity: sha512-Mer/f0KaATbjl8MCJ+0GEpNdqmnVmDYqCTJYTvoo7rqmRiDllmp2AYN+06F93nXcY3ur9ShIjS+CO/uD+BbH4A==,
            }
        engines: { node: '>= 10.14.2' }
        dependencies:
            '@jest/types': 26.6.2
            chalk: 4.1.2
            jest-get-type: 26.3.0
            jest-util: 26.6.2
            pretty-format: 26.6.2
        dev: true

    /jest-environment-jsdom/26.6.2:
        resolution:
            {
                integrity: sha512-jgPqCruTlt3Kwqg5/WVFyHIOJHsiAvhcp2qiR2QQstuG9yWox5+iHpU3ZrcBxW14T4fe5Z68jAfLRh7joCSP2Q==,
            }
        engines: { node: '>= 10.14.2' }
        dependencies:
            '@jest/environment': 26.6.2
            '@jest/fake-timers': 26.6.2
            '@jest/types': 26.6.2
            '@types/node': 18.7.6
            jest-mock: 26.6.2
            jest-util: 26.6.2
            jsdom: 16.7.0
        transitivePeerDependencies:
            - bufferutil
            - canvas
            - supports-color
            - utf-8-validate
        dev: true

    /jest-environment-node/26.6.2:
        resolution:
            {
                integrity: sha512-zhtMio3Exty18dy8ee8eJ9kjnRyZC1N4C1Nt/VShN1apyXc8rWGtJ9lI7vqiWcyyXS4BVSEn9lxAM2D+07/Tag==,
            }
        engines: { node: '>= 10.14.2' }
        dependencies:
            '@jest/environment': 26.6.2
            '@jest/fake-timers': 26.6.2
            '@jest/types': 26.6.2
            '@types/node': 18.7.6
            jest-mock: 26.6.2
            jest-util: 26.6.2
        dev: true

    /jest-get-type/26.3.0:
        resolution:
            {
                integrity: sha512-TpfaviN1R2pQWkIihlfEanwOXK0zcxrKEE4MlU6Tn7keoXdN6/3gK/xl0yEh8DOunn5pOVGKf8hB4R9gVh04ig==,
            }
        engines: { node: '>= 10.14.2' }
        dev: true

    /jest-get-type/28.0.2:
        resolution:
            {
                integrity: sha512-ioj2w9/DxSYHfOm5lJKCdcAmPJzQXmbM/Url3rhlghrPvT3tt+7a/+oXc9azkKmLvoiXjtV83bEWqi+vs5nlPA==,
            }
        engines: { node: ^12.13.0 || ^14.15.0 || ^16.10.0 || >=17.0.0 }
        dev: true

    /jest-haste-map/26.6.2:
        resolution:
            {
                integrity: sha512-easWIJXIw71B2RdR8kgqpjQrbMRWQBgiBwXYEhtGUTaX+doCjBheluShdDMeR8IMfJiTqH4+zfhtg29apJf/8w==,
            }
        engines: { node: '>= 10.14.2' }
        dependencies:
            '@jest/types': 26.6.2
            '@types/graceful-fs': 4.1.5
            '@types/node': 18.7.6
            anymatch: 3.1.2
            fb-watchman: 2.0.1
            graceful-fs: 4.2.10
            jest-regex-util: 26.0.0
            jest-serializer: 26.6.2
            jest-util: 26.6.2
            jest-worker: 26.6.2
            micromatch: 4.0.5
            sane: 4.1.0
            walker: 1.0.8
        optionalDependencies:
            fsevents: 2.3.2
        transitivePeerDependencies:
            - supports-color
        dev: true

    /jest-haste-map/28.1.3:
        resolution:
            {
                integrity: sha512-3S+RQWDXccXDKSWnkHa/dPwt+2qwA8CJzR61w3FoYCvoo3Pn8tvGcysmMF0Bj0EX5RYvAI2EIvC57OmotfdtKA==,
            }
        engines: { node: ^12.13.0 || ^14.15.0 || ^16.10.0 || >=17.0.0 }
        dependencies:
            '@jest/types': 28.1.3
            '@types/graceful-fs': 4.1.5
            '@types/node': 18.7.6
            anymatch: 3.1.2
            fb-watchman: 2.0.1
            graceful-fs: 4.2.10
            jest-regex-util: 28.0.2
            jest-util: 28.1.3
            jest-worker: 28.1.3
            micromatch: 4.0.5
            walker: 1.0.8
        optionalDependencies:
            fsevents: 2.3.2
        dev: true

    /jest-jasmine2/26.6.3_ts-node@9.1.1:
        resolution:
            {
                integrity: sha512-kPKUrQtc8aYwBV7CqBg5pu+tmYXlvFlSFYn18ev4gPFtrRzB15N2gW/Roew3187q2w2eHuu0MU9TJz6w0/nPEg==,
            }
        engines: { node: '>= 10.14.2' }
        dependencies:
            '@babel/traverse': 7.18.11
            '@jest/environment': 26.6.2
            '@jest/source-map': 26.6.2
            '@jest/test-result': 26.6.2
            '@jest/types': 26.6.2
            '@types/node': 18.7.6
            chalk: 4.1.2
            co: 4.6.0
            expect: 26.6.2
            is-generator-fn: 2.1.0
            jest-each: 26.6.2
            jest-matcher-utils: 26.6.2
            jest-message-util: 26.6.2
            jest-runtime: 26.6.3_ts-node@9.1.1
            jest-snapshot: 26.6.2
            jest-util: 26.6.2
            pretty-format: 26.6.2
            throat: 5.0.0
        transitivePeerDependencies:
            - bufferutil
            - canvas
            - supports-color
            - ts-node
            - utf-8-validate
        dev: true

    /jest-leak-detector/26.6.2:
        resolution:
            {
                integrity: sha512-i4xlXpsVSMeKvg2cEKdfhh0H39qlJlP5Ex1yQxwF9ubahboQYMgTtz5oML35AVA3B4Eu+YsmwaiKVev9KCvLxg==,
            }
        engines: { node: '>= 10.14.2' }
        dependencies:
            jest-get-type: 26.3.0
            pretty-format: 26.6.2
        dev: true

    /jest-matcher-utils/26.6.2:
        resolution:
            {
                integrity: sha512-llnc8vQgYcNqDrqRDXWwMr9i7rS5XFiCwvh6DTP7Jqa2mqpcCBBlpCbn+trkG0KNhPu/h8rzyBkriOtBstvWhw==,
            }
        engines: { node: '>= 10.14.2' }
        dependencies:
            chalk: 4.1.2
            jest-diff: 26.6.2
            jest-get-type: 26.3.0
            pretty-format: 26.6.2
        dev: true

    /jest-matcher-utils/28.1.3:
        resolution:
            {
                integrity: sha512-kQeJ7qHemKfbzKoGjHHrRKH6atgxMk8Enkk2iPQ3XwO6oE/KYD8lMYOziCkeSB9G4adPM4nR1DE8Tf5JeWH6Bw==,
            }
        engines: { node: ^12.13.0 || ^14.15.0 || ^16.10.0 || >=17.0.0 }
        dependencies:
            chalk: 4.1.2
            jest-diff: 28.1.3
            jest-get-type: 28.0.2
            pretty-format: 28.1.3
        dev: true

    /jest-message-util/26.6.2:
        resolution:
            {
                integrity: sha512-rGiLePzQ3AzwUshu2+Rn+UMFk0pHN58sOG+IaJbk5Jxuqo3NYO1U2/MIR4S1sKgsoYSXSzdtSa0TgrmtUwEbmA==,
            }
        engines: { node: '>= 10.14.2' }
        dependencies:
            '@babel/code-frame': 7.18.6
            '@jest/types': 26.6.2
            '@types/stack-utils': 2.0.1
            chalk: 4.1.2
            graceful-fs: 4.2.10
            micromatch: 4.0.5
            pretty-format: 26.6.2
            slash: 3.0.0
            stack-utils: 2.0.5
        dev: true

    /jest-message-util/28.1.3:
        resolution:
            {
                integrity: sha512-PFdn9Iewbt575zKPf1286Ht9EPoJmYT7P0kY+RibeYZ2XtOr53pDLEFoTWXbd1h4JiGiWpTBC84fc8xMXQMb7g==,
            }
        engines: { node: ^12.13.0 || ^14.15.0 || ^16.10.0 || >=17.0.0 }
        dependencies:
            '@babel/code-frame': 7.18.6
            '@jest/types': 28.1.3
            '@types/stack-utils': 2.0.1
            chalk: 4.1.2
            graceful-fs: 4.2.10
            micromatch: 4.0.5
            pretty-format: 28.1.3
            slash: 3.0.0
            stack-utils: 2.0.5
        dev: true

    /jest-mock/26.6.2:
        resolution:
            {
                integrity: sha512-YyFjePHHp1LzpzYcmgqkJ0nm0gg/lJx2aZFzFy1S6eUqNjXsOqTK10zNRff2dNfssgokjkG65OlWNcIlgd3zew==,
            }
        engines: { node: '>= 10.14.2' }
        dependencies:
            '@jest/types': 26.6.2
            '@types/node': 18.7.6
        dev: true

    /jest-pnp-resolver/1.2.2_jest-resolve@26.6.2:
        resolution:
            {
                integrity: sha512-olV41bKSMm8BdnuMsewT4jqlZ8+3TCARAXjZGT9jcoSnrfUnRCqnMoF9XEeoWjbzObpqF9dRhHQj0Xb9QdF6/w==,
            }
        engines: { node: '>=6' }
        peerDependencies:
            jest-resolve: '*'
        peerDependenciesMeta:
            jest-resolve:
                optional: true
        dependencies:
            jest-resolve: 26.6.2
        dev: true

    /jest-regex-util/26.0.0:
        resolution:
            {
                integrity: sha512-Gv3ZIs/nA48/Zvjrl34bf+oD76JHiGDUxNOVgUjh3j890sblXryjY4rss71fPtD/njchl6PSE2hIhvyWa1eT0A==,
            }
        engines: { node: '>= 10.14.2' }
        dev: true

    /jest-regex-util/28.0.2:
        resolution:
            {
                integrity: sha512-4s0IgyNIy0y9FK+cjoVYoxamT7Zeo7MhzqRGx7YDYmaQn1wucY9rotiGkBzzcMXTtjrCAP/f7f+E0F7+fxPNdw==,
            }
        engines: { node: ^12.13.0 || ^14.15.0 || ^16.10.0 || >=17.0.0 }
        dev: true

    /jest-resolve-dependencies/26.6.3:
        resolution:
            {
                integrity: sha512-pVwUjJkxbhe4RY8QEWzN3vns2kqyuldKpxlxJlzEYfKSvY6/bMvxoFrYYzUO1Gx28yKWN37qyV7rIoIp2h8fTg==,
            }
        engines: { node: '>= 10.14.2' }
        dependencies:
            '@jest/types': 26.6.2
            jest-regex-util: 26.0.0
            jest-snapshot: 26.6.2
        transitivePeerDependencies:
            - supports-color
        dev: true

    /jest-resolve/26.6.2:
        resolution:
            {
                integrity: sha512-sOxsZOq25mT1wRsfHcbtkInS+Ek7Q8jCHUB0ZUTP0tc/c41QHriU/NunqMfCUWsL4H3MHpvQD4QR9kSYhS7UvQ==,
            }
        engines: { node: '>= 10.14.2' }
        dependencies:
            '@jest/types': 26.6.2
            chalk: 4.1.2
            graceful-fs: 4.2.10
            jest-pnp-resolver: 1.2.2_jest-resolve@26.6.2
            jest-util: 26.6.2
            read-pkg-up: 7.0.1
            resolve: 1.22.1
            slash: 3.0.0
        dev: true

    /jest-runner/26.6.3_ts-node@9.1.1:
        resolution:
            {
                integrity: sha512-atgKpRHnaA2OvByG/HpGA4g6CSPS/1LK0jK3gATJAoptC1ojltpmVlYC3TYgdmGp+GLuhzpH30Gvs36szSL2JQ==,
            }
        engines: { node: '>= 10.14.2' }
        dependencies:
            '@jest/console': 26.6.2
            '@jest/environment': 26.6.2
            '@jest/test-result': 26.6.2
            '@jest/types': 26.6.2
            '@types/node': 18.7.6
            chalk: 4.1.2
            emittery: 0.7.2
            exit: 0.1.2
            graceful-fs: 4.2.10
            jest-config: 26.6.3_ts-node@9.1.1
            jest-docblock: 26.0.0
            jest-haste-map: 26.6.2
            jest-leak-detector: 26.6.2
            jest-message-util: 26.6.2
            jest-resolve: 26.6.2
            jest-runtime: 26.6.3_ts-node@9.1.1
            jest-util: 26.6.2
            jest-worker: 26.6.2
            source-map-support: 0.5.21
            throat: 5.0.0
        transitivePeerDependencies:
            - bufferutil
            - canvas
            - supports-color
            - ts-node
            - utf-8-validate
        dev: true

    /jest-runtime/26.6.3_ts-node@9.1.1:
        resolution:
            {
                integrity: sha512-lrzyR3N8sacTAMeonbqpnSka1dHNux2uk0qqDXVkMv2c/A3wYnvQ4EXuI013Y6+gSKSCxdaczvf4HF0mVXHRdw==,
            }
        engines: { node: '>= 10.14.2' }
        hasBin: true
        dependencies:
            '@jest/console': 26.6.2
            '@jest/environment': 26.6.2
            '@jest/fake-timers': 26.6.2
            '@jest/globals': 26.6.2
            '@jest/source-map': 26.6.2
            '@jest/test-result': 26.6.2
            '@jest/transform': 26.6.2
            '@jest/types': 26.6.2
            '@types/yargs': 15.0.14
            chalk: 4.1.2
            cjs-module-lexer: 0.6.0
            collect-v8-coverage: 1.0.1
            exit: 0.1.2
            glob: 7.2.3
            graceful-fs: 4.2.10
            jest-config: 26.6.3_ts-node@9.1.1
            jest-haste-map: 26.6.2
            jest-message-util: 26.6.2
            jest-mock: 26.6.2
            jest-regex-util: 26.0.0
            jest-resolve: 26.6.2
            jest-snapshot: 26.6.2
            jest-util: 26.6.2
            jest-validate: 26.6.2
            slash: 3.0.0
            strip-bom: 4.0.0
            yargs: 15.4.1
        transitivePeerDependencies:
            - bufferutil
            - canvas
            - supports-color
            - ts-node
            - utf-8-validate
        dev: true

    /jest-serializer/26.6.2:
        resolution:
            {
                integrity: sha512-S5wqyz0DXnNJPd/xfIzZ5Xnp1HrJWBczg8mMfMpN78OJ5eDxXyf+Ygld9wX1DnUWbIbhM1YDY95NjR4CBXkb2g==,
            }
        engines: { node: '>= 10.14.2' }
        dependencies:
            '@types/node': 18.7.6
            graceful-fs: 4.2.10
        dev: true

    /jest-snapshot/26.6.2:
        resolution:
            {
                integrity: sha512-OLhxz05EzUtsAmOMzuupt1lHYXCNib0ECyuZ/PZOx9TrZcC8vL0x+DUG3TL+GLX3yHG45e6YGjIm0XwDc3q3og==,
            }
        engines: { node: '>= 10.14.2' }
        dependencies:
            '@babel/types': 7.18.10
            '@jest/types': 26.6.2
            '@types/babel__traverse': 7.18.0
            '@types/prettier': 2.7.0
            chalk: 4.1.2
            expect: 26.6.2
            graceful-fs: 4.2.10
            jest-diff: 26.6.2
            jest-get-type: 26.3.0
            jest-haste-map: 26.6.2
            jest-matcher-utils: 26.6.2
            jest-message-util: 26.6.2
            jest-resolve: 26.6.2
            natural-compare: 1.4.0
            pretty-format: 26.6.2
            semver: 7.3.7
        transitivePeerDependencies:
            - supports-color
        dev: true

    /jest-snapshot/28.1.3:
        resolution:
            {
                integrity: sha512-4lzMgtiNlc3DU/8lZfmqxN3AYD6GGLbl+72rdBpXvcV+whX7mDrREzkPdp2RnmfIiWBg1YbuFSkXduF2JcafJg==,
            }
        engines: { node: ^12.13.0 || ^14.15.0 || ^16.10.0 || >=17.0.0 }
        dependencies:
            '@babel/core': 7.18.10
            '@babel/generator': 7.18.12
            '@babel/plugin-syntax-typescript': 7.18.6_@babel+core@7.18.10
            '@babel/traverse': 7.18.11
            '@babel/types': 7.18.10
            '@jest/expect-utils': 28.1.3
            '@jest/transform': 28.1.3
            '@jest/types': 28.1.3
            '@types/babel__traverse': 7.18.0
            '@types/prettier': 2.7.0
            babel-preset-current-node-syntax: 1.0.1_@babel+core@7.18.10
            chalk: 4.1.2
            expect: 28.1.3
            graceful-fs: 4.2.10
            jest-diff: 28.1.3
            jest-get-type: 28.0.2
            jest-haste-map: 28.1.3
            jest-matcher-utils: 28.1.3
            jest-message-util: 28.1.3
            jest-util: 28.1.3
            natural-compare: 1.4.0
            pretty-format: 28.1.3
            semver: 7.3.7
        transitivePeerDependencies:
            - supports-color
        dev: true

    /jest-util/26.6.2:
        resolution:
            {
                integrity: sha512-MDW0fKfsn0OI7MS7Euz6h8HNDXVQ0gaM9uW6RjfDmd1DAFcaxX9OqIakHIqhbnmF08Cf2DLDG+ulq8YQQ0Lp0Q==,
            }
        engines: { node: '>= 10.14.2' }
        dependencies:
            '@jest/types': 26.6.2
            '@types/node': 18.7.6
            chalk: 4.1.2
            graceful-fs: 4.2.10
            is-ci: 2.0.0
            micromatch: 4.0.5
        dev: true

    /jest-util/28.1.3:
        resolution:
            {
                integrity: sha512-XdqfpHwpcSRko/C35uLYFM2emRAltIIKZiJ9eAmhjsj0CqZMa0p1ib0R5fWIqGhn1a103DebTbpqIaP1qCQ6tQ==,
            }
        engines: { node: ^12.13.0 || ^14.15.0 || ^16.10.0 || >=17.0.0 }
        dependencies:
            '@jest/types': 28.1.3
            '@types/node': 18.7.6
            chalk: 4.1.2
            ci-info: 3.3.2
            graceful-fs: 4.2.10
            picomatch: 2.3.1
        dev: true

    /jest-validate/26.6.2:
        resolution:
            {
                integrity: sha512-NEYZ9Aeyj0i5rQqbq+tpIOom0YS1u2MVu6+euBsvpgIme+FOfRmoC4R5p0JiAUpaFvFy24xgrpMknarR/93XjQ==,
            }
        engines: { node: '>= 10.14.2' }
        dependencies:
            '@jest/types': 26.6.2
            camelcase: 6.3.0
            chalk: 4.1.2
            jest-get-type: 26.3.0
            leven: 3.1.0
            pretty-format: 26.6.2
        dev: true

    /jest-watcher/26.6.2:
        resolution:
            {
                integrity: sha512-WKJob0P/Em2csiVthsI68p6aGKTIcsfjH9Gsx1f0A3Italz43e3ho0geSAVsmj09RWOELP1AZ/DXyJgOgDKxXQ==,
            }
        engines: { node: '>= 10.14.2' }
        dependencies:
            '@jest/test-result': 26.6.2
            '@jest/types': 26.6.2
            '@types/node': 18.7.6
            ansi-escapes: 4.3.2
            chalk: 4.1.2
            jest-util: 26.6.2
            string-length: 4.0.2
        dev: true

    /jest-worker/26.6.2:
        resolution:
            {
                integrity: sha512-KWYVV1c4i+jbMpaBC+U++4Va0cp8OisU185o73T1vo99hqi7w8tSJfUXYswwqqrjzwxa6KpRK54WhPvwf5w6PQ==,
            }
        engines: { node: '>= 10.13.0' }
        dependencies:
            '@types/node': 18.7.6
            merge-stream: 2.0.0
            supports-color: 7.2.0
        dev: true

    /jest-worker/28.1.3:
        resolution:
            {
                integrity: sha512-CqRA220YV/6jCo8VWvAt1KKx6eek1VIHMPeLEbpcfSfkEeWyBNppynM/o6q+Wmw+sOhos2ml34wZbSX3G13//g==,
            }
        engines: { node: ^12.13.0 || ^14.15.0 || ^16.10.0 || >=17.0.0 }
        dependencies:
            '@types/node': 18.7.6
            merge-stream: 2.0.0
            supports-color: 8.1.1
        dev: true

    /jest/26.6.3_ts-node@9.1.1:
        resolution:
            {
                integrity: sha512-lGS5PXGAzR4RF7V5+XObhqz2KZIDUA1yD0DG6pBVmy10eh0ZIXQImRuzocsI/N2XZ1GrLFwTS27In2i2jlpq1Q==,
            }
        engines: { node: '>= 10.14.2' }
        hasBin: true
        dependencies:
            '@jest/core': 26.6.3_ts-node@9.1.1
            import-local: 3.1.0
            jest-cli: 26.6.3_ts-node@9.1.1
        transitivePeerDependencies:
            - bufferutil
            - canvas
            - supports-color
            - ts-node
            - utf-8-validate
        dev: true

    /js-tokens/4.0.0:
        resolution:
            {
                integrity: sha512-RdJUflcE3cUzKiMqQgsCu06FPu9UdIJO0beYbPhHN4k6apgJtifcoCtT9bcxOpYBtpD2kCM6Sbzg4CausW/PKQ==,
            }
        dev: true

    /js-yaml/3.14.1:
        resolution:
            {
                integrity: sha512-okMH7OXXJ7YrN9Ok3/SXrnu4iX9yOk+25nqX4imS2npuvTYDmo/QEZoqwZkYaIDk3jVvBOTOIEgEhaLOynBS9g==,
            }
        hasBin: true
        dependencies:
            argparse: 1.0.10
            esprima: 4.0.1
        dev: true

    /js-yaml/4.1.0:
        resolution:
            {
                integrity: sha512-wpxZs9NoxZaJESJGIZTyDEaYpl0FKSA+FB9aJiyemKhMwkxQg63h4T1KJgUGHpTqPDNRcmmYLugrRjJlBtWvRA==,
            }
        hasBin: true
        dependencies:
            argparse: 2.0.1
        dev: true

    /jsdom/16.7.0:
        resolution:
            {
                integrity: sha512-u9Smc2G1USStM+s/x1ru5Sxrl6mPYCbByG1U/hUmqaVsm4tbNyS7CicOSRyuGQYZhTu0h84qkZZQ/I+dzizSVw==,
            }
        engines: { node: '>=10' }
        peerDependencies:
            canvas: ^2.5.0
        peerDependenciesMeta:
            canvas:
                optional: true
        dependencies:
            abab: 2.0.6
            acorn: 8.8.0
            acorn-globals: 6.0.0
            cssom: 0.4.4
            cssstyle: 2.3.0
            data-urls: 2.0.0
            decimal.js: 10.4.0
            domexception: 2.0.1
            escodegen: 2.0.0
            form-data: 3.0.1
            html-encoding-sniffer: 2.0.1
            http-proxy-agent: 4.0.1
            https-proxy-agent: 5.0.1
            is-potential-custom-element-name: 1.0.1
            nwsapi: 2.2.1
            parse5: 6.0.1
            saxes: 5.0.1
            symbol-tree: 3.2.4
            tough-cookie: 4.0.0
            w3c-hr-time: 1.0.2
            w3c-xmlserializer: 2.0.0
            webidl-conversions: 6.1.0
            whatwg-encoding: 1.0.5
            whatwg-mimetype: 2.3.0
            whatwg-url: 8.7.0
            ws: 7.5.9
            xml-name-validator: 3.0.0
        transitivePeerDependencies:
            - bufferutil
            - supports-color
            - utf-8-validate
        dev: true

    /jsesc/0.5.0:
        resolution:
            {
                integrity: sha512-uZz5UnB7u4T9LvwmFqXii7pZSouaRPorGs5who1Ip7VO0wxanFvBL7GkM6dTHlgX+jhBApRetaWpnDabOeTcnA==,
            }
        hasBin: true
        dev: true

    /jsesc/2.5.2:
        resolution:
            {
                integrity: sha512-OYu7XEzjkCQ3C5Ps3QIZsQfNpqoJyZZA99wd9aWd05NCtC5pWOkShK2mkL6HXQR6/Cy2lbNdPlZBpuQHXE63gA==,
            }
        engines: { node: '>=4' }
        hasBin: true
        dev: true

    /json-parse-even-better-errors/2.3.1:
        resolution:
            {
                integrity: sha512-xyFwyhro/JEof6Ghe2iz2NcXoj2sloNsWr/XsERDK/oiPCfaNhl5ONfp+jQdAZRQQ0IJWNzH9zIZF7li91kh2w==,
            }
        dev: true

    /json-schema-traverse/0.4.1:
        resolution:
            {
                integrity: sha512-xbbCH5dCYU5T8LcEhhuh7HJ88HXuW3qsI3Y0zOZFKfZEHcpWiHU/Jxzk629Brsab/mMiHQti9wMP+845RPe3Vg==,
            }
        dev: true

    /json-stable-stringify-without-jsonify/1.0.1:
        resolution:
            {
                integrity: sha512-Bdboy+l7tA3OGW6FjyFHWkP5LuByj1Tk33Ljyq0axyzdk9//JSi2u3fP1QSmd1KNwq6VOKYGlAu87CisVir6Pw==,
            }
        dev: true

    /json5/1.0.1:
        resolution:
            {
                integrity: sha512-aKS4WQjPenRxiQsC93MNfjx+nbF4PAdYzmd/1JIj8HYzqfbu86beTuNgXDzPknWk0n0uARlyewZo4s++ES36Ow==,
            }
        hasBin: true
        dependencies:
            minimist: 1.2.6
        dev: true

    /json5/2.2.1:
        resolution:
            {
                integrity: sha512-1hqLFMSrGHRHxav9q9gNjJ5EXznIxGVO09xQRrwplcS8qs28pZ8s8hupZAmqDwZUmVZ2Qb2jnyPOWcDH8m8dlA==,
            }
        engines: { node: '>=6' }
        hasBin: true
        dev: true

    /jsonata/1.8.6:
        resolution:
            {
                integrity: sha512-ZH2TPYdNP2JecOl/HvrH47Xc+9imibEMQ4YqKy/F/FrM+2a6vfbGxeCX23dB9Fr6uvGwv+ghf1KxWB3iZk09wA==,
            }
        engines: { node: '>= 8' }
        dev: true

    /jsonfile/4.0.0:
        resolution:
            {
                integrity: sha512-m6F1R3z8jjlf2imQHS2Qez5sjKWQzbuuhuJ/FKYFRZvPE3PuHcSMVZzfsLhGVOkfd20obL5SWEBew5ShlquNxg==,
            }
        optionalDependencies:
            graceful-fs: 4.2.10
        dev: true

    /jsonfile/6.1.0:
        resolution:
            {
                integrity: sha512-5dgndWOriYSm5cnYaJNhalLNDKOqFwyDB/rr1E9ZsGciGvKPs8R2xYGCacuf3z6K1YKDz182fd+fY3cn3pMqXQ==,
            }
        dependencies:
            universalify: 2.0.0
        optionalDependencies:
            graceful-fs: 4.2.10
        dev: true

    /jsx-ast-utils/3.3.3:
        resolution:
            {
                integrity: sha512-fYQHZTZ8jSfmWZ0iyzfwiU4WDX4HpHbMCZ3gPlWYiCl3BoeOTsqKBqnTVfH2rYT7eP5c3sVbeSPHnnJOaTrWiw==,
            }
        engines: { node: '>=4.0' }
        dependencies:
            array-includes: 3.1.5
            object.assign: 4.1.4
        dev: true
        optional: true

    /kind-of/3.2.2:
        resolution:
            {
                integrity: sha512-NOW9QQXMoZGg/oqnVNoNTTIFEIid1627WCffUBJEdMxYApq7mNE7CpzucIPc+ZQg25Phej7IJSmX3hO+oblOtQ==,
            }
        engines: { node: '>=0.10.0' }
        dependencies:
            is-buffer: 1.1.6
        dev: true

    /kind-of/4.0.0:
        resolution:
            {
                integrity: sha512-24XsCxmEbRwEDbz/qz3stgin8TTzZ1ESR56OMCN0ujYg+vRutNSiOj9bHH9u85DKgXguraugV5sFuvbD4FW/hw==,
            }
        engines: { node: '>=0.10.0' }
        dependencies:
            is-buffer: 1.1.6
        dev: true

    /kind-of/5.1.0:
        resolution:
            {
                integrity: sha512-NGEErnH6F2vUuXDh+OlbcKW7/wOcfdRHaZ7VWtqCztfHri/++YKmP51OdWeGPuqCOba6kk2OTe5d02VmTB80Pw==,
            }
        engines: { node: '>=0.10.0' }
        dev: true

    /kind-of/6.0.3:
        resolution:
            {
                integrity: sha512-dcS1ul+9tmeD95T+x28/ehLgd9mENa3LsvDTtzm3vyBEO7RPptvAD+t44WVXaUjTBRcrpFeFlC8WCruUR456hw==,
            }
        engines: { node: '>=0.10.0' }
        dev: true

    /kleur/3.0.3:
        resolution:
            {
                integrity: sha512-eTIzlVOSUR+JxdDFepEYcBMtZ9Qqdef+rnzWdRZuMbOywu5tO2w2N7rqjoANZ5k9vywhL6Br1VRjUIgTQx4E8w==,
            }
        engines: { node: '>=6' }
        dev: true

    /kleur/4.1.5:
        resolution:
            {
                integrity: sha512-o+NO+8WrRiQEE4/7nwRJhN1HWpVmJm511pBHUxPLtp0BUISzlBplORYSmTclCnJvQq2tKu/sgl3xVpkc7ZWuQQ==,
            }
        engines: { node: '>=6' }
        dev: true

    /language-subtag-registry/0.3.22:
        resolution:
            {
                integrity: sha512-tN0MCzyWnoz/4nHS6uxdlFWoUZT7ABptwKPQ52Ea7URk6vll88bWBVhodtnlfEuCcKWNGoc+uGbw1cwa9IKh/w==,
            }
        dev: true
        optional: true

    /language-tags/1.0.5:
        resolution:
            {
                integrity: sha512-qJhlO9cGXi6hBGKoxEG/sKZDAHD5Hnu9Hs4WbOY3pCWXDhw0N8x1NenNzm2EnNLkLkk7J2SdxAkDSbb6ftT+UQ==,
            }
        dependencies:
            language-subtag-registry: 0.3.22
        dev: true
        optional: true

    /leven/3.1.0:
        resolution:
            {
                integrity: sha512-qsda+H8jTaUaN/x5vzW2rzc+8Rw4TAQ/4KjB46IwK5VH+IlVeeeje/EoZRpiXvIqjFgK84QffqPztGI3VBLG1A==,
            }
        engines: { node: '>=6' }
        dev: true

    /levn/0.3.0:
        resolution:
            {
                integrity: sha512-0OO4y2iOHix2W6ujICbKIaEQXvFQHue65vUG3pb5EUomzPI90z9hsA1VsO/dbIIpC53J8gxM9Q4Oho0jrCM/yA==,
            }
        engines: { node: '>= 0.8.0' }
        dependencies:
            prelude-ls: 1.1.2
            type-check: 0.3.2
        dev: true

    /levn/0.4.1:
        resolution:
            {
                integrity: sha512-+bT2uH4E5LGE7h/n3evcS/sQlJXCpIp6ym8OWJ5eV6+67Dsql/LaaT7qJBAt2rzfoa/5QBGBhxDix1dMt2kQKQ==,
            }
        engines: { node: '>= 0.8.0' }
        dependencies:
            prelude-ls: 1.2.1
            type-check: 0.4.0
        dev: true

    /lilconfig/2.0.5:
        resolution:
            {
                integrity: sha512-xaYmXZtTHPAw5m+xLN8ab9C+3a8YmV3asNSPOATITbtwrfbwaLJj8h66H1WMIpALCkqsIzK3h7oQ+PdX+LQ9Eg==,
            }
        engines: { node: '>=10' }
        dev: true

    /lines-and-columns/1.2.4:
        resolution:
            {
                integrity: sha512-7ylylesZQ/PV29jhEDl3Ufjo6ZX7gCqJr5F7PKrqc93v7fzSymt1BpwEU8nAUXs8qzzvqhbjhK5QZg6Mt/HkBg==,
            }
        dev: true

    /lint-staged/12.5.0:
        resolution:
            {
                integrity: sha512-BKLUjWDsKquV/JuIcoQW4MSAI3ggwEImF1+sB4zaKvyVx1wBk3FsG7UK9bpnmBTN1pm7EH2BBcMwINJzCRv12g==,
            }
        engines: { node: ^12.20.0 || ^14.13.1 || >=16.0.0 }
        hasBin: true
        dependencies:
            cli-truncate: 3.1.0
            colorette: 2.0.19
            commander: 9.4.0
            debug: 4.3.4_supports-color@9.2.2
            execa: 5.1.1
            lilconfig: 2.0.5
            listr2: 4.0.5
            micromatch: 4.0.5
            normalize-path: 3.0.0
            object-inspect: 1.12.2
            pidtree: 0.5.0
            string-argv: 0.3.1
            supports-color: 9.2.2
            yaml: 1.10.2
        transitivePeerDependencies:
            - enquirer
        dev: true

    /listr2/4.0.5:
        resolution:
            {
                integrity: sha512-juGHV1doQdpNT3GSTs9IUN43QJb7KHdF9uqg7Vufs/tG9VTzpFphqF4pm/ICdAABGQxsyNn9CiYA3StkI6jpwA==,
            }
        engines: { node: '>=12' }
        peerDependencies:
            enquirer: '>= 2.3.0 < 3'
        peerDependenciesMeta:
            enquirer:
                optional: true
        dependencies:
            cli-truncate: 2.1.0
            colorette: 2.0.19
            log-update: 4.0.0
            p-map: 4.0.0
            rfdc: 1.3.0
            rxjs: 7.5.6
            through: 2.3.8
            wrap-ansi: 7.0.0
        dev: true

    /load-yaml-file/0.2.0:
        resolution:
            {
                integrity: sha512-OfCBkGEw4nN6JLtgRidPX6QxjBQGQf72q3si2uvqyFEMbycSFFHwAZeXx6cJgFM9wmLrf9zBwCP3Ivqa+LLZPw==,
            }
        engines: { node: '>=6' }
        dependencies:
            graceful-fs: 4.2.10
            js-yaml: 3.14.1
            pify: 4.0.1
            strip-bom: 3.0.0
        dev: true

    /local-pkg/0.4.2:
        resolution:
            {
                integrity: sha512-mlERgSPrbxU3BP4qBqAvvwlgW4MTg78iwJdGGnv7kibKjWcJksrG3t6LB5lXI93wXRDvG4NpUgJFmTG4T6rdrg==,
            }
        engines: { node: '>=14' }
        dev: false

    /locate-path/5.0.0:
        resolution:
            {
                integrity: sha512-t7hw9pI+WvuwNJXwk5zVHpyhIqzg2qTlklJOf0mVxGSbe3Fp2VieZcduNYjaLDoy6p9uGpQEGWG87WpMKlNq8g==,
            }
        engines: { node: '>=8' }
        dependencies:
            p-locate: 4.1.0
        dev: true

    /locate-path/6.0.0:
        resolution:
            {
                integrity: sha512-iPZK6eYjbxRu3uB4/WZ3EsEIMJFMqAoopl3R+zuq0UjcAm/MO6KCweDgPfP3elTztoKP3KtnVHxTn2NHBSDVUw==,
            }
        engines: { node: '>=10' }
        dependencies:
            p-locate: 5.0.0
        dev: true

    /lodash.debounce/4.0.8:
        resolution:
            {
                integrity: sha512-FT1yDzDYEoYWhnSGnpE/4Kj1fLZkDFyqRb7fNt6FdYOSxlUWAtp42Eh6Wb0rGIv/m9Bgo7x4GhQbm5Ys4SG5ow==,
            }
        dev: true

    /lodash.merge/4.6.2:
        resolution:
            {
                integrity: sha512-0KpjqXRVvrYyCsX1swR/XTK0va6VQkQM6MNo7PqW77ByjAhoARA8EfrP1N4+KlKj8YS0ZUCtRT/YUuhyYDujIQ==,
            }
        dev: true

    /lodash.startcase/4.4.0:
        resolution:
            {
                integrity: sha512-+WKqsK294HMSc2jEbNgpHpd0JfIBhp7rEV4aqXWqFr6AlXov+SlcgB1Fv01y2kGe3Gc8nMW7VA0SrGuSkRfIEg==,
            }
        dev: true

    /lodash/4.17.21:
        resolution:
            {
                integrity: sha512-v2kDEe57lecTulaDIuNTPy3Ry4gLGJ6Z1O3vE1krgXZNrsQ+LFTGHVxVjcXPs17LhbZVGedAJv8XZ1tvj5FvSg==,
            }

    /log-symbols/4.1.0:
        resolution:
            {
                integrity: sha512-8XPvpAA8uyhfteu8pIvQxpJZ7SYYdpUivZpGy6sFsBuKRY/7rQGavedeB8aK+Zkyq6upMFVL/9AW6vOYzfRyLg==,
            }
        engines: { node: '>=10' }
        dependencies:
            chalk: 4.1.2
            is-unicode-supported: 0.1.0
        dev: false

    /log-update/4.0.0:
        resolution:
            {
                integrity: sha512-9fkkDevMefjg0mmzWFBW8YkFP91OrizzkW3diF7CpG+S2EYdy4+TVfGwz1zeF8x7hCx1ovSPTOE9Ngib74qqUg==,
            }
        engines: { node: '>=10' }
        dependencies:
            ansi-escapes: 4.3.2
            cli-cursor: 3.1.0
            slice-ansi: 4.0.0
            wrap-ansi: 6.2.0
        dev: true

    /longest-streak/2.0.4:
        resolution:
            {
                integrity: sha512-vM6rUVCVUJJt33bnmHiZEvr7wPT78ztX7rojL+LW51bHtLh6HTjx84LA5W4+oa6aKEJA7jJu5LR6vQRBpA5DVg==,
            }
        dev: true
        optional: true

    /loose-envify/1.4.0:
        resolution:
            {
                integrity: sha512-lyuxPGr/Wfhrlem2CL/UcnUc1zcqKAImBDzukY7Y5F/yQiNdko6+fRLevlw1HgMySw7f611UIY408EtxRSoK3Q==,
            }
        hasBin: true
        dependencies:
            js-tokens: 4.0.0
        dev: true
        optional: true

    /loupe/2.3.4:
        resolution:
            {
                integrity: sha512-OvKfgCC2Ndby6aSTREl5aCCPTNIzlDfQZvZxNUrBrihDhL3xcrYegTblhmEiCrg2kKQz4XsFIaemE5BF4ybSaQ==,
            }
        dependencies:
            get-func-name: 2.0.0
        dev: false

    /lru-cache/4.1.5:
        resolution:
            {
                integrity: sha512-sWZlbEP2OsHNkXrMl5GYk/jKk70MBng6UU4YI/qGDYbgf6YbP4EvmqISbXCoJiRKs+1bSpFHVgQxvJ17F2li5g==,
            }
        dependencies:
            pseudomap: 1.0.2
            yallist: 2.1.2
        dev: true

    /lru-cache/6.0.0:
        resolution:
            {
                integrity: sha512-Jo6dJ04CmSjuznwJSS3pUeWmd/H0ffTlkXXgwZi+eq1UCmqQwCh+eLsYOYCwY991i2Fah4h1BEMCx4qThGbsiA==,
            }
        engines: { node: '>=10' }
        dependencies:
            yallist: 4.0.0

    /magic-string/0.25.9:
        resolution:
            {
                integrity: sha512-RmF0AsMzgt25qzqqLc1+MbHmhdx0ojF2Fvs4XnOqz2ZOBXzzkEwc/dJQZCYHAn7v1jbVOjAZfK8msRn4BxO4VQ==,
            }
        dependencies:
            sourcemap-codec: 1.4.8
        dev: true

    /magic-string/0.26.2:
        resolution:
            {
                integrity: sha512-NzzlXpclt5zAbmo6h6jNc8zl2gNRGHvmsZW4IvZhTC4W7k4OlLP+S5YLussa/r3ixNT66KOQfNORlXHSOy/X4A==,
            }
        engines: { node: '>=12' }
        dependencies:
            sourcemap-codec: 1.4.8
        dev: true

    /make-dir/3.1.0:
        resolution:
            {
                integrity: sha512-g3FeP20LNwhALb/6Cz6Dd4F2ngze0jz7tbzrD2wAV+o9FeNHe4rL+yK2md0J/fiSf1sa1ADhXqi5+oVwOM/eGw==,
            }
        engines: { node: '>=8' }
        dependencies:
            semver: 6.3.0
        dev: true

    /make-error/1.3.6:
        resolution:
            {
                integrity: sha512-s8UhlNe7vPKomQhC1qFelMokr/Sc3AgNbso3n74mVPA5LTZwkB9NlXf4XPamLxJE8h0gh73rM94xvwRT2CVInw==,
            }
        dev: true

    /makeerror/1.0.12:
        resolution:
            {
                integrity: sha512-JmqCvUhmt43madlpFzG4BQzG2Z3m6tvQDNKdClZnO3VbIudJYmxsT0FNJMeiB2+JTSlTQTSbU8QdesVmwJcmLg==,
            }
        dependencies:
            tmpl: 1.0.5
        dev: true

    /map-cache/0.2.2:
        resolution:
            {
                integrity: sha512-8y/eV9QQZCiyn1SprXSrCmqJN0yNRATe+PO8ztwqrvrbdRLA3eYJF0yaR0YayLWkMbsQSKWS9N2gPcGEc4UsZg==,
            }
        engines: { node: '>=0.10.0' }
        dev: true

    /map-obj/1.0.1:
        resolution:
            {
                integrity: sha512-7N/q3lyZ+LVCp7PzuxrJr4KMbBE2hW7BT7YNia330OFxIf4d3r5zVpicP2650l7CPN6RM9zOJRl3NGpqSiw3Eg==,
            }
        engines: { node: '>=0.10.0' }
        dev: true

    /map-obj/4.3.0:
        resolution:
            {
                integrity: sha512-hdN1wVrZbb29eBGiGjJbeP8JbKjq1urkHJ/LIP/NY48MZ1QVXUsQBV1G1zvYFHn1XE06cwjBsOI2K3Ulnj1YXQ==,
            }
        engines: { node: '>=8' }
        dev: true

    /map-visit/1.0.0:
        resolution:
            {
                integrity: sha512-4y7uGv8bd2WdM9vpQsiQNo41Ln1NvhvDRuVt0k2JZQ+ezN2uaQes7lZeZ+QQUHOLQAtDaBJ+7wCbi+ab/KFs+w==,
            }
        engines: { node: '>=0.10.0' }
        dependencies:
            object-visit: 1.0.1
        dev: true

    /markdown-escapes/1.0.4:
        resolution:
            {
                integrity: sha512-8z4efJYk43E0upd0NbVXwgSTQs6cT3T06etieCMEg7dRbzCbxUCK/GHlX8mhHRDcp+OLlHkPKsvqQTCvsRl2cg==,
            }
        dev: true
        optional: true

    /markdown-table/2.0.0:
        resolution:
            {
                integrity: sha512-Ezda85ToJUBhM6WGaG6veasyym+Tbs3cMAw/ZhOPqXiYsr0jgocBV3j3nx+4lk47plLlIqjwuTm/ywVI+zjJ/A==,
            }
        dependencies:
            repeat-string: 1.6.1
        dev: true
        optional: true

    /mdast-util-compact/2.0.1:
        resolution:
            {
                integrity: sha512-7GlnT24gEwDrdAwEHrU4Vv5lLWrEer4KOkAiKT9nYstsTad7Oc1TwqT2zIMKRdZF7cTuaf+GA1E4Kv7jJh8mPA==,
            }
        dependencies:
            unist-util-visit: 2.0.3
        dev: true
        optional: true

    /mdast-util-from-markdown/0.8.5:
        resolution:
            {
                integrity: sha512-2hkTXtYYnr+NubD/g6KGBS/0mFmBcifAsI0yIWRiRo0PjVs6SSOSOdtzbp6kSGnShDN6G5aWZpKQ2lWRy27mWQ==,
            }
        dependencies:
            '@types/mdast': 3.0.10
            mdast-util-to-string: 2.0.0
            micromark: 2.11.4
            parse-entities: 2.0.0
            unist-util-stringify-position: 2.0.3
        transitivePeerDependencies:
            - supports-color
        dev: true
        optional: true

    /mdast-util-to-string/2.0.0:
        resolution:
            {
                integrity: sha512-AW4DRS3QbBayY/jJmD8437V1Gombjf8RSOUCMFBuo5iHi58AGEgVCKQ+ezHkZZDpAQS75hcBMpLqjpJTjtUL7w==,
            }
        dev: true
        optional: true

    /mdsvex/0.10.6_svelte@3.49.0:
        resolution:
            {
                integrity: sha512-aGRDY0r5jx9+OOgFdyB9Xm3EBr9OUmcrTDPWLB7a7g8VPRxzPy4MOBmcVYgz7ErhAJ7bZ/coUoj6aHio3x/2mA==,
            }
        peerDependencies:
            svelte: 3.x
        dependencies:
            '@types/unist': 2.0.6
            prism-svelte: 0.4.7
            prismjs: 1.28.0
            svelte: 3.49.0
            vfile-message: 2.0.4
        dev: true

    /memfs/3.4.7:
        resolution:
            {
                integrity: sha512-ygaiUSNalBX85388uskeCyhSAoOSgzBbtVCr9jA2RROssFL9Q19/ZXFqS+2Th2sr1ewNIWgFdLzLC3Yl1Zv+lw==,
            }
        engines: { node: '>= 4.0.0' }
        dependencies:
            fs-monkey: 1.0.3
        dev: true

    /memory-fs/0.5.0:
        resolution:
            {
                integrity: sha512-jA0rdU5KoQMC0e6ppoNRtpp6vjFq6+NY7r8hywnC7V+1Xj/MtHwGIbB1QaK/dunyjWteJzmkpd7ooeWg10T7GA==,
            }
        engines: { node: '>=4.3.0 <5.0.0 || >=5.10' }
        dependencies:
            errno: 0.1.8
            readable-stream: 2.3.7
        dev: true

    /meow/6.1.1:
        resolution:
            {
                integrity: sha512-3YffViIt2QWgTy6Pale5QpopX/IvU3LPL03jOTqp6pGj3VjesdO/U8CuHMKpnQr4shCNCM5fd5XFFvIIl6JBHg==,
            }
        engines: { node: '>=8' }
        dependencies:
            '@types/minimist': 1.2.2
            camelcase-keys: 6.2.2
            decamelize-keys: 1.1.0
            hard-rejection: 2.1.0
            minimist-options: 4.1.0
            normalize-package-data: 2.5.0
            read-pkg-up: 7.0.1
            redent: 3.0.0
            trim-newlines: 3.0.1
            type-fest: 0.13.1
            yargs-parser: 18.1.3
        dev: true

    /merge-stream/2.0.0:
        resolution:
            {
                integrity: sha512-abv/qOcuPfk3URPfDzmZU1LKmuw8kT+0nIHvKrKgFrwifol/doWcdA4ZqsWQ8ENrFKkd67Mfpo/LovbIUsbt3w==,
            }
        dev: true

    /merge2/1.4.1:
        resolution:
            {
                integrity: sha512-8q7VEgMJW4J8tcfVPy8g09NcQwZdbwFEqhe/WZkoIzjn/3TGDwtOCYtXGxA3O8tPzpczCCDgv+P2P5y00ZJOOg==,
            }
        engines: { node: '>= 8' }
        dev: true

    /micromark/2.11.4:
        resolution:
            {
                integrity: sha512-+WoovN/ppKolQOFIAajxi7Lu9kInbPxFuTBVEavFcL8eAfVstoc5MocPmqBeAdBOJV00uaVjegzH4+MA0DN/uA==,
            }
        dependencies:
            debug: 4.3.4
            parse-entities: 2.0.0
        transitivePeerDependencies:
            - supports-color
        dev: true
        optional: true

    /micromatch/3.1.10:
        resolution:
            {
                integrity: sha512-MWikgl9n9M3w+bpsY3He8L+w9eF9338xRl8IAO5viDizwSzziFEyUzo2xrrloB64ADbTf8uA8vRqqttDTOmccg==,
            }
        engines: { node: '>=0.10.0' }
        dependencies:
            arr-diff: 4.0.0
            array-unique: 0.3.2
            braces: 2.3.2
            define-property: 2.0.2
            extend-shallow: 3.0.2
            extglob: 2.0.4
            fragment-cache: 0.2.1
            kind-of: 6.0.3
            nanomatch: 1.2.13
            object.pick: 1.3.0
            regex-not: 1.0.2
            snapdragon: 0.8.2
            to-regex: 3.0.2
        transitivePeerDependencies:
            - supports-color
        dev: true

    /micromatch/4.0.5:
        resolution:
            {
                integrity: sha512-DMy+ERcEW2q8Z2Po+WNXuw3c5YaUSFjAO5GsJqfEl7UjvtIuFKO6ZrKvcItdy98dwFI2N1tg3zNIdKaQT+aNdA==,
            }
        engines: { node: '>=8.6' }
        dependencies:
            braces: 3.0.2
            picomatch: 2.3.1

    /mime-db/1.52.0:
        resolution:
            {
                integrity: sha512-sPU4uV7dYlvtWJxwwxHD0PuihVNiE7TyAbQ5SWxDCB9mUYvOgroQOwYQQOKPJ8CIbE+1ETVlOoK1UC2nU3gYvg==,
            }
        engines: { node: '>= 0.6' }
        dev: true

    /mime-types/2.1.35:
        resolution:
            {
                integrity: sha512-ZDY+bPm5zTTF+YpCrAU9nK0UgICYPT0QtT1NZWFv4s++TNkcgVaT0g6+4R2uI4MjQjzysHB1zxuWL50hzaeXiw==,
            }
        engines: { node: '>= 0.6' }
        dependencies:
            mime-db: 1.52.0
        dev: true

    /mime/3.0.0:
        resolution:
            {
                integrity: sha512-jSCU7/VB1loIWBZe14aEYHU/+1UMEHoaO7qxCOVJOw9GgH72VAWppxNcjU+x9a2k3GSIBXNKxXQFqRvvZ7vr3A==,
            }
        engines: { node: '>=10.0.0' }
        hasBin: true
        dev: true

    /mimic-fn/2.1.0:
        resolution:
            {
                integrity: sha512-OqbOk5oEQeAZ8WXWydlu9HJjz9WVdEIvamMCcXmuqUYjTknH/sqsWvhQ3vgwKFRR1HpjvNBKQ37nbJgYzGqGcg==,
            }
        engines: { node: '>=6' }

    /min-document/2.19.0:
        resolution:
            {
                integrity: sha512-9Wy1B3m3f66bPPmU5hdA4DR4PB2OfDU/+GS3yAB7IQozE3tqXaVv2zOjgla7MEGSRv95+ILmOuvhLkOK6wJtCQ==,
            }
        dependencies:
            dom-walk: 0.1.2
        dev: false

    /min-indent/1.0.1:
        resolution:
            {
                integrity: sha512-I9jwMn07Sy/IwOj3zVkVik2JTvgpaykDZEigL6Rx6N9LbMywwUSMtxET+7lVoDLLd3O3IXwJwvuuns8UB/HeAg==,
            }
        engines: { node: '>=4' }
        dev: true

    /minimatch/3.1.2:
        resolution:
            {
                integrity: sha512-J7p63hRiAjw1NDEww1W7i37+ByIrOWO5XQQAzZ3VOcL0PNybwpfmV/N05zFAzwQ9USyEcX6t3UO+K5aqBQOIHw==,
            }
        dependencies:
            brace-expansion: 1.1.11
        dev: true

    /minimatch/5.1.0:
        resolution:
            {
                integrity: sha512-9TPBGGak4nHfGZsPBohm9AWg6NoT7QTCehS3BIJABslyZbzxfV78QM2Y6+i741OPZIafFAaiiEMh5OyIrJPgtg==,
            }
        engines: { node: '>=10' }
        dependencies:
            brace-expansion: 2.0.1

    /minimist-options/4.1.0:
        resolution:
            {
                integrity: sha512-Q4r8ghd80yhO/0j1O3B2BjweX3fiHg9cdOwjJd2J76Q135c+NDxGCqdYKQ1SKBuFfgWbAUzBfvYjPUEeNgqN1A==,
            }
        engines: { node: '>= 6' }
        dependencies:
            arrify: 1.0.1
            is-plain-obj: 1.1.0
            kind-of: 6.0.3
        dev: true

    /minimist/1.2.6:
        resolution:
            {
                integrity: sha512-Jsjnk4bw3YJqYzbdyBiNsPWHPfO++UGG749Cxs6peCu5Xg4nrena6OVxOYxrQTqww0Jmwt+Ref8rggumkTLz9Q==,
            }
        dev: true

    /minipass/3.3.5:
        resolution:
            {
                integrity: sha512-rQ/p+KfKBkeNwo04U15i+hOwoVBVmekmm/HcfTkTN2t9pbQKCMm4eN5gFeqgrrSp/kH/7BYYhTIHOxGqzbBPaA==,
            }
        engines: { node: '>=8' }
        dependencies:
            yallist: 4.0.0
        dev: true

    /minizlib/2.1.2:
        resolution:
            {
                integrity: sha512-bAxsR8BVfj60DWXHE3u30oHzfl4G7khkSuPW+qvpd7jFRHm7dLxOjUk1EHACJ/hxLY8phGJ0YhYHZo7jil7Qdg==,
            }
        engines: { node: '>= 8' }
        dependencies:
            minipass: 3.3.5
            yallist: 4.0.0
        dev: true

    /mixin-deep/1.3.2:
        resolution:
            {
                integrity: sha512-WRoDn//mXBiJ1H40rqa3vH0toePwSsGb45iInWlTySa+Uu4k3tYUSxa2v1KqAiLtvlrSzaExqS1gtk96A9zvEA==,
            }
        engines: { node: '>=0.10.0' }
        dependencies:
            for-in: 1.0.2
            is-extendable: 1.0.1
        dev: true

    /mixme/0.5.4:
        resolution:
            {
                integrity: sha512-3KYa4m4Vlqx98GPdOHghxSdNtTvcP8E0kkaJ5Dlh+h2DRzF7zpuVVcA8B0QpKd11YJeP9QQ7ASkKzOeu195Wzw==,
            }
        engines: { node: '>= 8.0.0' }
        dev: true

    /mkdirp/0.5.6:
        resolution:
            {
                integrity: sha512-FP+p8RB8OWpF3YZBCrP5gtADmtXApB5AMLn+vdyA+PyxCjrCs00mjyUozssO33cwDeT3wNGdLxJ5M//YqtHAJw==,
            }
        hasBin: true
        dependencies:
            minimist: 1.2.6
        dev: true

    /mkdirp/1.0.4:
        resolution:
            {
                integrity: sha512-vVqVZQyf3WLx2Shd0qJ9xuvqgAyKPLAiqITEtqW0oIUjzo3PePDd6fW9iFz30ef7Ysp/oiWqbhszeGWW2T6Gzw==,
            }
        engines: { node: '>=10' }
        hasBin: true

    /mock-fs/4.14.0:
        resolution:
            {
                integrity: sha512-qYvlv/exQ4+svI3UOvPUpLDF0OMX5euvUH0Ny4N5QyRyhNdgAgUrVH3iUINSzEPLvx0kbo/Bp28GJKIqvE7URw==,
            }
        dev: true

    /mri/1.2.0:
        resolution:
            {
                integrity: sha512-tzzskb3bG8LvYGFF/mDTpq3jpI6Q9wc3LEmBaghu+DdCssd1FakN7Bc0hVNmEyGq1bq3RgfkCb3cmQLpNPOroA==,
            }
        engines: { node: '>=4' }
        dev: true

    /mrmime/1.0.1:
        resolution:
            {
                integrity: sha512-hzzEagAgDyoU1Q6yg5uI+AorQgdvMCur3FcKf7NhMKWsaYg+RnbTyHRa/9IlLF9rf455MOCtcqqrQQ83pPP7Uw==,
            }
        engines: { node: '>=10' }

    /ms/2.0.0:
        resolution:
            {
                integrity: sha512-Tpp60P6IUJDTuOq/5Z8cdskzJujfwqfOTkrwIwj7IRISpnkJnT6SyJ4PCPnGMoFjC9ddhal5KVIYtAt97ix05A==,
            }
        dev: true

    /ms/2.1.2:
        resolution:
            {
                integrity: sha512-sGkPx+VjMtmA6MX27oA4FBFELFCZZ4S4XqeGOXCv68tT+jb3vk/RyaKWP0PTKyWtmLSM0b+adUTEvbs1PEaH2w==,
            }

    /ms/2.1.3:
        resolution:
            {
                integrity: sha512-6FlzubTLZG3J2a/NVCAleEhjzq5oxgHyaCU9yYXvcLsvoVaHJq/s5xXI6/XXP6tz7R9xAOtHnSO/tXtF3WRTlA==,
            }
        dev: true

    /multimatch/4.0.0:
        resolution:
            {
                integrity: sha512-lDmx79y1z6i7RNx0ZGCPq1bzJ6ZoDDKbvh7jxr9SJcWLkShMzXrHbYVpTdnhNM5MXpDUxCQ4DgqVttVXlBgiBQ==,
            }
        engines: { node: '>=8' }
        dependencies:
            '@types/minimatch': 3.0.5
            array-differ: 3.0.0
            array-union: 2.1.0
            arrify: 2.0.1
            minimatch: 3.1.2
        dev: true

    /mute-stream/0.0.8:
        resolution:
            {
                integrity: sha512-nnbWWOkoWyUsTjKrhgD0dcz22mdkSnpYqbEjIm2nhwhuxlSkpywJmBo8h0ZqJdkp73mb90SssHkN4rsRaBAfAA==,
            }
        dev: false

    /nanoid/3.3.4:
        resolution:
            {
                integrity: sha512-MqBkQh/OHTS2egovRtLk45wEyNXwF+cokD+1YPf9u5VfJiRdAiRwB2froX5Co9Rh20xs4siNPm8naNotSD6RBw==,
            }
        engines: { node: ^10 || ^12 || ^13.7 || ^14 || >=15.0.1 }
        hasBin: true

    /nanomatch/1.2.13:
        resolution:
            {
                integrity: sha512-fpoe2T0RbHwBTBUOftAfBPaDEi06ufaUai0mE6Yn1kacc3SnTErfb/h+X94VXzI64rKFHYImXSvdwGGCmwOqCA==,
            }
        engines: { node: '>=0.10.0' }
        dependencies:
            arr-diff: 4.0.0
            array-unique: 0.3.2
            define-property: 2.0.2
            extend-shallow: 3.0.2
            fragment-cache: 0.2.1
            is-windows: 1.0.2
            kind-of: 6.0.3
            object.pick: 1.3.0
            regex-not: 1.0.2
            snapdragon: 0.8.2
            to-regex: 3.0.2
        transitivePeerDependencies:
            - supports-color
        dev: true

    /natural-compare/1.4.0:
        resolution:
            {
                integrity: sha512-OWND8ei3VtNC9h7V60qff3SVobHr996CTwgxubgyQYEpg290h9J0buyECNNJexkFm5sOajh5G116RYA1c8ZMSw==,
            }
        dev: true

    /nice-try/1.0.5:
        resolution:
            {
                integrity: sha512-1nh45deeb5olNY7eX82BkPO7SSxR5SSYJiPTrTdFUVYwAl8CKMA5N9PjTYkHiRjisVcxcQ1HXdLhx2qxxJzLNQ==,
            }
        dev: true

    /node-domexception/1.0.0:
        resolution:
            {
                integrity: sha512-/jKZoMpw0F8GRwl4/eLROPA3cfcXtLApP0QzLmUT/HuPCZWyB7IY9ZrMeKw2O/nFIqPQB3PVM9aYm0F312AXDQ==,
            }
        engines: { node: '>=10.5.0' }

    /node-fetch/2.6.7:
        resolution:
            {
                integrity: sha512-ZjMPFEfVx5j+y2yF35Kzx5sF7kDzxuDj6ziH4FFbOp87zKDZNx8yExJIb05OGF4Nlt9IHFIMBkRl41VdvcNdbQ==,
            }
        engines: { node: 4.x || >=6.0.0 }
        peerDependencies:
            encoding: ^0.1.0
        peerDependenciesMeta:
            encoding:
                optional: true
        dependencies:
            whatwg-url: 5.0.0

    /node-fetch/3.2.10:
        resolution:
            {
                integrity: sha512-MhuzNwdURnZ1Cp4XTazr69K0BTizsBroX7Zx3UgDSVcZYKF/6p0CBe4EUb/hLqmzVhl0UpYfgRljQ4yxE+iCxA==,
            }
        engines: { node: ^12.20.0 || ^14.13.1 || >=16.0.0 }
        dependencies:
            data-uri-to-buffer: 4.0.0
            fetch-blob: 3.2.0
            formdata-polyfill: 4.0.10
        dev: true

    /node-gyp-build/4.5.0:
        resolution:
            {
                integrity: sha512-2iGbaQBV+ITgCz76ZEjmhUKAKVf7xfY1sRl4UiKQspfZMH2h06SyhNsnSVy50cwkFQDGLyif6m/6uFXHkOZ6rg==,
            }
        hasBin: true
        dev: true

    /node-html-parser/5.4.1:
        resolution:
            {
                integrity: sha512-xy/O2wOEBJsIRLs4avwa1lVY7tIpXXOoHHUJLa0GvnoPPqMG1hgBVl1tNI3GHOwRktTVZy+Y6rjghk4B9/NLyg==,
            }
        dependencies:
            css-select: 4.3.0
            he: 1.2.0
        dev: true

    /node-int64/0.4.0:
        resolution:
            {
                integrity: sha512-O5lz91xSOeoXP6DulyHfllpq+Eg00MWitZIbtPfoSEvqIHdl5gfcY6hYzDWnj0qD5tz52PI08u9qUvSVeUBeHw==,
            }
        dev: true

    /node-notifier/8.0.2:
        resolution:
            {
                integrity: sha512-oJP/9NAdd9+x2Q+rfphB2RJCHjod70RcRLjosiPMMu5gjIfwVnOUGq2nbTjTUbmy0DJ/tFIVT30+Qe3nzl4TJg==,
            }
        requiresBuild: true
        dependencies:
            growly: 1.3.0
            is-wsl: 2.2.0
            semver: 7.3.7
            shellwords: 0.1.1
            uuid: 8.3.2
            which: 2.0.2
        dev: true
        optional: true

    /node-releases/2.0.6:
        resolution:
            {
                integrity: sha512-PiVXnNuFm5+iYkLBNeq5211hvO38y63T0i2KKh2KnUs3RpzJ+JtODFjkD8yjLwnDkTYF1eKXheUwdssR+NRZdg==,
            }
        dev: true

    /nopt/5.0.0:
        resolution:
            {
                integrity: sha512-Tbj67rffqceeLpcRXrT7vKAN8CwfPeIBgM7E6iBkmKLV7bEMwpGgYLGv0jACUsECaa/vuxP0IjEont6umdMgtQ==,
            }
        engines: { node: '>=6' }
        hasBin: true
        dependencies:
            abbrev: 1.1.1
        dev: true

    /normalize-package-data/2.5.0:
        resolution:
            {
                integrity: sha512-/5CMN3T0R4XTj4DcGaexo+roZSdSFW/0AOOTROrjxzCG1wrWXEsGbRKevjlIL+ZDE4sZlJr5ED4YW0yqmkK+eA==,
            }
        dependencies:
            hosted-git-info: 2.8.9
            resolve: 1.22.1
            semver: 5.7.1
            validate-npm-package-license: 3.0.4
        dev: true

    /normalize-path/2.1.1:
        resolution:
            {
                integrity: sha512-3pKJwH184Xo/lnH6oyP1q2pMd7HcypqqmRs91/6/i2CGtWwIKGCkOOMTm/zXbgTEWHw1uNpNi/igc3ePOYHb6w==,
            }
        engines: { node: '>=0.10.0' }
        dependencies:
            remove-trailing-separator: 1.1.0
        dev: true

    /normalize-path/3.0.0:
        resolution:
            {
                integrity: sha512-6eZs5Ls3WtCisHWp9S2GUy8dqkpGi4BVSz3GaqiE6ezub0512ESztXUwUB6C6IKbQkY2Pnb/mD4WYojCRwcwLA==,
            }
        engines: { node: '>=0.10.0' }
        dev: true

    /npm-run-path/2.0.2:
        resolution:
            {
                integrity: sha512-lJxZYlT4DW/bRUtFh1MQIWqmLwQfAxnqWG4HhEdjMlkrJYnJn0Jrr2u3mgxqaWsdiBc76TYkTG/mhrnYTuzfHw==,
            }
        engines: { node: '>=4' }
        dependencies:
            path-key: 2.0.1
        dev: true

    /npm-run-path/4.0.1:
        resolution:
            {
                integrity: sha512-S48WzZW777zhNIrn7gxOlISNAqi9ZC/uQFnRdbeIHhZhCA6UqpkOT8T1G7BvfdgP4Er8gF4sUbaS0i7QvIfCWw==,
            }
        engines: { node: '>=8' }
        dependencies:
            path-key: 3.1.1
        dev: true

    /npm/8.17.0:
        resolution:
            {
                integrity: sha512-tIcfZd541v86Sqrf+t/GW6ivqiT8b/2b3EAjNw3vRe+eVnL4mlkVwu17hjCOrsPVntLb5C6tQG4jPUE5Oveeyw==,
            }
        engines: { node: ^12.13.0 || ^14.15.0 || >=16 }
        hasBin: true
        dev: true
        bundledDependencies:
            - '@isaacs/string-locale-compare'
            - '@npmcli/arborist'
            - '@npmcli/ci-detect'
            - '@npmcli/config'
            - '@npmcli/fs'
            - '@npmcli/map-workspaces'
            - '@npmcli/package-json'
            - '@npmcli/run-script'
            - abbrev
            - archy
            - cacache
            - chalk
            - chownr
            - cli-columns
            - cli-table3
            - columnify
            - fastest-levenshtein
            - glob
            - graceful-fs
            - hosted-git-info
            - ini
            - init-package-json
            - is-cidr
            - json-parse-even-better-errors
            - libnpmaccess
            - libnpmdiff
            - libnpmexec
            - libnpmfund
            - libnpmhook
            - libnpmorg
            - libnpmpack
            - libnpmpublish
            - libnpmsearch
            - libnpmteam
            - libnpmversion
            - make-fetch-happen
            - minipass
            - minipass-pipeline
            - mkdirp
            - mkdirp-infer-owner
            - ms
            - node-gyp
            - nopt
            - npm-audit-report
            - npm-install-checks
            - npm-package-arg
            - npm-pick-manifest
            - npm-profile
            - npm-registry-fetch
            - npm-user-validate
            - npmlog
            - opener
            - p-map
            - pacote
            - parse-conflict-json
            - proc-log
            - qrcode-terminal
            - read
            - read-package-json
            - read-package-json-fast
            - readdir-scoped-modules
            - rimraf
            - semver
            - ssri
            - tar
            - text-table
            - tiny-relative-date
            - treeverse
            - validate-npm-package-name
            - which
            - write-file-atomic

    /npmlog/5.0.1:
        resolution:
            {
                integrity: sha512-AqZtDUWOMKs1G/8lwylVjrdYgqA4d9nu8hc+0gzRxlDb1I10+FHBGMXs6aiQHFdCUUlqH99MUMuLfzWDNDtfxw==,
            }
        dependencies:
            are-we-there-yet: 2.0.0
            console-control-strings: 1.1.0
            gauge: 3.0.2
            set-blocking: 2.0.0
        dev: true

    /nth-check/2.1.1:
        resolution:
            {
                integrity: sha512-lqjrjmaOoAnWfMmBPL+XNnynZh2+swxiX3WUE0s4yEHI6m+AwrK2UZOimIRl3X/4QctVqS8AiZjFqyOGrMXb/w==,
            }
        dependencies:
            boolbase: 1.0.0
        dev: true

    /nwsapi/2.2.1:
        resolution:
            {
                integrity: sha512-JYOWTeFoS0Z93587vRJgASD5Ut11fYl5NyihP3KrYBvMe1FRRs6RN7m20SA/16GM4P6hTnZjT+UmDOt38UeXNg==,
            }
        dev: true

    /object-assign/4.1.1:
        resolution:
            {
                integrity: sha512-rJgTQnkUnH1sFw8yT6VSU3zD3sWmu6sZhIseY8VX+GRu3P6F7Fu+JNDoXfklElbLJSnc3FUQHVe4cU5hj+BcUg==,
            }
        engines: { node: '>=0.10.0' }
        dev: true

    /object-copy/0.1.0:
        resolution:
            {
                integrity: sha512-79LYn6VAb63zgtmAteVOWo9Vdj71ZVBy3Pbse+VqxDpEP83XuujMrGqHIwAXJ5I/aM0zU7dIyIAhifVTPrNItQ==,
            }
        engines: { node: '>=0.10.0' }
        dependencies:
            copy-descriptor: 0.1.1
            define-property: 0.2.5
            kind-of: 3.2.2
        dev: true

    /object-inspect/1.12.2:
        resolution:
            {
                integrity: sha512-z+cPxW0QGUp0mcqcsgQyLVRDoXFQbXOwBaqyF7VIgI4TWNQsDHrBpUQslRmIfAoYWdYzs6UlKJtB2XJpTaNSpQ==,
            }
        dev: true

    /object-keys/1.1.1:
        resolution:
            {
                integrity: sha512-NuAESUOUMrlIXOfHKzD6bpPu3tYt3xvjNdRIQ+FeT0lNb4K8WR70CaDxhuNguS2XG+GjkyMwOzsN5ZktImfhLA==,
            }
        engines: { node: '>= 0.4' }
        dev: true

    /object-visit/1.0.1:
        resolution:
            {
                integrity: sha512-GBaMwwAVK9qbQN3Scdo0OyvgPW7l3lnaVMj84uTOZlswkX0KpF6fyDBJhtTthf7pymztoN36/KEr1DyhF96zEA==,
            }
        engines: { node: '>=0.10.0' }
        dependencies:
            isobject: 3.0.1
        dev: true

    /object.assign/4.1.4:
        resolution:
            {
                integrity: sha512-1mxKf0e58bvyjSCtKYY4sRe9itRk3PJpquJOjeIkz885CczcI4IvJJDLPS72oowuSh+pBxUFROpX+TU++hxhZQ==,
            }
        engines: { node: '>= 0.4' }
        dependencies:
            call-bind: 1.0.2
            define-properties: 1.1.4
            has-symbols: 1.0.3
            object-keys: 1.1.1
        dev: true

    /object.entries/1.1.5:
        resolution:
            {
                integrity: sha512-TyxmjUoZggd4OrrU1W66FMDG6CuqJxsFvymeyXI51+vQLN67zYfZseptRge703kKQdo4uccgAKebXFcRCzk4+g==,
            }
        engines: { node: '>= 0.4' }
        dependencies:
            call-bind: 1.0.2
            define-properties: 1.1.4
            es-abstract: 1.20.1
        dev: true
        optional: true

    /object.fromentries/2.0.5:
        resolution:
            {
                integrity: sha512-CAyG5mWQRRiBU57Re4FKoTBjXfDoNwdFVH2Y1tS9PqCsfUTymAohOkEMSG3aRNKmv4lV3O7p1et7c187q6bynw==,
            }
        engines: { node: '>= 0.4' }
        dependencies:
            call-bind: 1.0.2
            define-properties: 1.1.4
            es-abstract: 1.20.1
        dev: true
        optional: true

    /object.hasown/1.1.1:
        resolution:
            {
                integrity: sha512-LYLe4tivNQzq4JdaWW6WO3HMZZJWzkkH8fnI6EebWl0VZth2wL2Lovm74ep2/gZzlaTdV62JZHEqHQ2yVn8Q/A==,
            }
        dependencies:
            define-properties: 1.1.4
            es-abstract: 1.20.1
        dev: true
        optional: true

    /object.pick/1.3.0:
        resolution:
            {
                integrity: sha512-tqa/UMy/CCoYmj+H5qc07qvSL9dqcs/WZENZ1JbtWBlATP+iVOe778gE6MSijnyCnORzDuX6hU+LA4SZ09YjFQ==,
            }
        engines: { node: '>=0.10.0' }
        dependencies:
            isobject: 3.0.1
        dev: true

    /object.values/1.1.5:
        resolution:
            {
                integrity: sha512-QUZRW0ilQ3PnPpbNtgdNV1PDbEqLIiSFB3l+EnGtBQ/8SUTLj1PZwtQHABZtLgwpJZTSZhuGLOGk57Drx2IvYg==,
            }
        engines: { node: '>= 0.4' }
        dependencies:
            call-bind: 1.0.2
            define-properties: 1.1.4
            es-abstract: 1.20.1
        dev: true

    /once/1.4.0:
        resolution:
            {
                integrity: sha512-lNaJgI+2Q5URQBkccEKHTQOPaXdUxnZZElQTZY0MFUAuaEqe1E+Nyvgdz/aIyNi6Z9MzO5dv1H8n58/GELp3+w==,
            }
        dependencies:
            wrappy: 1.0.2

    /onetime/5.1.2:
        resolution:
            {
                integrity: sha512-kbpaSSGJTWdAY5KPVeMOKXSrPtr8C8C7wodJbcsd51jRnmD+GZu8Y0VoU6Dm5Z4vWr0Ig/1NKuWRKf7j5aaYSg==,
            }
        engines: { node: '>=6' }
        dependencies:
            mimic-fn: 2.1.0

    /optionator/0.8.3:
        resolution:
            {
                integrity: sha512-+IW9pACdk3XWmmTXG8m3upGUJst5XRGzxMRjXzAuJ1XnIFNvfhjjIuYkDvysnPQ7qzqVzLt78BCruntqRhWQbA==,
            }
        engines: { node: '>= 0.8.0' }
        dependencies:
            deep-is: 0.1.4
            fast-levenshtein: 2.0.6
            levn: 0.3.0
            prelude-ls: 1.1.2
            type-check: 0.3.2
            word-wrap: 1.2.3
        dev: true

    /optionator/0.9.1:
        resolution:
            {
                integrity: sha512-74RlY5FCnhq4jRxVUPKDaRwrVNXMqsGsiW6AJw4XK8hmtm10wC0ypZBLw5IIp85NZMr91+qd1RvvENwg7jjRFw==,
            }
        engines: { node: '>= 0.8.0' }
        dependencies:
            deep-is: 0.1.4
            fast-levenshtein: 2.0.6
            levn: 0.4.1
            prelude-ls: 1.2.1
            type-check: 0.4.0
            word-wrap: 1.2.3
        dev: true

    /ora/5.4.1:
        resolution:
            {
                integrity: sha512-5b6Y85tPxZZ7QytO+BQzysW31HJku27cRIlkbAXaNx+BdcVi+LlRFmVXzeF6a7JCwJpyw5c4b+YSVImQIrBpuQ==,
            }
        engines: { node: '>=10' }
        dependencies:
            bl: 4.1.0
            chalk: 4.1.2
            cli-cursor: 3.1.0
            cli-spinners: 2.7.0
            is-interactive: 1.0.0
            is-unicode-supported: 0.1.0
            log-symbols: 4.1.0
            strip-ansi: 6.0.1
            wcwidth: 1.0.1
        dev: false

    /os-tmpdir/1.0.2:
        resolution:
            {
                integrity: sha512-D2FR03Vir7FIu45XBY20mTb+/ZSWB00sjU9jdQXt83gDrI4Ztz5Fs7/yy74g2N5SVQY4xY1qDr4rNddwYRVX0g==,
            }
        engines: { node: '>=0.10.0' }

    /outdent/0.5.0:
        resolution:
            {
                integrity: sha512-/jHxFIzoMXdqPzTaCpFzAAWhpkSjZPF4Vsn6jAfNpmbH/ymsmd7Qc6VE9BGn0L6YMj6uwpQLxCECpus4ukKS9Q==,
            }
        dev: true

    /p-each-series/2.2.0:
        resolution:
            {
                integrity: sha512-ycIL2+1V32th+8scbpTvyHNaHe02z0sjgh91XXjAk+ZeXoPN4Z46DVUnzdso0aX4KckKw0FNNFHdjZ2UsZvxiA==,
            }
        engines: { node: '>=8' }
        dev: true

    /p-filter/2.1.0:
        resolution:
            {
                integrity: sha512-ZBxxZ5sL2HghephhpGAQdoskxplTwr7ICaehZwLIlfL6acuVgZPm8yBNuRAFBGEqtD/hmUeq9eqLg2ys9Xr/yw==,
            }
        engines: { node: '>=8' }
        dependencies:
            p-map: 2.1.0
        dev: true

    /p-finally/1.0.0:
        resolution:
            {
                integrity: sha512-LICb2p9CB7FS+0eR1oqWnHhp0FljGLZCWBE9aix0Uye9W8LTQPwMTYVGWQWIw9RdQiDg4+epXQODwIYJtSJaow==,
            }
        engines: { node: '>=4' }
        dev: true

    /p-limit/2.3.0:
        resolution:
            {
                integrity: sha512-//88mFWSJx8lxCzwdAABTJL2MyWB12+eIY7MDL2SqLmAkeKU9qxRvWuSyTjm3FUmpBEMuFfckAIqEaVGUDxb6w==,
            }
        engines: { node: '>=6' }
        dependencies:
            p-try: 2.2.0
        dev: true

    /p-limit/3.1.0:
        resolution:
            {
                integrity: sha512-TYOanM3wGwNGsZN2cVTYPArw454xnXj5qmWF1bEoAc4+cU/ol7GVh7odevjp1FNHduHc3KZMcFduxU5Xc6uJRQ==,
            }
        engines: { node: '>=10' }
        dependencies:
            yocto-queue: 0.1.0
        dev: true

    /p-locate/4.1.0:
        resolution:
            {
                integrity: sha512-R79ZZ/0wAxKGu3oYMlz8jy/kbhsNrS7SKZ7PxEHBgJ5+F2mtFW2fK2cOtBh1cHYkQsbzFV7I+EoRKe6Yt0oK7A==,
            }
        engines: { node: '>=8' }
        dependencies:
            p-limit: 2.3.0
        dev: true

    /p-locate/5.0.0:
        resolution:
            {
                integrity: sha512-LaNjtRWUBY++zB5nE/NwcaoMylSPk+S+ZHNB1TzdbMJMny6dynpAGt7X/tl/QYq3TIeE6nxHppbo2LGymrG5Pw==,
            }
        engines: { node: '>=10' }
        dependencies:
            p-limit: 3.1.0
        dev: true

    /p-map/2.1.0:
        resolution:
            {
                integrity: sha512-y3b8Kpd8OAN444hxfBbFfj1FY/RjtTd8tzYwhUqNYXx0fXx2iX4maP4Qr6qhIKbQXI02wTLAda4fYUbDagTUFw==,
            }
        engines: { node: '>=6' }
        dev: true

    /p-map/4.0.0:
        resolution:
            {
                integrity: sha512-/bjOqmgETBYB5BoEeGVea8dmvHb2m9GLy1E9W43yeyfP6QQCZGFNa+XRceJEuDB6zqr+gKpIAmlLebMpykw/MQ==,
            }
        engines: { node: '>=10' }
        dependencies:
            aggregate-error: 3.1.0
        dev: true

    /p-try/2.2.0:
        resolution:
            {
                integrity: sha512-R4nPAVTAU0B9D35/Gk3uJf/7XYbQcyohSKdvAxIRSNghFl4e71hVoGnBNQz9cWaXxO2I10KTC+3jMdvvoKw6dQ==,
            }
        engines: { node: '>=6' }
        dev: true

    /parent-module/1.0.1:
        resolution:
            {
                integrity: sha512-GQ2EWRpQV8/o+Aw8YqtfZZPfNRWZYkbidE9k5rpl/hC3vtHHBfGm2Ifi6qWV+coDGkrUKZAxE3Lot5kcsRlh+g==,
            }
        engines: { node: '>=6' }
        dependencies:
            callsites: 3.1.0
        dev: true

    /parse-entities/2.0.0:
        resolution:
            {
                integrity: sha512-kkywGpCcRYhqQIchaWqZ875wzpS/bMKhz5HnN3p7wveJTkTtyAB/AlnS0f8DFSqYW1T82t6yEAkEcB+A1I3MbQ==,
            }
        dependencies:
            character-entities: 1.2.4
            character-entities-legacy: 1.1.4
            character-reference-invalid: 1.1.4
            is-alphanumerical: 1.0.4
            is-decimal: 1.0.4
            is-hexadecimal: 1.0.4
        dev: true
        optional: true

    /parse-json/5.2.0:
        resolution:
            {
                integrity: sha512-ayCKvm/phCGxOkYRSCM82iDwct8/EonSEgCSxWxD7ve6jHggsFl4fZVQBPRNgQoKiuV/odhFrGzQXZwbifC8Rg==,
            }
        engines: { node: '>=8' }
        dependencies:
            '@babel/code-frame': 7.18.6
            error-ex: 1.3.2
            json-parse-even-better-errors: 2.3.1
            lines-and-columns: 1.2.4
        dev: true

    /parse5/6.0.1:
        resolution:
            {
                integrity: sha512-Ofn/CTFzRGTTxwpNEs9PP93gXShHcTq255nzRYSKe8AkVpZY7e1fpmTfOyoIvjP5HG7Z2ZM7VS9PPhQGW2pOpw==,
            }
        dev: true

    /pascalcase/0.1.1:
        resolution:
            {
                integrity: sha512-XHXfu/yOQRy9vYOtUDVMN60OEJjW013GoObG1o+xwQTpB9eYJX/BjXMsdW13ZDPruFhYYn0AG22w0xgQMwl3Nw==,
            }
        engines: { node: '>=0.10.0' }
        dev: true

    /path-exists/4.0.0:
        resolution:
            {
                integrity: sha512-ak9Qy5Q7jYb2Wwcey5Fpvg2KoAc/ZIhLSLOSBmRmygPsGwkVVt0fZa0qrtMz+m6tJTAHfZQ8FnmB4MG4LWy7/w==,
            }
        engines: { node: '>=8' }
        dev: true

    /path-is-absolute/1.0.1:
        resolution:
            {
                integrity: sha512-AVbw3UJ2e9bq64vSaS9Am0fje1Pa8pbGqTTsmXfaIiMpnr5DlDhfJOuLj9Sf95ZPVDAUerDfEk88MPmPe7UCQg==,
            }
        engines: { node: '>=0.10.0' }
        dev: true

    /path-is-network-drive/1.0.16:
        resolution:
            {
                integrity: sha512-nnU+ssj5jUxQ5lTxNXHkPJeQ2ZVpsoGLEyM+eSCe9Q7v2NhiJhxlCECuUvhICOIgJd3OVFTWlrmCoAE64X6qsQ==,
            }
        dependencies:
            tslib: 2.4.0
        dev: true

    /path-key/2.0.1:
        resolution:
            {
                integrity: sha512-fEHGKCSmUSDPv4uoj8AlD+joPlq3peND+HRYyxFz4KPw4z926S/b8rIuFs2FYJg3BwsxJf6A9/3eIdLaYC+9Dw==,
            }
        engines: { node: '>=4' }
        dev: true

    /path-key/3.1.1:
        resolution:
            {
                integrity: sha512-ojmeN0qd+y0jszEtoY48r0Peq5dwMEkIlCOu6Q5f41lfkswXuKtYrhgoTpLnyIcHm24Uhqx+5Tqm2InSwLhE6Q==,
            }
        engines: { node: '>=8' }

    /path-parse/1.0.7:
        resolution:
            {
                integrity: sha512-LDJzPVEEEPR+y48z93A0Ed0yXb8pAByGWo/k5YYdYgpY2/2EsOsksJrq7lOHxryrVOn1ejG6oAp8ahvOIQD8sw==,
            }

    /path-strip-sep/1.0.13:
        resolution:
            {
                integrity: sha512-lxc+Mv83LrhLolN1E7lhIb2XLT3epL6QT/rrLySo6MEK08E5dTKxGFGSiqr71H9W9xe7uOgzlpN8hFqpavF0Gg==,
            }
        dependencies:
            tslib: 2.4.0
        dev: true

    /path-type/4.0.0:
        resolution:
            {
                integrity: sha512-gDKb8aZMDeD/tZWs9P6+q0J9Mwkdl6xMV8TjnGP3qJVJ06bdMgkbBlLU8IdfOsIsFz2BW1rNVT3XuNEl8zPAvw==,
            }
        engines: { node: '>=8' }
        dev: true

    /pathval/1.1.1:
        resolution:
            {
                integrity: sha512-Dp6zGqpTdETdR63lehJYPeIOqpiNBNtc7BpWSLrOje7UaIsE5aY92r/AunQA7rsXvet3lrJ3JnZX29UPTKXyKQ==,
            }
        dev: false

    /picocolors/1.0.0:
        resolution:
            {
                integrity: sha512-1fygroTLlHu66zi26VoTDv8yRgm0Fccecssto+MhsZ0D/DGW2sm8E8AjW7NU5VVTRt5GxbeZ5qBuJr+HyLYkjQ==,
            }

    /picomatch/2.3.1:
        resolution:
            {
                integrity: sha512-JU3teHTNjmE2VCGFzuY8EXzCDVwEqB2a8fsIvwaStHhAWJEeVd1o1QD80CU6+ZdEXXSLbSsuLwJjkCBWqRQUVA==,
            }
        engines: { node: '>=8.6' }

    /pidtree/0.5.0:
        resolution:
            {
                integrity: sha512-9nxspIM7OpZuhBxPg73Zvyq7j1QMPMPsGKTqRc2XOaFQauDvoNz9fM1Wdkjmeo7l9GXOZiRs97sPkuayl39wjA==,
            }
        engines: { node: '>=0.10' }
        hasBin: true
        dev: true

    /pify/4.0.1:
        resolution:
            {
                integrity: sha512-uB80kBFb/tfd68bVleG9T5GGsGPjJrLAUpR5PZIrhBnIaRTQRjqdJSsIKkOP6OAIFbj7GOrcudc5pNjZ+geV2g==,
            }
        engines: { node: '>=6' }
        dev: true

    /pinst/3.0.0:
        resolution:
            {
                integrity: sha512-cengSmBxtCyaJqtRSvJorIIZXMXg+lJ3sIljGmtBGUVonMnMsVJbnzl6jGN1HkOWwxNuJynCJ2hXxxqCQrFDdw==,
            }
        engines: { node: '>=12.0.0' }
        hasBin: true
        dev: true

    /pirates/4.0.5:
        resolution:
            {
                integrity: sha512-8V9+HQPupnaXMA23c5hvl69zXvTwTzyAYasnkb0Tts4XvO4CliqONMOnvlq26rkhLC3nWDFBJf73LU1e1VZLaQ==,
            }
        engines: { node: '>= 6' }
        dev: true

    /pkg-dir/4.2.0:
        resolution:
            {
                integrity: sha512-HRDzbaKjC+AOWVXxAU/x54COGeIv9eb+6CkDSQoNTt4XyWoIJvuPsXizxu/Fr23EiekbtZwmh1IcIG/l/a10GQ==,
            }
        engines: { node: '>=8' }
        dependencies:
            find-up: 4.1.0
        dev: true

    /pkg-dir/5.0.0:
        resolution:
            {
                integrity: sha512-NPE8TDbzl/3YQYY7CSS228s3g2ollTFnc+Qi3tqmqJp9Vg2ovUpixcJEo2HJScN2Ez+kEaal6y70c0ehqJBJeA==,
            }
        engines: { node: '>=10' }
        dependencies:
            find-up: 5.0.0
        dev: true

    /playwright-core/1.25.0:
        resolution:
            {
                integrity: sha512-kZ3Jwaf3wlu0GgU0nB8UMQ+mXFTqBIFz9h1svTlNduNKjnbPXFxw7mJanLVjqxHJRn62uBfmgBj93YHidk2N5Q==,
            }
        engines: { node: '>=14' }
        hasBin: true
        dev: true

    /pluralize/8.0.0:
        resolution:
            {
                integrity: sha512-Nc3IT5yHzflTfbjgqWcCPpo7DaKy4FnpB0l/zCAW0Tc7jxAiuqSxHasntB3D7887LSrA93kDJ9IXovxJYxyLCA==,
            }
        engines: { node: '>=4' }
        dev: true

    /posix-character-classes/0.1.1:
        resolution:
            {
                integrity: sha512-xTgYBc3fuo7Yt7JbiuFxSYGToMoz8fLoE6TC9Wx1P/u+LfeThMOAqmuyECnlBaaJb+u1m9hHiXUEtwW4OzfUJg==,
            }
        engines: { node: '>=0.10.0' }
        dev: true

    /postcss/8.4.16:
        resolution:
            {
                integrity: sha512-ipHE1XBvKzm5xI7hiHCZJCSugxvsdq2mPnsq5+UF+VHCjiBvtDrlxJfMBToWaP9D5XlgNmcFGqoHmUn0EYEaRQ==,
            }
        engines: { node: ^10 || ^12 || >=14 }
        dependencies:
            nanoid: 3.3.4
            picocolors: 1.0.0
            source-map-js: 1.0.2

    /preferred-pm/3.0.3:
        resolution:
            {
                integrity: sha512-+wZgbxNES/KlJs9q40F/1sfOd/j7f1O9JaHcW5Dsn3aUUOZg3L2bjpVUcKV2jvtElYfoTuQiNeMfQJ4kwUAhCQ==,
            }
        engines: { node: '>=10' }
        dependencies:
            find-up: 5.0.0
            find-yarn-workspace-root2: 1.2.16
            path-exists: 4.0.0
            which-pm: 2.0.0
        dev: true

    /prelude-ls/1.1.2:
        resolution:
            {
                integrity: sha512-ESF23V4SKG6lVSGZgYNpbsiaAkdab6ZgOxe52p7+Kid3W3u3bxR4Vfd/o21dmN7jSt0IwgZ4v5MUd26FEtXE9w==,
            }
        engines: { node: '>= 0.8.0' }
        dev: true

    /prelude-ls/1.2.1:
        resolution:
            {
                integrity: sha512-vkcDPrRZo1QZLbn5RLGPpg/WmIQ65qoWWhcGKf/b5eplkkarX0m9z8ppCat4mlOqUsWpyNuYgO3VRyrYHSzX5g==,
            }
        engines: { node: '>= 0.8.0' }
        dev: true

    /prettier-plugin-svelte/2.7.0_o3ioganyptcsrh6x4hnxvjkpqi:
        resolution:
            {
                integrity: sha512-fQhhZICprZot2IqEyoiUYLTRdumULGRvw0o4dzl5jt0jfzVWdGqeYW27QTWAeXhoupEZJULmNoH3ueJwUWFLIA==,
            }
        peerDependencies:
            prettier: ^1.16.4 || ^2.0.0
            svelte: ^3.2.0
        dependencies:
            prettier: 2.7.1
            svelte: 3.49.0
        dev: true

    /prettier/1.19.1:
        resolution:
            {
                integrity: sha512-s7PoyDv/II1ObgQunCbB9PdLmUcBZcnWOcxDh7O0N/UwDEsHyqkW+Qh28jW+mVuCdx7gLB0BotYI1Y6uI9iyew==,
            }
        engines: { node: '>=4' }
        hasBin: true
        dev: true

    /prettier/2.7.1:
        resolution:
            {
                integrity: sha512-ujppO+MkdPqoVINuDFDRLClm7D78qbDt0/NR+wp5FqEZOoTNAjPHWj17QRhu7geIHJfcNhRk1XVQmF8Bp3ye+g==,
            }
        engines: { node: '>=10.13.0' }
        hasBin: true
        dev: true

    /pretty-format/26.6.2:
        resolution:
            {
                integrity: sha512-7AeGuCYNGmycyQbCqd/3PWH4eOoX/OiCa0uphp57NVTeAGdJGaAliecxwBDHYQCIvrW7aDBZCYeNTP/WX69mkg==,
            }
        engines: { node: '>= 10' }
        dependencies:
            '@jest/types': 26.6.2
            ansi-regex: 5.0.1
            ansi-styles: 4.3.0
            react-is: 17.0.2
        dev: true

    /pretty-format/28.1.3:
        resolution:
            {
                integrity: sha512-8gFb/To0OmxHR9+ZTb14Df2vNxdGCX8g1xWGUTqUw5TiZvcQf5sHKObd5UcPyLLyowNwDAMTF3XWOG1B6mxl1Q==,
            }
        engines: { node: ^12.13.0 || ^14.15.0 || ^16.10.0 || >=17.0.0 }
        dependencies:
            '@jest/schemas': 28.1.3
            ansi-regex: 5.0.1
            ansi-styles: 5.2.0
            react-is: 18.2.0
        dev: true

    /pretty-quick/3.1.3_prettier@2.7.1:
        resolution:
            {
                integrity: sha512-kOCi2FJabvuh1as9enxYmrnBC6tVMoVOenMaBqRfsvBHB0cbpYHjdQEpSglpASDFEXVwplpcGR4CLEaisYAFcA==,
            }
        engines: { node: '>=10.13' }
        hasBin: true
        peerDependencies:
            prettier: '>=2.0.0'
        dependencies:
            chalk: 3.0.0
            execa: 4.1.0
            find-up: 4.1.0
            ignore: 5.2.0
            mri: 1.2.0
            multimatch: 4.0.0
            prettier: 2.7.1
        dev: true

    /prism-svelte/0.4.7:
        resolution:
            {
                integrity: sha512-yABh19CYbM24V7aS7TuPYRNMqthxwbvx6FF/Rw920YbyBWO3tnyPIqRMgHuSVsLmuHkkBS1Akyof463FVdkeDQ==,
            }
        dev: true

    /prism-svelte/0.5.0:
        resolution:
            {
                integrity: sha512-db91Bf3pRGKDPz1lAqLFSJXeW13mulUJxhycysFpfXV5MIK7RgWWK2E5aPAa71s8TCzQUXxF5JOV42/iOs6QkA==,
            }
        dev: false

    /prismjs/1.28.0:
        resolution:
            {
                integrity: sha512-8aaXdYvl1F7iC7Xm1spqSaY/OJBpYW3v+KJ+F17iYxvdc8sfjW194COK5wVhMZX45tGteiBQgdvD/nhxcRwylw==,
            }
        engines: { node: '>=6' }

    /process-nextick-args/2.0.1:
        resolution:
            {
                integrity: sha512-3ouUOpQhtgrbOa17J7+uxOTpITYWaGP7/AhoR3+A+/1e9skrzelGi/dXzEYyvbxubEF6Wn2ypscTKiKJFFn1ag==,
            }
        dev: true

    /process/0.11.10:
        resolution:
            {
                integrity: sha512-cdGef/drWFoydD1JsMzuFf8100nZl+GT+yacc2bEced5f9Rjk4z+WtFUTBu9PhOi9j/jfmBPu0mMEY4wIdAF8A==,
            }
        engines: { node: '>= 0.6.0' }
        dev: false

    /prompts/2.4.2:
        resolution:
            {
                integrity: sha512-NxNv/kLguCA7p3jE8oL2aEBsrJWgAakBpgmgK6lpPWV+WuOmY6r2/zbAVnP+T8bQlA0nzHXSJSJW0Hq7ylaD2Q==,
            }
        engines: { node: '>= 6' }
        dependencies:
            kleur: 3.0.3
            sisteransi: 1.0.5
        dev: true

    /prop-types/15.8.1:
        resolution:
            {
                integrity: sha512-oj87CgZICdulUohogVAR7AjlC0327U4el4L6eAvOqCeudMDVU0NThNaV+b9Df4dXgSP1gXMTnPdhfe/2qDH5cg==,
            }
        dependencies:
            loose-envify: 1.4.0
            object-assign: 4.1.1
            react-is: 16.13.1
        dev: true
        optional: true

    /prr/1.0.1:
        resolution:
            {
                integrity: sha512-yPw4Sng1gWghHQWj0B3ZggWUm4qVbPwPFcRG8KyxiU7J2OHFSoEHKS+EZ3fv5l1t9CyCiop6l/ZYeWbrgoQejw==,
            }
        dev: true

    /pseudomap/1.0.2:
        resolution:
            {
                integrity: sha512-b/YwNhb8lk1Zz2+bXXpS/LK9OisiZZ1SNsSLxN1x2OXVEhW2Ckr/7mWE5vrC1ZTiJlD9g19jWszTmJsB+oEpFQ==,
            }
        dev: true

    /psl/1.9.0:
        resolution:
            {
                integrity: sha512-E/ZsdU4HLs/68gYzgGTkMicWTLPdAftJLfJFlLUAAKZGkStNU72sZjT66SnMDVOfOWY/YAoiD7Jxa9iHvngcag==,
            }
        dev: true

    /pump/3.0.0:
        resolution:
            {
                integrity: sha512-LwZy+p3SFs1Pytd/jYct4wpv49HiYCqd9Rlc5ZVdk0V+8Yzv6jR5Blk3TRmPL1ft69TxP0IMZGJ+WPFU2BFhww==,
            }
        dependencies:
            end-of-stream: 1.4.4
            once: 1.4.0
        dev: true

    /punycode/2.1.1:
        resolution:
            {
                integrity: sha512-XRsRjdf+j5ml+y/6GKHPZbrF/8p2Yga0JPtdqTIY2Xe5ohJPD9saDJJLPvp9+NSBprVvevdXZybnj2cv8OEd0A==,
            }
        engines: { node: '>=6' }
        dev: true

    /pvtsutils/1.3.2:
        resolution:
            {
                integrity: sha512-+Ipe2iNUyrZz+8K/2IOo+kKikdtfhRKzNpQbruF2URmqPtoqAs8g3xS7TJvFF2GcPXjh7DkqMnpVveRFq4PgEQ==,
            }
        dependencies:
            tslib: 2.4.0
        dev: false

    /pvutils/1.1.3:
        resolution:
            {
                integrity: sha512-pMpnA0qRdFp32b1sJl1wOJNxZLQ2cbQx+k6tjNtZ8CpvVhNqEPRgivZ2WOUev2YMajecdH7ctUPDvEe87nariQ==,
            }
        engines: { node: '>=6.0.0' }
        dev: false

    /queue-microtask/1.2.3:
        resolution:
            {
                integrity: sha512-NuaNSa6flKT5JaSYQzJok04JzTL1CA6aGhv5rfLW3PgqA+M2ChpZQnAC8h8i4ZFkBS8X5RqkDBHA7r4hej3K9A==,
            }
        dev: true

    /quick-lru/4.0.1:
        resolution:
            {
                integrity: sha512-ARhCpm70fzdcvNQfPoy49IaanKkTlRWF2JMzqhcJbhSFRZv7nPTvZJdcY7301IPmvW+/p0RgIWnQDLJxifsQ7g==,
            }
        engines: { node: '>=8' }
        dev: true

    /react-is/16.13.1:
        resolution:
            {
                integrity: sha512-24e6ynE2H+OKt4kqsOvNd8kBpV65zoxbA4BVsEOB3ARVWQki/DHzaUoC5KuON/BiccDaCCTZBuOcfZs70kR8bQ==,
            }
        dev: true
        optional: true

    /react-is/17.0.2:
        resolution:
            {
                integrity: sha512-w2GsyukL62IJnlaff/nRegPQR94C/XXamvMWmSHRJ4y7Ts/4ocGRmTHvOs8PSE6pB3dWOrD/nueuU5sduBsQ4w==,
            }
        dev: true

    /react-is/18.2.0:
        resolution:
            {
                integrity: sha512-xWGDIW6x921xtzPkhiULtthJHoJvBbF3q26fzloPCK0hsvxtPVelvftw3zjbHWSkR2km9Z+4uxbDDK/6Zw9B8w==,
            }
        dev: true

    /read-pkg-up/7.0.1:
        resolution:
            {
                integrity: sha512-zK0TB7Xd6JpCLmlLmufqykGE+/TlOePD6qKClNW7hHDKFh/J7/7gCWGR7joEQEW1bKq3a3yUZSObOoWLFQ4ohg==,
            }
        engines: { node: '>=8' }
        dependencies:
            find-up: 4.1.0
            read-pkg: 5.2.0
            type-fest: 0.8.1
        dev: true

    /read-pkg/5.2.0:
        resolution:
            {
                integrity: sha512-Ug69mNOpfvKDAc2Q8DRpMjjzdtrnv9HcSMX+4VsZxD1aZ6ZzrIE7rlzXBtWTyhULSMKg076AW6WR5iZpD0JiOg==,
            }
        engines: { node: '>=8' }
        dependencies:
            '@types/normalize-package-data': 2.4.1
            normalize-package-data: 2.5.0
            parse-json: 5.2.0
            type-fest: 0.6.0
        dev: true

    /read-yaml-file/1.1.0:
        resolution:
            {
                integrity: sha512-VIMnQi/Z4HT2Fxuwg5KrY174U1VdUIASQVWXXyqtNRtxSr9IYkn1rsI6Tb6HsrHCmB7gVpNwX6JxPTHcH6IoTA==,
            }
        engines: { node: '>=6' }
        dependencies:
            graceful-fs: 4.2.10
            js-yaml: 3.14.1
            pify: 4.0.1
            strip-bom: 3.0.0
        dev: true

    /readable-stream/2.3.7:
        resolution:
            {
                integrity: sha512-Ebho8K4jIbHAxnuxi7o42OrZgF/ZTNcsZj6nRKyUmkhLFq8CHItp/fy6hQZuZmP/n3yZ9VBUbp4zz/mX8hmYPw==,
            }
        dependencies:
            core-util-is: 1.0.3
            inherits: 2.0.4
            isarray: 1.0.0
            process-nextick-args: 2.0.1
            safe-buffer: 5.1.2
            string_decoder: 1.1.1
            util-deprecate: 1.0.2
        dev: true

    /readable-stream/3.6.0:
        resolution:
            {
                integrity: sha512-BViHy7LKeTz4oNnkcLJ+lVSL6vpiFeX6/d3oSH8zCW7UxP2onchk+vTGB143xuFjHS3deTgkKoXXymXqymiIdA==,
            }
        engines: { node: '>= 6' }
        dependencies:
            inherits: 2.0.4
            string_decoder: 1.3.0
            util-deprecate: 1.0.2

    /readdirp/3.6.0:
        resolution:
            {
                integrity: sha512-hOS089on8RduqdbhvQ5Z37A0ESjsqz6qnRcffsMU3495FuTdqSm+7bhJ29JvIOsBDEEnan5DPu9t3To9VRlMzA==,
            }
        engines: { node: '>=8.10.0' }
        dependencies:
            picomatch: 2.3.1
        dev: true

    /recast/0.20.5:
        resolution:
            {
                integrity: sha512-E5qICoPoNL4yU0H0NoBDntNB0Q5oMSNh9usFctYniLBluTthi3RsQVBXIJNbApOlvSwW/RGxIuokPcAc59J5fQ==,
            }
        engines: { node: '>= 4' }
        dependencies:
            ast-types: 0.14.2
            esprima: 4.0.1
            source-map: 0.6.1
            tslib: 2.4.0
        dev: false

    /redent/3.0.0:
        resolution:
            {
                integrity: sha512-6tDA8g98We0zd0GvVeMT9arEOnTw9qM03L9cJXaCjrip1OO764RDBLBfrB4cwzNGDj5OA5ioymC9GkizgWJDUg==,
            }
        engines: { node: '>=8' }
        dependencies:
            indent-string: 4.0.0
            strip-indent: 3.0.0
        dev: true

    /regenerate-unicode-properties/10.0.1:
        resolution:
            {
                integrity: sha512-vn5DU6yg6h8hP/2OkQo3K7uVILvY4iu0oI4t3HFa81UPkhGJwkRwM10JEc3upjdhHjs/k8GJY1sRBhk5sr69Bw==,
            }
        engines: { node: '>=4' }
        dependencies:
            regenerate: 1.4.2
        dev: true

    /regenerate/1.4.2:
        resolution:
            {
                integrity: sha512-zrceR/XhGYU/d/opr2EKO7aRHUeiBI8qjtfHqADTwZd6Szfy16la6kqD0MIUs5z5hx6AaKa+PixpPrR289+I0A==,
            }
        dev: true

    /regenerator-runtime/0.13.9:
        resolution:
            {
                integrity: sha512-p3VT+cOEgxFsRRA9X4lkI1E+k2/CtnKtU4gcxyaCUreilL/vqI6CdZ3wxVUx3UOUg+gnUOQQcRI7BmSI656MYA==,
            }
        dev: true

    /regenerator-transform/0.15.0:
        resolution:
            {
                integrity: sha512-LsrGtPmbYg19bcPHwdtmXwbW+TqNvtY4riE3P83foeHRroMbH6/2ddFBfab3t7kbzc7v7p4wbkIecHImqt0QNg==,
            }
        dependencies:
            '@babel/runtime': 7.18.9
        dev: true

    /regex-not/1.0.2:
        resolution:
            {
                integrity: sha512-J6SDjUgDxQj5NusnOtdFxDwN/+HWykR8GELwctJ7mdqhcyy1xEc4SRFHUXvxTp661YaVKAjfRLZ9cCqS6tn32A==,
            }
        engines: { node: '>=0.10.0' }
        dependencies:
            extend-shallow: 3.0.2
            safe-regex: 1.1.0
        dev: true

    /regexp-tree/0.1.24:
        resolution:
            {
                integrity: sha512-s2aEVuLhvnVJW6s/iPgEGK6R+/xngd2jNQ+xy4bXNDKxZKJH6jpPHY6kVeVv1IeLCHgswRj+Kl3ELaDjG6V1iw==,
            }
        hasBin: true
        dev: true

    /regexp.prototype.flags/1.4.3:
        resolution:
            {
                integrity: sha512-fjggEOO3slI6Wvgjwflkc4NFRCTZAu5CnNfBd5qOMYhWdn67nJBBu34/TkD++eeFmd8C9r9jfXJ27+nSiRkSUA==,
            }
        engines: { node: '>= 0.4' }
        dependencies:
            call-bind: 1.0.2
            define-properties: 1.1.4
            functions-have-names: 1.2.3
        dev: true

    /regexparam/2.0.1:
        resolution:
            {
                integrity: sha512-zRgSaYemnNYxUv+/5SeoHI0eJIgTL/A2pUtXUPLHQxUldagouJ9p+K6IbIZ/JiQuCEv2E2B1O11SjVQy3aMCkw==,
            }
        engines: { node: '>=8' }
        dev: true

    /regexpp/3.2.0:
        resolution:
            {
                integrity: sha512-pq2bWo9mVD43nbts2wGv17XLiNLya+GklZ8kaDLV2Z08gDCsGpnKn9BFMepvWuHCbyVvY7J5o5+BVvoQbmlJLg==,
            }
        engines: { node: '>=8' }
        dev: true

    /regexpu-core/5.1.0:
        resolution:
            {
                integrity: sha512-bb6hk+xWd2PEOkj5It46A16zFMs2mv86Iwpdu94la4S3sJ7C973h2dHpYKwIBGaWSO7cIRJ+UX0IeMaWcO4qwA==,
            }
        engines: { node: '>=4' }
        dependencies:
            regenerate: 1.4.2
            regenerate-unicode-properties: 10.0.1
            regjsgen: 0.6.0
            regjsparser: 0.8.4
            unicode-match-property-ecmascript: 2.0.0
            unicode-match-property-value-ecmascript: 2.0.0
        dev: true

    /regjsgen/0.6.0:
        resolution:
            {
                integrity: sha512-ozE883Uigtqj3bx7OhL1KNbCzGyW2NQZPl6Hs09WTvCuZD5sTI4JY58bkbQWa/Y9hxIsvJ3M8Nbf7j54IqeZbA==,
            }
        dev: true

    /regjsparser/0.8.4:
        resolution:
            {
                integrity: sha512-J3LABycON/VNEu3abOviqGHuB/LOtOQj8SKmfP9anY5GfAVw/SPjwzSjxGjbZXIxbGfqTHtJw58C2Li/WkStmA==,
            }
        hasBin: true
        dependencies:
            jsesc: 0.5.0
        dev: true

    /rehype-autolink-headings/6.1.1:
        resolution:
            {
                integrity: sha512-NMYzZIsHM3sA14nC5rAFuUPIOfg+DFmf9EY1YMhaNlB7+3kK/ZlE6kqPfuxr1tsJ1XWkTrMtMoyHosU70d35mA==,
            }
        dependencies:
            '@types/hast': 2.3.4
            extend: 3.0.2
            hast-util-has-property: 2.0.0
            hast-util-heading-rank: 2.1.0
            hast-util-is-element: 2.1.2
            unified: 10.1.2
            unist-util-visit: 4.1.0
        dev: true

    /rehype-slug/5.0.1:
        resolution:
            {
                integrity: sha512-X5v3wV/meuOX9NFcGhJvUpEjIvQl2gDvjg3z40RVprYFt7q3th4qMmYLULiu3gXvbNX1ppx+oaa6JyY1W67pTA==,
            }
        dependencies:
            '@types/hast': 2.3.4
            github-slugger: 1.4.0
            hast-util-has-property: 2.0.0
            hast-util-heading-rank: 2.1.0
            hast-util-to-string: 2.0.0
            unified: 10.1.2
            unist-util-visit: 4.1.0
        dev: true

    /remark-mdx/1.6.22:
        resolution:
            {
                integrity: sha512-phMHBJgeV76uyFkH4rvzCftLfKCr2RZuF+/gmVcaKrpsihyzmhXjA0BEMDaPTXG5y8qZOKPVo83NAOX01LPnOQ==,
            }
        dependencies:
            '@babel/core': 7.12.9
            '@babel/helper-plugin-utils': 7.10.4
            '@babel/plugin-proposal-object-rest-spread': 7.12.1_@babel+core@7.12.9
            '@babel/plugin-syntax-jsx': 7.12.1_@babel+core@7.12.9
            '@mdx-js/util': 1.6.22
            is-alphabetical: 1.0.4
            remark-parse: 8.0.3
            unified: 9.2.0
        transitivePeerDependencies:
            - supports-color
        dev: true
        optional: true

    /remark-parse/8.0.3:
        resolution:
            {
                integrity: sha512-E1K9+QLGgggHxCQtLt++uXltxEprmWzNfg+MxpfHsZlrddKzZ/hZyWHDbK3/Ap8HJQqYJRXP+jHczdL6q6i85Q==,
            }
        dependencies:
            ccount: 1.1.0
            collapse-white-space: 1.0.6
            is-alphabetical: 1.0.4
            is-decimal: 1.0.4
            is-whitespace-character: 1.0.4
            is-word-character: 1.0.4
            markdown-escapes: 1.0.4
            parse-entities: 2.0.0
            repeat-string: 1.6.1
            state-toggle: 1.0.3
            trim: 0.0.1
            trim-trailing-lines: 1.1.4
            unherit: 1.1.3
            unist-util-remove-position: 2.0.1
            vfile-location: 3.2.0
            xtend: 4.0.2
        dev: true
        optional: true

    /remark-stringify/8.1.1:
        resolution:
            {
                integrity: sha512-q4EyPZT3PcA3Eq7vPpT6bIdokXzFGp9i85igjmhRyXWmPs0Y6/d2FYwUNotKAWyLch7g0ASZJn/KHHcHZQ163A==,
            }
        dependencies:
            ccount: 1.1.0
            is-alphanumeric: 1.0.0
            is-decimal: 1.0.4
            is-whitespace-character: 1.0.4
            longest-streak: 2.0.4
            markdown-escapes: 1.0.4
            markdown-table: 2.0.0
            mdast-util-compact: 2.0.1
            parse-entities: 2.0.0
            repeat-string: 1.6.1
            state-toggle: 1.0.3
            stringify-entities: 3.1.0
            unherit: 1.1.3
            xtend: 4.0.2
        dev: true
        optional: true

    /remove-trailing-separator/1.1.0:
        resolution:
            {
                integrity: sha512-/hS+Y0u3aOfIETiaiirUFwDBDzmXPvO+jAfKTitUngIPzdKc6Z0LoFjM/CK5PL4C+eKwHohlHAb6H0VFfmmUsw==,
            }
        dev: true

    /remove/0.1.5:
        resolution:
            {
                integrity: sha512-AJMA9oWvJzdTjwIGwSQZsjGQiRx73YTmiOWmfCp1fpLa/D4n7jKcpoA+CZiVLJqKcEKUuh1Suq80c5wF+L/qVQ==,
            }
        dependencies:
            seq: 0.3.5
        dev: false

    /repeat-element/1.1.4:
        resolution:
            {
                integrity: sha512-LFiNfRcSu7KK3evMyYOuCzv3L10TW7yC1G2/+StMjK8Y6Vqd2MG7r/Qjw4ghtuCOjFvlnms/iMmLqpvW/ES/WQ==,
            }
        engines: { node: '>=0.10.0' }
        dev: true

    /repeat-string/1.6.1:
        resolution:
            {
                integrity: sha512-PV0dzCYDNfRi1jCDbJzpW7jNNDRuCOG/jI5ctQcGKt/clZD+YcPS3yIlWuTJMmESC8aevCFmWJy5wjAFgNqN6w==,
            }
        engines: { node: '>=0.10' }
        dev: true

    /require-directory/2.1.1:
        resolution:
            {
                integrity: sha512-fGxEI7+wsG9xrvdjsrlmL22OMTTiHRwAMroiEeMgq8gzoLC/PQr7RsRDSTLUg/bZAZtF+TVIkHc6/4RIKrui+Q==,
            }
        engines: { node: '>=0.10.0' }
        dev: true

    /require-main-filename/2.0.0:
        resolution:
            {
                integrity: sha512-NKN5kMDylKuldxYLSUfrbo5Tuzh4hd+2E8NPPX02mZtn1VuREQToYe/ZdlJy+J3uCpfaiGF05e7B8W0iXbQHmg==,
            }
        dev: true

    /resolve-cwd/3.0.0:
        resolution:
            {
                integrity: sha512-OrZaX2Mb+rJCpH/6CpSqt9xFVpN++x01XnN2ie9g6P5/3xelLAkXWVADpdz1IHD/KFfEXyE6V0U01OQ3UO2rEg==,
            }
        engines: { node: '>=8' }
        dependencies:
            resolve-from: 5.0.0
        dev: true

    /resolve-from/4.0.0:
        resolution:
            {
                integrity: sha512-pb/MYmXstAkysRFx8piNI1tGFNQIFA3vkE3Gq4EuA1dF6gHp/+vgZqsCGJapvy8N3Q+4o7FwvquPJcnZ7RYy4g==,
            }
        engines: { node: '>=4' }
        dev: true

    /resolve-from/5.0.0:
        resolution:
            {
                integrity: sha512-qYg9KP24dD5qka9J47d0aVky0N+b4fTU89LN9iDnjB5waksiC49rvMB0PrUJQGoTmH50XPiqOvAjDfaijGxYZw==,
            }
        engines: { node: '>=8' }
        dev: true

    /resolve-url/0.2.1:
        resolution:
            {
                integrity: sha512-ZuF55hVUQaaczgOIwqWzkEcEidmlD/xl44x1UZnhOXcYuFN2S6+rcxpG+C1N3So0wvNI3DmJICUFfu2SxhBmvg==,
            }
        deprecated: https://github.com/lydell/resolve-url#deprecated
        dev: true

    /resolve/1.22.1:
        resolution:
            {
                integrity: sha512-nBpuuYuY5jFsli/JIs1oldw6fOQCBioohqWZg/2hiaOybXOft4lonv85uDOKXdf8rhyK159cxU5cDcK/NKk8zw==,
            }
        hasBin: true
        dependencies:
            is-core-module: 2.10.0
            path-parse: 1.0.7
            supports-preserve-symlinks-flag: 1.0.0

    /resolve/2.0.0-next.4:
        resolution:
            {
                integrity: sha512-iMDbmAWtfU+MHpxt/I5iWI7cY6YVEZUQ3MBgPQ++XD1PELuJHIl82xBmObyP2KyQmkNB2dsqF7seoQQiAn5yDQ==,
            }
        hasBin: true
        dependencies:
            is-core-module: 2.10.0
            path-parse: 1.0.7
            supports-preserve-symlinks-flag: 1.0.0
        dev: true
        optional: true

    /restore-cursor/3.1.0:
        resolution:
            {
                integrity: sha512-l+sSefzHpj5qimhFSE5a8nufZYAM3sBSVMAPtYkmC+4EH2anSGaEMXSD0izRQbu9nfyQ9y5JrVmp7E8oZrUjvA==,
            }
        engines: { node: '>=8' }
        dependencies:
            onetime: 5.1.2
            signal-exit: 3.0.7

    /ret/0.1.15:
        resolution:
            {
                integrity: sha512-TTlYpa+OL+vMMNG24xSlQGEJ3B/RzEfUlLct7b5G/ytav+wPrplCpVMFuwzXbkecJrb6IYo1iFb0S9v37754mg==,
            }
        engines: { node: '>=0.12' }
        dev: true

    /reusify/1.0.4:
        resolution:
            {
                integrity: sha512-U9nH88a3fc/ekCF1l0/UP1IosiuIjyTh7hBvXVMHYgVcfGvt897Xguj2UOLDeI5BG2m7/uwyaLVT6fbtCwTyzw==,
            }
        engines: { iojs: '>=1.0.0', node: '>=0.10.0' }
        dev: true

    /rfdc/1.3.0:
        resolution:
            {
                integrity: sha512-V2hovdzFbOi77/WajaSMXk2OLm+xNIeQdMMuB7icj7bk6zi2F8GGAxigcnDFpJHbNyNcgyJDiP+8nOrY5cZGrA==,
            }
        dev: true

    /rimraf/2.7.1:
        resolution:
            {
                integrity: sha512-uWjbaKIK3T1OSVptzX7Nl6PvQ3qAGtKEtVRjRuazjfL3Bx5eI409VZSqgND+4UNnmzLVdPj9FqFJNPqBZFve4w==,
            }
        hasBin: true
        dependencies:
            glob: 7.2.3
        dev: true

    /rimraf/3.0.2:
        resolution:
            {
                integrity: sha512-JZkJMZkAGFFPP2YqXZXPbMlMBgsxzE8ILs4lMIX/2o0L9UBw9O/Y3o6wFw/i9YLapcUJWwqbi3kdxIPdC62TIA==,
            }
        hasBin: true
        dependencies:
            glob: 7.2.3
        dev: true

    /rollup-plugin-typescript2/0.31.2_jrqhcdvvfzmrsc4z5p6zs2uiwy:
        resolution:
            {
                integrity: sha512-hRwEYR1C8xDGVVMFJQdEVnNAeWRvpaY97g5mp3IeLnzhNXzSVq78Ye/BJ9PAaUfN4DXa/uDnqerifMOaMFY54Q==,
            }
        peerDependencies:
            rollup: '>=1.26.3'
            typescript: '>=2.4.0'
        dependencies:
            '@rollup/pluginutils': 4.2.1
            '@yarn-tool/resolve-package': 1.0.47
            find-cache-dir: 3.3.2
            fs-extra: 10.1.0
            resolve: 1.22.1
            rollup: 2.68.0
            tslib: 2.4.0
            typescript: 4.7.4
        dev: true

    /rollup-pluginutils/2.8.2:
        resolution:
            {
                integrity: sha512-EEp9NhnUkwY8aif6bxgovPHMoMoNr2FulJziTndpt5H9RdwC47GSGuII9XxpSdzVGM0GWrNPHV6ie1LTNJPaLQ==,
            }
        dependencies:
            estree-walker: 0.6.1
        dev: true

    /rollup/2.68.0:
        resolution:
            {
                integrity: sha512-XrMKOYK7oQcTio4wyTz466mucnd8LzkiZLozZ4Rz0zQD+HeX4nUK4B8GrTX/2EvN2/vBF/i2WnaXboPxo0JylA==,
            }
        engines: { node: '>=10.0.0' }
        hasBin: true
        optionalDependencies:
            fsevents: 2.3.2
        dev: true

    /rollup/2.77.3:
        resolution:
            {
                integrity: sha512-/qxNTG7FbmefJWoeeYJFbHehJ2HNWnjkAFRKzWN/45eNBBF/r8lo992CwcJXEzyVxs5FmfId+vTSTQDb+bxA+g==,
            }
        engines: { node: '>=10.0.0' }
        hasBin: true
        optionalDependencies:
            fsevents: 2.3.2

    /rsvp/4.8.5:
        resolution:
            {
                integrity: sha512-nfMOlASu9OnRJo1mbEk2cz0D56a1MBNrJ7orjRZQG10XDyuvwksKbuXNp6qa+kbn839HwjwhBzhFmdsaEAfauA==,
            }
        engines: { node: 6.* || >= 7.* }
        dev: true

    /run-async/2.4.1:
        resolution:
            {
                integrity: sha512-tvVnVv01b8c1RrA6Ep7JkStj85Guv/YrMcwqYQnwjsAS2cTmmPGBBjAjpCW7RrSodNSoE2/qg9O4bceNvUuDgQ==,
            }
        engines: { node: '>=0.12.0' }
        dev: false

    /run-parallel/1.2.0:
        resolution:
            {
                integrity: sha512-5l4VyZR86LZ/lDxZTR6jqL8AFE2S0IFLMP26AbjsLVADxHdhB/c0GUsH+y39UfCi3dzz8OlQuPmnaJOMoDHQBA==,
            }
        dependencies:
            queue-microtask: 1.2.3
        dev: true

    /rxjs/6.6.7:
        resolution:
            {
                integrity: sha512-hTdwr+7yYNIT5n4AMYp85KA6yw2Va0FLa3Rguvbpa4W3I5xynaBZo41cM3XM+4Q6fRMj3sBYIR1VAmZMXYJvRQ==,
            }
        engines: { npm: '>=2.0.0' }
        dependencies:
            tslib: 1.14.1
        dev: true

    /rxjs/7.5.6:
        resolution:
            {
                integrity: sha512-dnyv2/YsXhnm461G+R/Pe5bWP41Nm6LBXEYWI6eiFP4fiwx6WRI/CD0zbdVAudd9xwLEF2IDcKXLHit0FYjUzw==,
            }
        dependencies:
            tslib: 2.4.0

    /sade/1.8.1:
        resolution:
            {
                integrity: sha512-xal3CZX1Xlo/k4ApwCFrHVACi9fBqJ7V+mwhBsuf/1IOKbBy098Fex+Wa/5QMubw09pSZ/u8EY8PWgevJsXp1A==,
            }
        engines: { node: '>=6' }
        dependencies:
            mri: 1.2.0
        dev: true

    /safe-buffer/5.1.2:
        resolution:
            {
                integrity: sha512-Gd2UZBJDkXlY7GbJxfsE8/nvKkUEU1G38c1siN6QP6a9PT9MmHB8GnpscSmMJSoF8LOIrt8ud/wPtojys4G6+g==,
            }
        dev: true

    /safe-buffer/5.2.1:
        resolution:
            {
                integrity: sha512-rp3So07KcdmmKbGvgaNxQSJr7bGVSVk5S9Eq1F+ppbRo70+YeaDxkw5Dd8NPN+GD6bjnYm2VuPuCXmpuYvmCXQ==,
            }

    /safe-regex/1.1.0:
        resolution:
            {
                integrity: sha512-aJXcif4xnaNUzvUuC5gcb46oTS7zvg4jpMTnuqtrEPlR3vFr4pxtdTwaF1Qs3Enjn9HK+ZlwQui+a7z0SywIzg==,
            }
        dependencies:
            ret: 0.1.15
        dev: true

    /safe-regex/2.1.1:
        resolution:
            {
                integrity: sha512-rx+x8AMzKb5Q5lQ95Zoi6ZbJqwCLkqi3XuJXp5P3rT8OEc6sZCJG5AE5dU3lsgRr/F4Bs31jSlVN+j5KrsGu9A==,
            }
        dependencies:
            regexp-tree: 0.1.24
        dev: true

    /safer-buffer/2.1.2:
        resolution:
            {
                integrity: sha512-YZo3K82SD7Riyi0E1EQPojLz7kpepnSQI9IyPbHHg1XXXevb5dJI7tpyN2ADxGcQbHG7vcyRHk0cbwqcQriUtg==,
            }

    /sander/0.5.1:
        resolution:
            {
                integrity: sha512-3lVqBir7WuKDHGrKRDn/1Ye3kwpXaDOMsiRP1wd6wpZW56gJhsbp5RqQpA6JG/P+pkXizygnr1dKR8vzWaVsfA==,
            }
        dependencies:
            es6-promise: 3.3.1
            graceful-fs: 4.2.10
            mkdirp: 0.5.6
            rimraf: 2.7.1
        dev: true

    /sane/4.1.0:
        resolution:
            {
                integrity: sha512-hhbzAgTIX8O7SHfp2c8/kREfEn4qO/9q8C9beyY6+tvZ87EpoZ3i1RIEvp27YBswnNbY9mWd6paKVmKbAgLfZA==,
            }
        engines: { node: 6.* || 8.* || >= 10.* }
        deprecated: some dependency vulnerabilities fixed, support for node < 10 dropped, and newer ECMAScript syntax/features added
        hasBin: true
        dependencies:
            '@cnakazawa/watch': 1.0.4
            anymatch: 2.0.0
            capture-exit: 2.0.0
            exec-sh: 0.3.6
            execa: 1.0.0
            fb-watchman: 2.0.1
            micromatch: 3.1.10
            minimist: 1.2.6
            walker: 1.0.8
        transitivePeerDependencies:
            - supports-color
        dev: true

    /saxes/5.0.1:
        resolution:
            {
                integrity: sha512-5LBh1Tls8c9xgGjw3QrMwETmTMVk0oFgvrFSvWx62llR2hcEInrKNZ2GZCCuuy2lvWrdl5jhbpeqc5hRYKFOcw==,
            }
        engines: { node: '>=10' }
        dependencies:
            xmlchars: 2.2.0
        dev: true

    /semver/5.7.1:
        resolution:
            {
                integrity: sha512-sauaDf/PZdVgrLTNYHRtpXa1iRiKcaebiKQ1BJdpQlWH2lCvexQdX55snPFyK7QzpudqbCI0qXFfOasHdyNDGQ==,
            }
        hasBin: true
        dev: true

    /semver/6.3.0:
        resolution:
            {
                integrity: sha512-b39TBaTSfV6yBrapU89p5fKekE2m/NwnDocOVruQFS1/veMgdzuPcnOM34M6CwxW8jH/lxEa5rBoDeUwu5HHTw==,
            }
        hasBin: true
        dev: true

    /semver/7.0.0:
        resolution:
            {
                integrity: sha512-+GB6zVA9LWh6zovYQLALHwv5rb2PHGlJi3lfiqIHxR0uuwCgefcOJc59v9fv1w8GbStwxuuqqAjI9NMAOOgq1A==,
            }
        hasBin: true
        dev: true

    /semver/7.3.7:
        resolution:
            {
                integrity: sha512-QlYTucUYOews+WeEujDoEGziz4K6c47V/Bd+LjSSYcA94p+DmINdf7ncaUinThfvZyu13lN9OY1XDxt8C0Tw0g==,
            }
        engines: { node: '>=10' }
        hasBin: true
        dependencies:
            lru-cache: 6.0.0
        dev: true

    /seq/0.3.5:
        resolution:
            {
                integrity: sha512-sisY2Ln1fj43KBkRtXkesnRHYNdswIkIibvNe/0UKm2GZxjMbqmccpiatoKr/k2qX5VKiLU8xm+tz/74LAho4g==,
            }
        dependencies:
            chainsaw: 0.0.9
            hashish: 0.0.4
        dev: false

    /set-blocking/2.0.0:
        resolution:
            {
                integrity: sha512-KiKBS8AnWGEyLzofFfmvKwpdPzqiy16LvQfK3yv/fVH7Bj13/wl3JSR1J+rfgRE9q7xUJK4qvgS8raSOeLUehw==,
            }
        dev: true

    /set-cookie-parser/2.5.1:
        resolution:
            {
                integrity: sha512-1jeBGaKNGdEq4FgIrORu/N570dwoPYio8lSoYLWmX7sQ//0JY08Xh9o5pBcgmHQ/MbsYp/aZnOe1s1lIsbLprQ==,
            }
        dev: true

    /set-value/2.0.1:
        resolution:
            {
                integrity: sha512-JxHc1weCN68wRY0fhCoXpyK55m/XPHafOmK4UWD7m2CI14GMcFypt4w/0+NV5f/ZMby2F6S2wwA7fgynh9gWSw==,
            }
        engines: { node: '>=0.10.0' }
        dependencies:
            extend-shallow: 2.0.1
            is-extendable: 0.1.1
            is-plain-object: 2.0.4
            split-string: 3.1.0
        dev: true

    /shebang-command/1.2.0:
        resolution:
            {
                integrity: sha512-EV3L1+UQWGor21OmnvojK36mhg+TyIKDh3iFBKBohr5xeXIhNBcx8oWdgkTEEQ+BEFFYdLRuqMfd5L84N1V5Vg==,
            }
        engines: { node: '>=0.10.0' }
        dependencies:
            shebang-regex: 1.0.0
        dev: true

    /shebang-command/2.0.0:
        resolution:
            {
                integrity: sha512-kHxr2zZpYtdmrN1qDjrrX/Z1rR1kG8Dx+gkpK1G4eXmvXswmcE1hTWBWYUzlraYw1/yZp6YuDY77YtvbN0dmDA==,
            }
        engines: { node: '>=8' }
        dependencies:
            shebang-regex: 3.0.0

    /shebang-regex/1.0.0:
        resolution:
            {
                integrity: sha512-wpoSFAxys6b2a2wHZ1XpDSgD7N9iVjg29Ph9uV/uaP9Ex/KXlkTZTeddxDPSYQpgvzKLGJke2UU0AzoGCjNIvQ==,
            }
        engines: { node: '>=0.10.0' }
        dev: true

    /shebang-regex/3.0.0:
        resolution:
            {
                integrity: sha512-7++dFhtcx3353uBaq8DDR4NuxBetBzC7ZQOhmTQInHEd6bSrXdiEyzCvG07Z44UYdLShWUyXt5M/yhz8ekcb1A==,
            }
        engines: { node: '>=8' }

    /shell-quote/1.7.3:
        resolution:
            {
                integrity: sha512-Vpfqwm4EnqGdlsBFNmHhxhElJYrdfcxPThu+ryKS5J8L/fhAwLazFZtq+S+TWZ9ANj2piSQLGj6NQg+lKPmxrw==,
            }
        dev: true

    /shellwords/0.1.1:
        resolution:
            {
                integrity: sha512-vFwSUfQvqybiICwZY5+DAWIPLKsWO31Q91JSKl3UYv+K5c2QRPzn0qzec6QPu1Qc9eHYItiP3NdJqNVqetYAww==,
            }
        dev: true
        optional: true

    /side-channel/1.0.4:
        resolution:
            {
                integrity: sha512-q5XPytqFEIKHkGdiMIrY10mvLRvnQh42/+GoBlFW3b2LXLE2xxJpZFdm94we0BaoV3RwJyGqg5wS7epxTv0Zvw==,
            }
        dependencies:
            call-bind: 1.0.2
            get-intrinsic: 1.1.2
            object-inspect: 1.12.2
        dev: true

    /signal-exit/3.0.7:
        resolution:
            {
                integrity: sha512-wnD2ZE+l+SPC/uoS0vXeE9L1+0wuaMqKlfz9AMUo38JsyLSBWSFcHR1Rri62LZc12vLr1gb3jl7iwQhgwpAbGQ==,
            }

    /sirv/2.0.2:
        resolution:
            {
                integrity: sha512-4Qog6aE29nIjAOKe/wowFTxOdmbEZKb+3tsLljaBRzJwtqto0BChD2zzH0LhgCSXiI+V7X+Y45v14wBZQ1TK3w==,
            }
        engines: { node: '>= 10' }
        dependencies:
            '@polka/url': 1.0.0-next.21
            mrmime: 1.0.1
            totalist: 3.0.0

    /sisteransi/1.0.5:
        resolution:
            {
                integrity: sha512-bLGGlR1QxBcynn2d5YmDX4MGjlZvy2MRBDRNHLJ8VI6l6+9FUiyTFNJ0IveOSP0bcXgVDPRcfGqA0pjaqUpfVg==,
            }
        dev: true

    /slash/3.0.0:
        resolution:
            {
                integrity: sha512-g9Q1haeby36OSStwb4ntCGGGaKsaVSjQ68fBxoQcutl5fS1vuY18H3wSt3jFyFtrkx+Kz0V1G85A4MyAdDMi2Q==,
            }
        engines: { node: '>=8' }
        dev: true

    /slice-ansi/3.0.0:
        resolution:
            {
                integrity: sha512-pSyv7bSTC7ig9Dcgbw9AuRNUb5k5V6oDudjZoMBSr13qpLBG7tB+zgCkARjq7xIUgdz5P1Qe8u+rSGdouOOIyQ==,
            }
        engines: { node: '>=8' }
        dependencies:
            ansi-styles: 4.3.0
            astral-regex: 2.0.0
            is-fullwidth-code-point: 3.0.0
        dev: true

    /slice-ansi/4.0.0:
        resolution:
            {
                integrity: sha512-qMCMfhY040cVHT43K9BFygqYbUPFZKHOg7K73mtTWJRb8pyP3fzf4Ixd5SzdEJQ6MRUg/WBnOLxghZtKKurENQ==,
            }
        engines: { node: '>=10' }
        dependencies:
            ansi-styles: 4.3.0
            astral-regex: 2.0.0
            is-fullwidth-code-point: 3.0.0
        dev: true

    /slice-ansi/5.0.0:
        resolution:
            {
                integrity: sha512-FC+lgizVPfie0kkhqUScwRu1O/lF6NOgJmlCgK+/LYxDCTk8sGelYaHDhFcDN+Sn3Cv+3VSa4Byeo+IMCzpMgQ==,
            }
        engines: { node: '>=12' }
        dependencies:
            ansi-styles: 6.1.0
            is-fullwidth-code-point: 4.0.0
        dev: true

    /smartwrap/2.0.2:
        resolution:
            {
                integrity: sha512-vCsKNQxb7PnCNd2wY1WClWifAc2lwqsG8OaswpJkVJsvMGcnEntdTCDajZCkk93Ay1U3t/9puJmb525Rg5MZBA==,
            }
        engines: { node: '>=6' }
        hasBin: true
        dependencies:
            array.prototype.flat: 1.3.0
            breakword: 1.0.5
            grapheme-splitter: 1.0.4
            strip-ansi: 6.0.1
            wcwidth: 1.0.1
            yargs: 15.4.1
        dev: true

    /snapdragon-node/2.1.1:
        resolution:
            {
                integrity: sha512-O27l4xaMYt/RSQ5TR3vpWCAB5Kb/czIcqUFOM/C4fYcLnbZUc1PkjTAMjof2pBWaSTwOUd6qUHcFGVGj7aIwnw==,
            }
        engines: { node: '>=0.10.0' }
        dependencies:
            define-property: 1.0.0
            isobject: 3.0.1
            snapdragon-util: 3.0.1
        dev: true

    /snapdragon-util/3.0.1:
        resolution:
            {
                integrity: sha512-mbKkMdQKsjX4BAL4bRYTj21edOf8cN7XHdYUJEe+Zn99hVEYcMvKPct1IqNe7+AZPirn8BCDOQBHQZknqmKlZQ==,
            }
        engines: { node: '>=0.10.0' }
        dependencies:
            kind-of: 3.2.2
        dev: true

    /snapdragon/0.8.2:
        resolution:
            {
                integrity: sha512-FtyOnWN/wCHTVXOMwvSv26d+ko5vWlIDD6zoUJ7LW8vh+ZBC8QdljveRP+crNrtBwioEUWy/4dMtbBjA4ioNlg==,
            }
        engines: { node: '>=0.10.0' }
        dependencies:
            base: 0.11.2
            debug: 2.6.9
            define-property: 0.2.5
            extend-shallow: 2.0.1
            map-cache: 0.2.2
            source-map: 0.5.7
            source-map-resolve: 0.5.3
            use: 3.1.1
        transitivePeerDependencies:
            - supports-color
        dev: true

    /sorcery/0.10.0:
        resolution:
            {
                integrity: sha512-R5ocFmKZQFfSTstfOtHjJuAwbpGyf9qjQa1egyhvXSbM7emjrtLXtGdZsDJDABC85YBfVvrOiGWKSYXPKdvP1g==,
            }
        hasBin: true
        dependencies:
            buffer-crc32: 0.2.13
            minimist: 1.2.6
            sander: 0.5.1
            sourcemap-codec: 1.4.8
        dev: true

    /source-map-js/1.0.2:
        resolution:
            {
                integrity: sha512-R0XvVJ9WusLiqTCEiGCmICCMplcCkIwwR11mOSD9CR5u+IXYdiseeEuXCVAjS54zqwkLcPNnmU4OeJ6tUrWhDw==,
            }
        engines: { node: '>=0.10.0' }

    /source-map-resolve/0.5.3:
        resolution:
            {
                integrity: sha512-Htz+RnsXWk5+P2slx5Jh3Q66vhQj1Cllm0zvnaY98+NFx+Dv2CF/f5O/t8x+KaNdrdIAsruNzoh/KpialbqAnw==,
            }
        deprecated: See https://github.com/lydell/source-map-resolve#deprecated
        dependencies:
            atob: 2.1.2
            decode-uri-component: 0.2.0
            resolve-url: 0.2.1
            source-map-url: 0.4.1
            urix: 0.1.0
        dev: true

    /source-map-support/0.5.21:
        resolution:
            {
                integrity: sha512-uBHU3L3czsIyYXKX88fdrGovxdSCoTGDRZ6SYXtSRxLZUzHg5P/66Ht6uoUlHu9EZod+inXhKo3qQgwXUT/y1w==,
            }
        dependencies:
            buffer-from: 1.1.2
            source-map: 0.6.1
        dev: true

    /source-map-url/0.4.1:
        resolution:
            {
                integrity: sha512-cPiFOTLUKvJFIg4SKVScy4ilPPW6rFgMgfuZJPNoDuMs3nC1HbMUycBoJw77xFIp6z1UJQJOfx6C9GMH80DiTw==,
            }
        deprecated: See https://github.com/lydell/source-map-url#deprecated
        dev: true

    /source-map/0.5.7:
        resolution:
            {
                integrity: sha512-LbrmJOMUSdEVxIKvdcJzQC+nQhe8FUZQTXQy6+I75skNgn3OoQ0DZA8YnFa7gp8tqtL3KPf1kmo0R5DoApeSGQ==,
            }
        engines: { node: '>=0.10.0' }
        dev: true

    /source-map/0.6.1:
        resolution:
            {
                integrity: sha512-UjgapumWlbMhkBgzT7Ykc5YXUT46F0iKu8SGXq0bcwP5dz/h0Plj6enJqjz1Zbq2l5WaqYnrVbwWOWMyF3F47g==,
            }
        engines: { node: '>=0.10.0' }

    /source-map/0.7.4:
        resolution:
            {
                integrity: sha512-l3BikUxvPOcn5E74dZiq5BGsTb5yEwhaTSzccU6t4sDOH8NWJCstKO5QT2CvtFoK6F0saL7p9xHAqHOlCPJygA==,
            }
        engines: { node: '>= 8' }
        dev: true

    /sourcemap-codec/1.4.8:
        resolution:
            {
                integrity: sha512-9NykojV5Uih4lgo5So5dtw+f0JgJX30KCNI8gwhz2J9A15wD0Ml6tjHKwf6fTSa6fAdVBdZeNOs9eJ71qCk8vA==,
            }
        dev: true

    /spawn-command/0.0.2:
        resolution:
            {
                integrity: sha512-zC8zGoGkmc8J9ndvml8Xksr1Amk9qBujgbF0JAIWO7kXr43w0h/0GJNM/Vustixu+YE8N/MTrQ7N31FvHUACxQ==,
            }
        dev: true

    /spawndamnit/2.0.0:
        resolution:
            {
                integrity: sha512-j4JKEcncSjFlqIwU5L/rp2N5SIPsdxaRsIv678+TZxZ0SRDJTm8JrxJMjE/XuiEZNEir3S8l0Fa3Ke339WI4qA==,
            }
        dependencies:
            cross-spawn: 5.1.0
            signal-exit: 3.0.7
        dev: true

    /spdx-correct/3.1.1:
        resolution:
            {
                integrity: sha512-cOYcUWwhCuHCXi49RhFRCyJEK3iPj1Ziz9DpViV3tbZOwXD49QzIN3MpOLJNxh2qwq2lJJZaKMVw9qNi4jTC0w==,
            }
        dependencies:
            spdx-expression-parse: 3.0.1
            spdx-license-ids: 3.0.11
        dev: true

    /spdx-exceptions/2.3.0:
        resolution:
            {
                integrity: sha512-/tTrYOC7PPI1nUAgx34hUpqXuyJG+DTHJTnIULG4rDygi4xu/tfgmq1e1cIRwRzwZgo4NLySi+ricLkZkw4i5A==,
            }
        dev: true

    /spdx-expression-parse/3.0.1:
        resolution:
            {
                integrity: sha512-cbqHunsQWnJNE6KhVSMsMeH5H/L9EpymbzqTQ3uLwNCLZ1Q481oWaofqH7nO6V07xlXwY6PhQdQ2IedWx/ZK4Q==,
            }
        dependencies:
            spdx-exceptions: 2.3.0
            spdx-license-ids: 3.0.11
        dev: true

    /spdx-license-ids/3.0.11:
        resolution:
            {
                integrity: sha512-Ctl2BrFiM0X3MANYgj3CkygxhRmr9mi6xhejbdO960nF6EDJApTYpn0BQnDKlnNBULKiCN1n3w9EBkHK8ZWg+g==,
            }
        dev: true

    /split-string/3.1.0:
        resolution:
            {
                integrity: sha512-NzNVhJDYpwceVVii8/Hu6DKfD2G+NrQHlS/V/qgv763EYudVwEcMQNxd2lh+0VrUByXN/oJkl5grOhYWvQUYiw==,
            }
        engines: { node: '>=0.10.0' }
        dependencies:
            extend-shallow: 3.0.2
        dev: true

    /sprintf-js/1.0.3:
        resolution:
            {
                integrity: sha512-D9cPgkvLlV3t3IzL0D0YLvGA9Ahk4PcvVwUbN0dSGr1aP0Nrt4AEnTUbuGvquEC0mA64Gqt1fzirlRs5ibXx8g==,
            }
        dev: true

    /stack-utils/2.0.5:
        resolution:
            {
                integrity: sha512-xrQcmYhOsn/1kX+Vraq+7j4oE2j/6BFscZ0etmYg81xuM8Gq0022Pxb8+IqgOFUIaxHs0KaSb7T1+OegiNrNFA==,
            }
        engines: { node: '>=10' }
        dependencies:
            escape-string-regexp: 2.0.0
        dev: true

    /state-toggle/1.0.3:
        resolution:
            {
                integrity: sha512-d/5Z4/2iiCnHw6Xzghyhb+GcmF89bxwgXG60wjIiZaxnymbyOmI8Hk4VqHXiVVp6u2ysaskFfXg3ekCj4WNftQ==,
            }
        dev: true
        optional: true

    /static-extend/0.1.2:
        resolution:
            {
                integrity: sha512-72E9+uLc27Mt718pMHt9VMNiAL4LMsmDbBva8mxWUCkT07fSzEGMYUCk0XWY6lp0j6RBAG4cJ3mWuZv2OE3s0g==,
            }
        engines: { node: '>=0.10.0' }
        dependencies:
            define-property: 0.2.5
            object-copy: 0.1.0
        dev: true

    /stream-transform/2.1.3:
        resolution:
            {
                integrity: sha512-9GHUiM5hMiCi6Y03jD2ARC1ettBXkQBoQAe7nJsPknnI0ow10aXjTnew8QtYQmLjzn974BnmWEAJgCY6ZP1DeQ==,
            }
        dependencies:
            mixme: 0.5.4
        dev: true

    /streamsearch/1.1.0:
        resolution:
            {
                integrity: sha512-Mcc5wHehp9aXz1ax6bZUyY5afg9u2rv5cqQI3mRrYkGC8rW2hM02jWuwjtL++LS5qinSyhj2QfLyNsuc+VsExg==,
            }
        engines: { node: '>=10.0.0' }
        dev: false

    /string-argv/0.3.1:
        resolution:
            {
                integrity: sha512-a1uQGz7IyVy9YwhqjZIZu1c8JO8dNIe20xBmSS6qu9kv++k3JGzCVmprbNN5Kn+BgzD5E7YYwg1CcjuJMRNsvg==,
            }
        engines: { node: '>=0.6.19' }
        dev: true

    /string-length/4.0.2:
        resolution:
            {
                integrity: sha512-+l6rNN5fYHNhZZy41RXsYptCjA2Igmq4EG7kZAYFQI1E1VTXarr6ZPXBg6eq7Y6eK4FEhY6AJlyuFIb/v/S0VQ==,
            }
        engines: { node: '>=10' }
        dependencies:
            char-regex: 1.0.2
            strip-ansi: 6.0.1
        dev: true

    /string-width/4.2.3:
        resolution:
            {
                integrity: sha512-wKyQRQpjJ0sIp62ErSZdGsjMJWsap5oRNihHhu6G7JVO/9jIB6UyevL+tXuOqrng8j/cxKTWyWUwvSTriiZz/g==,
            }
        engines: { node: '>=8' }
        dependencies:
            emoji-regex: 8.0.0
            is-fullwidth-code-point: 3.0.0
            strip-ansi: 6.0.1

    /string-width/5.1.2:
        resolution:
            {
                integrity: sha512-HnLOCR3vjcY8beoNLtcjZ5/nxn2afmME6lhrDrebokqMap+XbeW8n9TXpPDOqdGK5qcI3oT0GKTW6wC7EMiVqA==,
            }
        engines: { node: '>=12' }
        dependencies:
            eastasianwidth: 0.2.0
            emoji-regex: 9.2.2
            strip-ansi: 7.0.1
        dev: true

    /string.prototype.matchall/4.0.7:
        resolution:
            {
                integrity: sha512-f48okCX7JiwVi1NXCVWcFnZgADDC/n2vePlQ/KUCNqCikLLilQvwjMO8+BHVKvgzH0JB0J9LEPgxOGT02RoETg==,
            }
        dependencies:
            call-bind: 1.0.2
            define-properties: 1.1.4
            es-abstract: 1.20.1
            get-intrinsic: 1.1.2
            has-symbols: 1.0.3
            internal-slot: 1.0.3
            regexp.prototype.flags: 1.4.3
            side-channel: 1.0.4
        dev: true

    /string.prototype.trimend/1.0.5:
        resolution:
            {
                integrity: sha512-I7RGvmjV4pJ7O3kdf+LXFpVfdNOxtCW/2C8f6jNiW4+PQchwxkCDzlk1/7p+Wl4bqFIZeF47qAHXLuHHWKAxog==,
            }
        dependencies:
            call-bind: 1.0.2
            define-properties: 1.1.4
            es-abstract: 1.20.1
        dev: true

    /string.prototype.trimstart/1.0.5:
        resolution:
            {
                integrity: sha512-THx16TJCGlsN0o6dl2o6ncWUsdgnLRSA23rRE5pyGBw/mLr3Ej/R2LaqCtgP8VNMGZsvMWnf9ooZPyY2bHvUFg==,
            }
        dependencies:
            call-bind: 1.0.2
            define-properties: 1.1.4
            es-abstract: 1.20.1
        dev: true

    /string_decoder/1.1.1:
        resolution:
            {
                integrity: sha512-n/ShnvDi6FHbbVfviro+WojiFzv+s8MPMHBczVePfUpDJLwoLT0ht1l4YwBCbi8pJAveEEdnkHyPyTP/mzRfwg==,
            }
        dependencies:
            safe-buffer: 5.1.2
        dev: true

    /string_decoder/1.3.0:
        resolution:
            {
                integrity: sha512-hkRX8U1WjJFd8LsDJ2yQ/wWWxaopEsABU1XfkM8A+j0+85JAGppt16cr1Whg6KIbb4okU6Mql6BOj+uup/wKeA==,
            }
        dependencies:
            safe-buffer: 5.2.1

    /stringify-entities/3.1.0:
        resolution:
            {
                integrity: sha512-3FP+jGMmMV/ffZs86MoghGqAoqXAdxLrJP4GUdrDN1aIScYih5tuIO3eF4To5AJZ79KDZ8Fpdy7QJnK8SsL1Vg==,
            }
        dependencies:
            character-entities-html4: 1.1.4
            character-entities-legacy: 1.1.4
            xtend: 4.0.2
        dev: true
        optional: true

    /strip-ansi/6.0.1:
        resolution:
            {
                integrity: sha512-Y38VPSHcqkFrCpFnQ9vuSXmquuv5oXOKpGeT6aGrr3o3Gc9AlVa6JBfUSOCnbxGGZF+/0ooI7KrPuUSztUdU5A==,
            }
        engines: { node: '>=8' }
        dependencies:
            ansi-regex: 5.0.1

    /strip-ansi/7.0.1:
        resolution:
            {
                integrity: sha512-cXNxvT8dFNRVfhVME3JAe98mkXDYN2O1l7jmcwMnOslDeESg1rF/OZMtK0nRAhiari1unG5cD4jG3rapUAkLbw==,
            }
        engines: { node: '>=12' }
        dependencies:
            ansi-regex: 6.0.1
        dev: true

    /strip-bom/3.0.0:
        resolution:
            {
                integrity: sha512-vavAMRXOgBVNF6nyEEmL3DBK19iRpDcoIwW+swQ+CbGiu7lju6t+JklA1MHweoWtadgt4ISVUsXLyDq34ddcwA==,
            }
        engines: { node: '>=4' }
        dev: true

    /strip-bom/4.0.0:
        resolution:
            {
                integrity: sha512-3xurFv5tEgii33Zi8Jtp55wEIILR9eh34FAW00PZf+JnSsTmV/ioewSgQl97JHvgjoRGwPShsWm+IdrxB35d0w==,
            }
        engines: { node: '>=8' }
        dev: true

    /strip-eof/1.0.0:
        resolution:
            {
                integrity: sha512-7FCwGGmx8mD5xQd3RPUvnSpUXHM3BWuzjtpD4TXsfcZ9EL4azvVVUscFYwD9nx8Kh+uCBC00XBtAykoMHwTh8Q==,
            }
        engines: { node: '>=0.10.0' }
        dev: true

    /strip-final-newline/2.0.0:
        resolution:
            {
                integrity: sha512-BrpvfNAE3dcvq7ll3xVumzjKjZQ5tI1sEUIKr3Uoks0XUl45St3FlatVqef9prk4jRDzhW6WZg+3bk93y6pLjA==,
            }
        engines: { node: '>=6' }
        dev: true

    /strip-indent/3.0.0:
        resolution:
            {
                integrity: sha512-laJTa3Jb+VQpaC6DseHhF7dXVqHTfJPCRDaEbid/drOhgitgYku/letMUqOXFoWV0zIIUbjpdH2t+tYj4bQMRQ==,
            }
        engines: { node: '>=8' }
        dependencies:
            min-indent: 1.0.1
        dev: true

    /strip-json-comments/3.1.1:
        resolution:
            {
                integrity: sha512-6fPc+R4ihwqP6N/aIv2f1gMH8lOVtWQHoqC4yK6oSDVVocumAsfCqjkXnqiYMhmMwS/mEHLp7Vehlt3ql6lEig==,
            }
        engines: { node: '>=8' }
        dev: true

    /superstruct/0.15.5:
        resolution:
            {
                integrity: sha512-4AOeU+P5UuE/4nOUkmcQdW5y7i9ndt1cQd/3iUe+LTz3RxESf/W/5lg4B74HbDMMv8PHnPnGCQFH45kBcrQYoQ==,
            }
        dev: true

    /supports-color/5.5.0:
        resolution:
            {
                integrity: sha512-QjVjwdXIt408MIiAqCX4oUKsgU2EqAGzs2Ppkm4aQYbjm+ZEWEcW4SfFNTr4uMNZma0ey4f5lgLrkB0aX0QMow==,
            }
        engines: { node: '>=4' }
        dependencies:
            has-flag: 3.0.0
        dev: true

    /supports-color/7.2.0:
        resolution:
            {
                integrity: sha512-qpCAvRl9stuOHveKsn7HncJRvv501qIacKzQlO/+Lwxc9+0q2wLyv4Dfvt80/DPn2pqOBsJdDiogXGR9+OvwRw==,
            }
        engines: { node: '>=8' }
        dependencies:
            has-flag: 4.0.0

    /supports-color/8.1.1:
        resolution:
            {
                integrity: sha512-MpUEN2OodtUzxvKQl72cUF7RQ5EiHsGvSsVG0ia9c5RbWGL2CI4C7EpPS8UTBIplnlzZiNuV56w+FuNxy3ty2Q==,
            }
        engines: { node: '>=10' }
        dependencies:
            has-flag: 4.0.0
        dev: true

    /supports-color/9.2.2:
        resolution:
            {
                integrity: sha512-XC6g/Kgux+rJXmwokjm9ECpD6k/smUoS5LKlUCcsYr4IY3rW0XyAympon2RmxGrlnZURMpg5T18gWDP9CsHXFA==,
            }
        engines: { node: '>=12' }
        dev: true

    /supports-hyperlinks/2.2.0:
        resolution:
            {
                integrity: sha512-6sXEzV5+I5j8Bmq9/vUphGRM/RJNT9SCURJLjwfOg51heRtguGWDzcaBlgAzKhQa0EVNpPEKzQuBwZ8S8WaCeQ==,
            }
        engines: { node: '>=8' }
        dependencies:
            has-flag: 4.0.0
            supports-color: 7.2.0
        dev: true

    /supports-preserve-symlinks-flag/1.0.0:
        resolution:
            {
                integrity: sha512-ot0WnXS9fgdkgIcePe6RHNk1WA8+muPa6cSjeR3V8K27q9BB1rTE3R1p7Hv0z1ZyAc8s6Vvv8DIyWf681MAt0w==,
            }
        engines: { node: '>= 0.4' }

    /svelte-check/2.8.0_svelte@3.49.0:
        resolution:
            {
                integrity: sha512-HRL66BxffMAZusqe5I5k26mRWQ+BobGd9Rxm3onh7ZVu0nTk8YTKJ9vu3LVPjUGLU9IX7zS+jmwPVhJYdXJ8vg==,
            }
        hasBin: true
        peerDependencies:
            svelte: ^3.24.0
        dependencies:
            '@jridgewell/trace-mapping': 0.3.15
            chokidar: 3.5.3
            fast-glob: 3.2.11
            import-fresh: 3.3.0
            picocolors: 1.0.0
            sade: 1.8.1
            svelte: 3.49.0
            svelte-preprocess: 4.10.7_uslzfc62di2n2otc2tvfklnwji
            typescript: 4.7.4
        transitivePeerDependencies:
            - '@babel/core'
            - coffeescript
            - less
            - node-sass
            - postcss
            - postcss-load-config
            - pug
            - sass
            - stylus
            - sugarss
        dev: true

    /svelte-hmr/0.14.12_svelte@3.49.0:
        resolution:
            {
                integrity: sha512-4QSW/VvXuqVcFZ+RhxiR8/newmwOCTlbYIezvkeN6302YFRE8cXy0naamHcjz8Y9Ce3ITTZtrHrIL0AGfyo61w==,
            }
        engines: { node: ^12.20 || ^14.13.1 || >= 16 }
        peerDependencies:
            svelte: '>=3.19.0'
        dependencies:
            svelte: 3.49.0
        dev: true

    /svelte-kit-cookie-session/3.0.6:
        resolution:
            {
                integrity: sha512-8HmnhTxLgf2nqNTW22FwzzXHepdN7gLXH5mBU1zhZX93JXyq/OOLsgbWhX9Hv9JNUlYknwq/ZE54iMrEFaH5BA==,
            }
        dependencies:
            zencrypt: 0.0.7
        dev: true

    /svelte-preprocess/4.10.7_ueozcsexptisi2awlbuwt6eqmq:
        resolution:
            {
                integrity: sha512-sNPBnqYD6FnmdBrUmBCaqS00RyCsCpj2BG58A1JBswNF7b0OKviwxqVrOL/CKyJrLSClrSeqQv5BXNg2RUbPOw==,
            }
        engines: { node: '>= 9.11.2' }
        requiresBuild: true
        peerDependencies:
            '@babel/core': ^7.10.2
            coffeescript: ^2.5.1
            less: ^3.11.3 || ^4.0.0
            node-sass: '*'
            postcss: ^7 || ^8
            postcss-load-config: ^2.1.0 || ^3.0.0 || ^4.0.0
            pug: ^3.0.0
            sass: ^1.26.8
            stylus: ^0.55.0
            sugarss: ^2.0.0
            svelte: ^3.23.0
            typescript: ^3.9.5 || ^4.0.0
        peerDependenciesMeta:
            '@babel/core':
                optional: true
            coffeescript:
                optional: true
            less:
                optional: true
            node-sass:
                optional: true
            postcss:
                optional: true
            postcss-load-config:
                optional: true
            pug:
                optional: true
            sass:
                optional: true
            stylus:
                optional: true
            sugarss:
                optional: true
            typescript:
                optional: true
        dependencies:
            '@types/pug': 2.0.6
            '@types/sass': 1.43.1
            detect-indent: 6.1.0
            magic-string: 0.25.9
            sorcery: 0.10.0
            strip-indent: 3.0.0
            svelte: 3.49.0
            typescript: 4.6.4
        dev: true

    /svelte-preprocess/4.10.7_uslzfc62di2n2otc2tvfklnwji:
        resolution:
            {
                integrity: sha512-sNPBnqYD6FnmdBrUmBCaqS00RyCsCpj2BG58A1JBswNF7b0OKviwxqVrOL/CKyJrLSClrSeqQv5BXNg2RUbPOw==,
            }
        engines: { node: '>= 9.11.2' }
        requiresBuild: true
        peerDependencies:
            '@babel/core': ^7.10.2
            coffeescript: ^2.5.1
            less: ^3.11.3 || ^4.0.0
            node-sass: '*'
            postcss: ^7 || ^8
            postcss-load-config: ^2.1.0 || ^3.0.0 || ^4.0.0
            pug: ^3.0.0
            sass: ^1.26.8
            stylus: ^0.55.0
            sugarss: ^2.0.0
            svelte: ^3.23.0
            typescript: ^3.9.5 || ^4.0.0
        peerDependenciesMeta:
            '@babel/core':
                optional: true
            coffeescript:
                optional: true
            less:
                optional: true
            node-sass:
                optional: true
            postcss:
                optional: true
            postcss-load-config:
                optional: true
            pug:
                optional: true
            sass:
                optional: true
            stylus:
                optional: true
            sugarss:
                optional: true
            typescript:
                optional: true
        dependencies:
            '@types/pug': 2.0.6
            '@types/sass': 1.43.1
            detect-indent: 6.1.0
            magic-string: 0.25.9
            sorcery: 0.10.0
            strip-indent: 3.0.0
            svelte: 3.49.0
            typescript: 4.7.4
        dev: true

    /svelte-preprocess/4.10.7_vg3dtoa6m5cwrgayrz5b3xtqh4:
        resolution:
            {
                integrity: sha512-sNPBnqYD6FnmdBrUmBCaqS00RyCsCpj2BG58A1JBswNF7b0OKviwxqVrOL/CKyJrLSClrSeqQv5BXNg2RUbPOw==,
            }
        engines: { node: '>= 9.11.2' }
        requiresBuild: true
        peerDependencies:
            '@babel/core': ^7.10.2
            coffeescript: ^2.5.1
            less: ^3.11.3 || ^4.0.0
            node-sass: '*'
            postcss: ^7 || ^8
            postcss-load-config: ^2.1.0 || ^3.0.0 || ^4.0.0
            pug: ^3.0.0
            sass: ^1.26.8
            stylus: ^0.55.0
            sugarss: ^2.0.0
            svelte: ^3.23.0
            typescript: ^3.9.5 || ^4.0.0
        peerDependenciesMeta:
            '@babel/core':
                optional: true
            coffeescript:
                optional: true
            less:
                optional: true
            node-sass:
                optional: true
            postcss:
                optional: true
            postcss-load-config:
                optional: true
            pug:
                optional: true
            sass:
                optional: true
            stylus:
                optional: true
            sugarss:
                optional: true
            typescript:
                optional: true
        dependencies:
            '@types/pug': 2.0.6
            '@types/sass': 1.43.1
            detect-indent: 6.1.0
            magic-string: 0.25.9
            sorcery: 0.10.0
            strip-indent: 3.0.0
            svelte: 3.49.0
            typescript: 4.5.4
        dev: true

    /svelte/3.49.0:
        resolution:
            {
                integrity: sha512-+lmjic1pApJWDfPCpUUTc1m8azDqYCG1JN9YEngrx/hUyIcFJo6VZhj0A1Ai0wqoHcEIuQy+e9tk+4uDgdtsFA==,
            }
        engines: { node: '>= 8' }

    /symbol-tree/3.2.4:
        resolution:
            {
                integrity: sha512-9QNk5KwDF+Bvz+PyObkmSYjI5ksVUYtjW7AU22r2NKcfLJcXp96hkDWU3+XndOsUb+AQ9QhfzfCT2O+CNWT5Tw==,
            }
        dev: true

    /synckit/0.4.1:
        resolution:
            {
                integrity: sha512-ngUh0+s+DOqEc0sGnrLaeNjbXp0CWHjSGFBqPlQmQ+oN/OfoDoYDBXPh+b4qs1M5QTk5nuQ3AmVz9+2xiY/ldw==,
            }
        engines: { node: '>=12' }
        dependencies:
            tslib: 2.4.0
            uuid: 8.3.2
        dev: true
        optional: true

    /tar/6.1.11:
        resolution:
            {
                integrity: sha512-an/KZQzQUkZCkuoAA64hM92X0Urb6VpRhAFllDzz44U2mcD5scmT3zBc4VgVpkugF580+DQn8eAFSyoQt0tznA==,
            }
        engines: { node: '>= 10' }
        dependencies:
            chownr: 2.0.0
            fs-minipass: 2.1.0
            minipass: 3.3.5
            minizlib: 2.1.2
            mkdirp: 1.0.4
            yallist: 4.0.0
        dev: true

    /term-size/2.2.1:
        resolution:
            {
                integrity: sha512-wK0Ri4fOGjv/XPy8SBHZChl8CM7uMc5VML7SqiQ0zG7+J5Vr+RMQDoHa2CNT6KHUnTGIXH34UDMkPzAUyapBZg==,
            }
        engines: { node: '>=8' }
        dev: true

    /terminal-link/2.1.1:
        resolution:
            {
                integrity: sha512-un0FmiRUQNr5PJqy9kP7c40F5BOfpGlYTrxonDChEZB7pzZxRNp/bt+ymiy9/npwXya9KH99nJ/GXFIiUkYGFQ==,
            }
        engines: { node: '>=8' }
        dependencies:
            ansi-escapes: 4.3.2
            supports-hyperlinks: 2.2.0
        dev: true

    /test-exclude/6.0.0:
        resolution:
            {
                integrity: sha512-cAGWPIyOHU6zlmg88jwm7VRyXnMN7iV68OGAbYDk/Mh/xC/pzVPlQtY6ngoIH/5/tciuhGfvESU8GrHrcxD56w==,
            }
        engines: { node: '>=8' }
        dependencies:
            '@istanbuljs/schema': 0.1.3
            glob: 7.2.3
            minimatch: 3.1.2
        dev: true

    /text-table/0.2.0:
        resolution:
            {
                integrity: sha512-N+8UisAXDGk8PFXP4HAzVR9nbfmVJ3zYLAWiTIoqC5v5isinhr+r5uaO8+7r3BMfuNIufIsA7RdpVgacC2cSpw==,
            }
        dev: true

    /throat/5.0.0:
        resolution:
            {
                integrity: sha512-fcwX4mndzpLQKBS1DVYhGAcYaYt7vsHNIvQV+WXMvnow5cgjPphq5CaayLaGsjRdSCKZFNGt7/GYAuXaNOiYCA==,
            }
        dev: true

    /through/2.3.8:
        resolution:
            {
                integrity: sha512-w89qg7PI8wAdvX60bMDP+bFoD5Dvhm9oLheFp5O4a2QF0cSBGsBX4qZmadPMvVqlLJBBci+WqGGOAPvcDeNSVg==,
            }

    /tiny-glob/0.2.9:
        resolution:
            {
                integrity: sha512-g/55ssRPUjShh+xkfx9UPDXqhckHEsHr4Vd9zX55oSdGZc/MD0m3sferOkwWtp98bv+kcVfEHtRJgBVJzelrzg==,
            }
        dependencies:
            globalyzer: 0.1.0
            globrex: 0.1.2
        dev: true

    /tinypool/0.2.4:
        resolution:
            {
                integrity: sha512-Vs3rhkUH6Qq1t5bqtb816oT+HeJTXfwt2cbPH17sWHIYKTotQIFPk3tf2fgqRrVyMDVOc1EnPgzIxfIulXVzwQ==,
            }
        engines: { node: '>=14.0.0' }
        dev: false

    /tinyspy/1.0.0:
        resolution:
            {
                integrity: sha512-FI5B2QdODQYDRjfuLF+OrJ8bjWRMCXokQPcwKm0W3IzcbUmBNv536cQc7eXGoAuXphZwgx1DFbqImwzz08Fnhw==,
            }
        engines: { node: '>=14.0.0' }
        dev: false

    /tmp/0.0.33:
        resolution:
            {
                integrity: sha512-jRCJlojKnZ3addtTOjdIqoRuPEKBvNXcGYqzO6zWZX8KfKEpnGY5jfggJQ3EjKuu8D4bJRr0y+cYJFmYbImXGw==,
            }
        engines: { node: '>=0.6.0' }
        dependencies:
            os-tmpdir: 1.0.2

    /tmpl/1.0.5:
        resolution:
            {
                integrity: sha512-3f0uOEAQwIqGuWW2MVzYg8fV/QNnc/IpuJNG837rLuczAaLVHslWHZQj4IGiEl5Hs3kkbhwL9Ab7Hrsmuj+Smw==,
            }
        dev: true

    /to-fast-properties/2.0.0:
        resolution:
            {
                integrity: sha512-/OaKK0xYrs3DmxRYqL/yDc+FxFUVYhDlXMhRmv3z915w2HF1tnN1omB354j8VUGO/hbRzyD6Y3sA7v7GS/ceog==,
            }
        engines: { node: '>=4' }

    /to-object-path/0.3.0:
        resolution:
            {
                integrity: sha512-9mWHdnGRuh3onocaHzukyvCZhzvr6tiflAy/JRFXcJX0TjgfWA9pk9t8CMbzmBE4Jfw58pXbkngtBtqYxzNEyg==,
            }
        engines: { node: '>=0.10.0' }
        dependencies:
            kind-of: 3.2.2
        dev: true

    /to-regex-range/2.1.1:
        resolution:
            {
                integrity: sha512-ZZWNfCjUokXXDGXFpZehJIkZqq91BcULFq/Pi7M5i4JnxXdhMKAK682z8bCW3o8Hj1wuuzoKcW3DfVzaP6VuNg==,
            }
        engines: { node: '>=0.10.0' }
        dependencies:
            is-number: 3.0.0
            repeat-string: 1.6.1
        dev: true

    /to-regex-range/5.0.1:
        resolution:
            {
                integrity: sha512-65P7iz6X5yEr1cwcgvQxbbIw7Uk3gOy5dIdtZ4rDveLqhrdJP+Li/Hx6tyK0NEb+2GCyneCMJiGqrADCSNk8sQ==,
            }
        engines: { node: '>=8.0' }
        dependencies:
            is-number: 7.0.0

    /to-regex/3.0.2:
        resolution:
            {
                integrity: sha512-FWtleNAtZ/Ki2qtqej2CXTOayOH9bHDQF+Q48VpWyDXjbYxA4Yz8iDB31zXOBUlOHHKidDbqGVrTUvQMPmBGBw==,
            }
        engines: { node: '>=0.10.0' }
        dependencies:
            define-property: 2.0.2
            extend-shallow: 3.0.2
            regex-not: 1.0.2
            safe-regex: 1.1.0
        dev: true

    /totalist/3.0.0:
        resolution:
            {
                integrity: sha512-eM+pCBxXO/njtF7vdFsHuqb+ElbxqtI4r5EAvk6grfAFyJ6IvWlSkfZ5T9ozC6xWw3Fj1fGoSmrl0gUs46JVIw==,
            }
        engines: { node: '>=6' }

    /tough-cookie/4.0.0:
        resolution:
            {
                integrity: sha512-tHdtEpQCMrc1YLrMaqXXcj6AxhYi/xgit6mZu1+EDWUn+qhUf8wMQoFIy9NXuq23zAwtcB0t/MjACGR18pcRbg==,
            }
        engines: { node: '>=6' }
        dependencies:
            psl: 1.9.0
            punycode: 2.1.1
            universalify: 0.1.2
        dev: true

    /tr46/0.0.3:
        resolution:
            {
                integrity: sha512-N3WMsuqV66lT30CrXNbEjx4GEwlow3v6rr4mCcv6prnfwhS01rkgyFdjPNBYd9br7LpXV1+Emh01fHnq2Gdgrw==,
            }

    /tr46/2.1.0:
        resolution:
            {
                integrity: sha512-15Ih7phfcdP5YxqiB+iDtLoaTz4Nd35+IiAv0kQ5FNKHzXgdWqPoTIqEDDJmXceQt4JZk6lVPT8lnDlPpGDppw==,
            }
        engines: { node: '>=8' }
        dependencies:
            punycode: 2.1.1
        dev: true

    /traverse/0.3.9:
        resolution:
            {
                integrity: sha512-iawgk0hLP3SxGKDfnDJf8wTz4p2qImnyihM5Hh/sGvQ3K37dPi/w8sRhdNIxYA1TwFwc5mDhIJq+O0RsvXBKdQ==,
            }
        dev: false

    /traverse/0.6.6:
        resolution:
            {
                integrity: sha512-kdf4JKs8lbARxWdp7RKdNzoJBhGUcIalSYibuGyHJbmk40pOysQ0+QPvlkCOICOivDWU2IJo2rkrxyTK2AH4fw==,
            }
        dev: false

    /tree-kill/1.2.2:
        resolution:
            {
                integrity: sha512-L0Orpi8qGpRG//Nd+H90vFB+3iHnue1zSSGmNOOCh1GLJ7rUKVwV2HvijphGQS2UmhUZewS9VgvxYIdgr+fG1A==,
            }
        hasBin: true
        dev: true

    /trim-newlines/3.0.1:
        resolution:
            {
                integrity: sha512-c1PTsA3tYrIsLGkJkzHF+w9F2EyxfXGo4UyJc4pFL++FMjnq0HJS69T3M7d//gKrFKwy429bouPescbjecU+Zw==,
            }
        engines: { node: '>=8' }
        dev: true

    /trim-trailing-lines/1.1.4:
        resolution:
            {
                integrity: sha512-rjUWSqnfTNrjbB9NQWfPMH/xRK1deHeGsHoVfpxJ++XeYXE0d6B1En37AHfw3jtfTU7dzMzZL2jjpe8Qb5gLIQ==,
            }
        dev: true
        optional: true

    /trim/0.0.1:
        resolution:
            {
                integrity: sha512-YzQV+TZg4AxpKxaTHK3c3D+kRDCGVEE7LemdlQZoQXn0iennk10RsIoY6ikzAqJTc9Xjl9C1/waHom/J86ziAQ==,
            }
        dev: true
        optional: true

    /trough/1.0.5:
        resolution:
            {
                integrity: sha512-rvuRbTarPXmMb79SmzEp8aqXNKcK+y0XaB298IXueQ8I2PsrATcPBCSPyK/dDNa2iWOhKlfNnOjdAOTBU/nkFA==,
            }
        dev: true
        optional: true

    /trough/2.1.0:
        resolution:
            {
                integrity: sha512-AqTiAOLcj85xS7vQ8QkAV41hPDIJ71XJB4RCUrzo/1GM2CQwhkJGaf9Hgr7BOugMRpgGUrqRg/DrBDl4H40+8g==,
            }
        dev: true

    /ts-jest/26.5.6_rnfpnlbz3wqspag7uftsmccrvy:
        resolution:
            {
                integrity: sha512-rua+rCP8DxpA8b4DQD/6X2HQS8Zy/xzViVYfEs2OQu68tkCuKLV0Md8pmX55+W24uRIyAsf/BajRfxOs+R2MKA==,
            }
        engines: { node: '>= 10' }
        hasBin: true
        peerDependencies:
            jest: '>=26 <27'
            typescript: '>=3.8 <5.0'
        dependencies:
            bs-logger: 0.2.6
            buffer-from: 1.1.2
            fast-json-stable-stringify: 2.1.0
            jest: 26.6.3_ts-node@9.1.1
            jest-util: 26.6.2
            json5: 2.2.1
            lodash: 4.17.21
            make-error: 1.3.6
            mkdirp: 1.0.4
            semver: 7.3.7
            typescript: 4.7.4
            yargs-parser: 20.2.9
        dev: true

    /ts-node/9.1.1_typescript@4.7.4:
        resolution:
            {
                integrity: sha512-hPlt7ZACERQGf03M253ytLY3dHbGNGrAq9qIHWUY9XHYl1z7wYngSr3OQ5xmui8o2AaxsONxIzjafLUiWBo1Fg==,
            }
        engines: { node: '>=10.0.0' }
        hasBin: true
        peerDependencies:
            typescript: '>=2.7'
        dependencies:
            arg: 4.1.3
            create-require: 1.1.1
            diff: 4.0.2
            make-error: 1.3.6
            source-map-support: 0.5.21
            typescript: 4.7.4
            yn: 3.1.1
        dev: true

    /tsconfig-paths/3.14.1:
        resolution:
            {
                integrity: sha512-fxDhWnFSLt3VuTwtvJt5fpwxBHg5AdKWMsgcPOOIilyjymcYVZoCQF8fvFRezCNfblEXmi+PcM1eYHeOAgXCOQ==,
            }
        dependencies:
            '@types/json5': 0.0.29
            json5: 1.0.1
            minimist: 1.2.6
            strip-bom: 3.0.0
        dev: true

    /tslib/1.14.1:
        resolution:
            {
                integrity: sha512-Xni35NKzjgMrwevysHTCArtLDpPvye8zV/0E4EyYn43P7/7qvQwPh9BGkHewbMulVntbigmcT7rdX3BNo9wRJg==,
            }
        dev: true

    /tslib/2.4.0:
        resolution:
            {
                integrity: sha512-d6xOpEDfsi2CZVlPQzGeux8XMwLT9hssAsaPYExaQMuYskwb+x1x7J371tWlbBdWHroy99KnVB6qIkUbs5X3UQ==,
            }

    /tsutils/3.21.0_typescript@4.5.4:
        resolution:
            {
                integrity: sha512-mHKK3iUXL+3UF6xL5k0PEhKRUBKPBCv/+RkEOpjRWxxx27KKRBmmA60A9pgOUvMi8GKhRMPEmjBRPzs2W7O1OA==,
            }
        engines: { node: '>= 6' }
        peerDependencies:
            typescript: '>=2.8.0 || >= 3.2.0-dev || >= 3.3.0-dev || >= 3.4.0-dev || >= 3.5.0-dev || >= 3.6.0-dev || >= 3.6.0-beta || >= 3.7.0-dev || >= 3.7.0-beta'
        dependencies:
            tslib: 1.14.1
            typescript: 4.5.4
        dev: true

    /tsutils/3.21.0_typescript@4.6.4:
        resolution:
            {
                integrity: sha512-mHKK3iUXL+3UF6xL5k0PEhKRUBKPBCv/+RkEOpjRWxxx27KKRBmmA60A9pgOUvMi8GKhRMPEmjBRPzs2W7O1OA==,
            }
        engines: { node: '>= 6' }
        peerDependencies:
            typescript: '>=2.8.0 || >= 3.2.0-dev || >= 3.3.0-dev || >= 3.4.0-dev || >= 3.5.0-dev || >= 3.6.0-dev || >= 3.6.0-beta || >= 3.7.0-dev || >= 3.7.0-beta'
        dependencies:
            tslib: 1.14.1
            typescript: 4.6.4
        dev: true

    /tsutils/3.21.0_typescript@4.7.4:
        resolution:
            {
                integrity: sha512-mHKK3iUXL+3UF6xL5k0PEhKRUBKPBCv/+RkEOpjRWxxx27KKRBmmA60A9pgOUvMi8GKhRMPEmjBRPzs2W7O1OA==,
            }
        engines: { node: '>= 6' }
        peerDependencies:
            typescript: '>=2.8.0 || >= 3.2.0-dev || >= 3.3.0-dev || >= 3.4.0-dev || >= 3.5.0-dev || >= 3.6.0-dev || >= 3.6.0-beta || >= 3.7.0-dev || >= 3.7.0-beta'
        dependencies:
            tslib: 1.14.1
            typescript: 4.7.4
        dev: true

    /tty-table/4.1.6:
        resolution:
            {
                integrity: sha512-kRj5CBzOrakV4VRRY5kUWbNYvo/FpOsz65DzI5op9P+cHov3+IqPbo1JE1ZnQGkHdZgNFDsrEjrfqqy/Ply9fw==,
            }
        engines: { node: '>=8.0.0' }
        hasBin: true
        dependencies:
            chalk: 4.1.2
            csv: 5.5.3
            kleur: 4.1.5
            smartwrap: 2.0.2
            strip-ansi: 6.0.1
            wcwidth: 1.0.1
            yargs: 17.5.1
        dev: true

    /type-check/0.3.2:
        resolution:
            {
                integrity: sha512-ZCmOJdvOWDBYJlzAoFkC+Q0+bUyEOS1ltgp1MGU03fqHG+dbi9tBFU2Rd9QKiDZFAYrhPh2JUf7rZRIuHRKtOg==,
            }
        engines: { node: '>= 0.8.0' }
        dependencies:
            prelude-ls: 1.1.2
        dev: true

    /type-check/0.4.0:
        resolution:
            {
                integrity: sha512-XleUoc9uwGXqjWwXaUTZAmzMcFZ5858QA2vvx1Ur5xIcixXIP+8LnFDgRplU30us6teqdlskFfu+ae4K79Ooew==,
            }
        engines: { node: '>= 0.8.0' }
        dependencies:
            prelude-ls: 1.2.1
        dev: true

    /type-detect/4.0.8:
        resolution:
            {
                integrity: sha512-0fr/mIH1dlO+x7TlcMy+bIDqKPsw/70tVyeHW787goQjhmqaZe10uwLujubK9q9Lg6Fiho1KUKDYz0Z7k7g5/g==,
            }
        engines: { node: '>=4' }

    /type-fest/0.13.1:
        resolution:
            {
                integrity: sha512-34R7HTnG0XIJcBSn5XhDd7nNFPRcXYRZrBB2O2jdKqYODldSzBAqzsWoZYYvduky73toYS/ESqxPvkDf/F0XMg==,
            }
        engines: { node: '>=10' }
        dev: true

    /type-fest/0.20.2:
        resolution:
            {
                integrity: sha512-Ne+eE4r0/iWnpAxD852z3A+N0Bt5RN//NjJwRd2VFHEmrywxf5vsZlh4R6lixl6B+wz/8d+maTSAkN1FIkI3LQ==,
            }
        engines: { node: '>=10' }
        dev: true

    /type-fest/0.21.3:
        resolution:
            {
                integrity: sha512-t0rzBq87m3fVcduHDUFhKmyyX+9eo6WQjZvf51Ea/M0Q7+T374Jp1aUiyUl0GKxp8M/OETVHSDvmkyPgvX+X2w==,
            }
        engines: { node: '>=10' }

    /type-fest/0.6.0:
        resolution:
            {
                integrity: sha512-q+MB8nYR1KDLrgr4G5yemftpMC7/QLqVndBmEEdqzmNj5dcFOO4Oo8qlwZE3ULT3+Zim1F8Kq4cBnikNhlCMlg==,
            }
        engines: { node: '>=8' }
        dev: true

    /type-fest/0.8.1:
        resolution:
            {
                integrity: sha512-4dbzIzqvjtgiM5rw1k5rEHtBANKmdudhGyBEajN01fEyhaAIhsoKNy6y7+IN93IfpFtwY9iqi7kD+xwKhQsNJA==,
            }
        engines: { node: '>=8' }
        dev: true

    /typedarray-to-buffer/3.1.5:
        resolution:
            {
                integrity: sha512-zdu8XMNEDepKKR+XYOXAVPtWui0ly0NtohUscw+UmaHiAWT8hrV1rr//H6V+0DvJ3OQ19S979M0laLfX8rm82Q==,
            }
        dependencies:
            is-typedarray: 1.0.0
        dev: true

    /typescript/4.5.4:
        resolution:
            {
                integrity: sha512-VgYs2A2QIRuGphtzFV7aQJduJ2gyfTljngLzjpfW9FoYZF6xuw1W0vW9ghCKLfcWrCFxK81CSGRAvS1pn4fIUg==,
            }
        engines: { node: '>=4.2.0' }
        hasBin: true
        dev: true

    /typescript/4.6.4:
        resolution:
            {
                integrity: sha512-9ia/jWHIEbo49HfjrLGfKbZSuWo9iTMwXO+Ca3pRsSpbsMbc7/IU8NKdCZVRRBafVPGnoJeFL76ZOAA84I9fEg==,
            }
        engines: { node: '>=4.2.0' }
        hasBin: true
        dev: true

    /typescript/4.7.4:
        resolution:
            {
                integrity: sha512-C0WQT0gezHuw6AdY1M2jxUO83Rjf0HP7Sk1DtXj6j1EwkQNZrHAg2XPWlq62oqEhYvONq5pkC2Y9oPljWToLmQ==,
            }
        engines: { node: '>=4.2.0' }
        hasBin: true
        dev: true

    /unbox-primitive/1.0.2:
        resolution:
            {
                integrity: sha512-61pPlCD9h51VoreyJ0BReideM3MDKMKnh6+V9L08331ipq6Q8OFXZYiqP6n/tbHx4s5I9uRhcye6BrbkizkBDw==,
            }
        dependencies:
            call-bind: 1.0.2
            has-bigints: 1.0.2
            has-symbols: 1.0.3
            which-boxed-primitive: 1.0.2
        dev: true

    /undici/5.8.2:
        resolution:
            {
                integrity: sha512-3KLq3pXMS0Y4IELV045fTxqz04Nk9Ms7yfBBHum3yxsTR4XNn+ZCaUbf/mWitgYDAhsplQ0B1G4S5D345lMO3A==,
            }
        engines: { node: '>=12.18' }

    /unherit/1.1.3:
        resolution:
            {
                integrity: sha512-Ft16BJcnapDKp0+J/rqFC3Rrk6Y/Ng4nzsC028k2jdDII/rdZ7Wd3pPT/6+vIIxRagwRc9K0IUX0Ra4fKvw+WQ==,
            }
        dependencies:
            inherits: 2.0.4
            xtend: 4.0.2
        dev: true
        optional: true

    /unicode-canonical-property-names-ecmascript/2.0.0:
        resolution:
            {
                integrity: sha512-yY5PpDlfVIU5+y/BSCxAJRBIS1Zc2dDG3Ujq+sR0U+JjUevW2JhocOF+soROYDSaAezOzOKuyyixhD6mBknSmQ==,
            }
        engines: { node: '>=4' }
        dev: true

    /unicode-match-property-ecmascript/2.0.0:
        resolution:
            {
                integrity: sha512-5kaZCrbp5mmbz5ulBkDkbY0SsPOjKqVS35VpL9ulMPfSl0J0Xsm+9Evphv9CoIZFwre7aJoa94AY6seMKGVN5Q==,
            }
        engines: { node: '>=4' }
        dependencies:
            unicode-canonical-property-names-ecmascript: 2.0.0
            unicode-property-aliases-ecmascript: 2.0.0
        dev: true

    /unicode-match-property-value-ecmascript/2.0.0:
        resolution:
            {
                integrity: sha512-7Yhkc0Ye+t4PNYzOGKedDhXbYIBe1XEQYQxOPyhcXNMJ0WCABqqj6ckydd6pWRZTHV4GuCPKdBAUiMc60tsKVw==,
            }
        engines: { node: '>=4' }
        dev: true

    /unicode-property-aliases-ecmascript/2.0.0:
        resolution:
            {
                integrity: sha512-5Zfuy9q/DFr4tfO7ZPeVXb1aPoeQSdeFMLpYuFebehDAhbuevLs5yxSZmIFN1tP5F9Wl4IpJrYojg85/zgyZHQ==,
            }
        engines: { node: '>=4' }
        dev: true

    /unified/10.1.2:
        resolution:
            {
                integrity: sha512-pUSWAi/RAnVy1Pif2kAoeWNBa3JVrx0MId2LASj8G+7AiHWoKZNTomq6LG326T68U7/e263X6fTdcXIy7XnF7Q==,
            }
        dependencies:
            '@types/unist': 2.0.6
            bail: 2.0.2
            extend: 3.0.2
            is-buffer: 2.0.5
            is-plain-obj: 4.1.0
            trough: 2.1.0
            vfile: 5.3.4
        dev: true

    /unified/9.2.0:
        resolution:
            {
                integrity: sha512-vx2Z0vY+a3YoTj8+pttM3tiJHCwY5UFbYdiWrwBEbHmK8pvsPj2rtAX2BFfgXen8T39CJWblWRDT4L5WGXtDdg==,
            }
        dependencies:
            '@types/unist': 2.0.6
            bail: 1.0.5
            extend: 3.0.2
            is-buffer: 2.0.5
            is-plain-obj: 2.1.0
            trough: 1.0.5
            vfile: 4.2.1
        dev: true
        optional: true

    /unified/9.2.2:
        resolution:
            {
                integrity: sha512-Sg7j110mtefBD+qunSLO1lqOEKdrwBFBrR6Qd8f4uwkhWNlbkaqwHse6e7QvD3AP/MNoJdEDLaf8OxYyoWgorQ==,
            }
        dependencies:
            '@types/unist': 2.0.6
            bail: 1.0.5
            extend: 3.0.2
            is-buffer: 2.0.5
            is-plain-obj: 2.1.0
            trough: 1.0.5
            vfile: 4.2.1
        dev: true
        optional: true

    /union-value/1.0.1:
        resolution:
            {
                integrity: sha512-tJfXmxMeWYnczCVs7XAEvIV7ieppALdyepWMkHkwciRpZraG/xwT+s2JN8+pr1+8jCRf80FFzvr+MpQeeoF4Xg==,
            }
        engines: { node: '>=0.10.0' }
        dependencies:
            arr-union: 3.1.0
            get-value: 2.0.6
            is-extendable: 0.1.1
            set-value: 2.0.1
        dev: true

    /unist-util-is/4.1.0:
        resolution:
            {
                integrity: sha512-ZOQSsnce92GrxSqlnEEseX0gi7GH9zTJZ0p9dtu87WRb/37mMPO2Ilx1s/t9vBHrFhbgweUwb+t7cIn5dxPhZg==,
            }
        dev: true
        optional: true

    /unist-util-is/5.1.1:
        resolution:
            {
                integrity: sha512-F5CZ68eYzuSvJjGhCLPL3cYx45IxkqXSetCcRgUXtbcm50X2L9oOWQlfUfDdAf+6Pd27YDblBfdtmsThXmwpbQ==,
            }
        dev: true

    /unist-util-remove-position/2.0.1:
        resolution:
            {
                integrity: sha512-fDZsLYIe2uT+oGFnuZmy73K6ZxOPG/Qcm+w7jbEjaFcJgbQ6cqjs/eSPzXhsmGpAsWPkqZM9pYjww5QTn3LHMA==,
            }
        dependencies:
            unist-util-visit: 2.0.3
        dev: true
        optional: true

    /unist-util-stringify-position/2.0.3:
        resolution:
            {
                integrity: sha512-3faScn5I+hy9VleOq/qNbAd6pAx7iH5jYBMS9I1HgQVijz/4mv5Bvw5iw1sC/90CODiKo81G/ps8AJrISn687g==,
            }
        dependencies:
            '@types/unist': 2.0.6
        dev: true

    /unist-util-stringify-position/3.0.2:
        resolution:
            {
                integrity: sha512-7A6eiDCs9UtjcwZOcCpM4aPII3bAAGv13E96IkawkOAW0OhH+yRxtY0lzo8KiHpzEMfH7Q+FizUmwp8Iqy5EWg==,
            }
        dependencies:
            '@types/unist': 2.0.6
        dev: true

    /unist-util-visit-parents/3.1.1:
        resolution:
            {
                integrity: sha512-1KROIZWo6bcMrZEwiH2UrXDyalAa0uqzWCxCJj6lPOvTve2WkfgCytoDTPaMnodXh1WrXOq0haVYHj99ynJlsg==,
            }
        dependencies:
            '@types/unist': 2.0.6
            unist-util-is: 4.1.0
        dev: true
        optional: true

    /unist-util-visit-parents/5.1.0:
        resolution:
            {
                integrity: sha512-y+QVLcY5eR/YVpqDsLf/xh9R3Q2Y4HxkZTp7ViLDU6WtJCEcPmRzW1gpdWDCDIqIlhuPDXOgttqPlykrHYDekg==,
            }
        dependencies:
            '@types/unist': 2.0.6
            unist-util-is: 5.1.1
        dev: true

    /unist-util-visit/2.0.3:
        resolution:
            {
                integrity: sha512-iJ4/RczbJMkD0712mGktuGpm/U4By4FfDonL7N/9tATGIF4imikjOuagyMY53tnZq3NP6BcmlrHhEKAfGWjh7Q==,
            }
        dependencies:
            '@types/unist': 2.0.6
            unist-util-is: 4.1.0
            unist-util-visit-parents: 3.1.1
        dev: true
        optional: true

    /unist-util-visit/4.1.0:
        resolution:
            {
                integrity: sha512-n7lyhFKJfVZ9MnKtqbsqkQEk5P1KShj0+//V7mAcoI6bpbUjh3C/OG8HVD+pBihfh6Ovl01m8dkcv9HNqYajmQ==,
            }
        dependencies:
            '@types/unist': 2.0.6
            unist-util-is: 5.1.1
            unist-util-visit-parents: 5.1.0
        dev: true

    /universalify/0.1.2:
        resolution:
            {
                integrity: sha512-rBJeI5CXAlmy1pV+617WB9J63U6XcazHHF2f2dbJix4XzpUF0RS3Zbj0FGIOCAva5P/d/GBOYaACQ1w+0azUkg==,
            }
        engines: { node: '>= 4.0.0' }
        dev: true

    /universalify/2.0.0:
        resolution:
            {
                integrity: sha512-hAZsKq7Yy11Zu1DE0OzWjw7nnLZmJZYTDZZyEFHZdUhV8FkH5MCfoU1XMaxXovpyW5nq5scPqq0ZDP9Zyl04oQ==,
            }
        engines: { node: '>= 10.0.0' }
        dev: true

    /unset-value/1.0.0:
        resolution:
            {
                integrity: sha512-PcA2tsuGSF9cnySLHTLSh2qrQiJ70mn+r+Glzxv2TWZblxsxCC52BDlZoPCsz7STd9pN7EZetkWZBAvk4cgZdQ==,
            }
        engines: { node: '>=0.10.0' }
        dependencies:
            has-value: 0.3.1
            isobject: 3.0.1
        dev: true

    /upath2/3.1.15:
        resolution:
            {
                integrity: sha512-b2QxNkfs6w+LZcgYZaBrS0Eo0OXsg5BbFtbVQleSpr8l8Iz+N2baP6eUvOJG0s+6M/qeCf8JI9BQXBXDwB5yOA==,
            }
        dependencies:
            '@types/node': 18.7.6
            path-is-network-drive: 1.0.16
            path-strip-sep: 1.0.13
            tslib: 2.4.0
        dev: true

    /update-browserslist-db/1.0.5_browserslist@4.21.3:
        resolution:
            {
                integrity: sha512-dteFFpCyvuDdr9S/ff1ISkKt/9YZxKjI9WlRR99c180GaztJtRa/fn18FdxGVKVsnPY7/a/FDN68mcvUmP4U7Q==,
            }
        hasBin: true
        peerDependencies:
            browserslist: '>= 4.21.0'
        dependencies:
            browserslist: 4.21.3
            escalade: 3.1.1
            picocolors: 1.0.0
        dev: true

    /uri-js/4.4.1:
        resolution:
            {
                integrity: sha512-7rKUyy33Q1yc98pQ1DAmLtwX109F7TIfWlW1Ydo8Wl1ii1SeHieeh0HHfPeL2fMXK6z0s8ecKs9frCuLJvndBg==,
            }
        dependencies:
            punycode: 2.1.1
        dev: true

    /urix/0.1.0:
        resolution:
            {
                integrity: sha512-Am1ousAhSLBeB9cG/7k7r2R0zj50uDRlZHPGbazid5s9rlF1F/QKYObEKSIunSjIOkJZqwRRLpvewjEkM7pSqg==,
            }
        deprecated: Please see https://github.com/lydell/urix#deprecated
        dev: true

    /use/3.1.1:
        resolution:
            {
                integrity: sha512-cwESVXlO3url9YWlFW/TA9cshCEhtu7IKJ/p5soJ/gGpj7vbvFrAY/eIioQ6Dw23KjZhYgiIo8HOs1nQ2vr/oQ==,
            }
        engines: { node: '>=0.10.0' }
        dev: true

    /util-deprecate/1.0.2:
        resolution:
            {
                integrity: sha512-EPD5q1uXyFxJpCrLnCc1nHnq3gOa6DZBocAIiI2TaSCA7VCJ1UJDMagCzIkXNsUYfD1daK//LTEQ8xiIbrHtcw==,
            }

    /uuid/8.3.2:
        resolution:
            {
                integrity: sha512-+NYs2QeMWy+GWFOEm9xnn6HCDp0l7QBD7ml8zLUmJ+93Q5NF0NocErnwkTkXVFNiX3/fpC6afS8Dhb/gz7R7eg==,
            }
        hasBin: true
        dev: true

    /v8-compile-cache/2.3.0:
        resolution:
            {
                integrity: sha512-l8lCEmLcLYZh4nbunNZvQCJc5pv7+RCwa8q/LdUx8u7lsWvPDKmpodJAJNwkAhJC//dFY48KuIEmjtd4RViDrA==,
            }
        dev: true

    /v8-to-istanbul/7.1.2:
        resolution:
            {
                integrity: sha512-TxNb7YEUwkLXCQYeudi6lgQ/SZrzNO4kMdlqVxaZPUIUjCv6iSSypUQX70kNBSERpQ8fk48+d61FXk+tgqcWow==,
            }
        engines: { node: '>=10.10.0' }
        dependencies:
            '@types/istanbul-lib-coverage': 2.0.4
            convert-source-map: 1.8.0
            source-map: 0.7.4
        dev: true

    /validate-npm-package-license/3.0.4:
        resolution:
            {
                integrity: sha512-DpKm2Ui/xN7/HQKCtpZxoRWBhZ9Z0kqtygG8XCgNQ8ZlDnxuQmWhj566j8fN4Cu3/JmbhsDo7fcAJq4s9h27Ew==,
            }
        dependencies:
            spdx-correct: 3.1.1
            spdx-expression-parse: 3.0.1
        dev: true

    /value-or-promise/1.0.11:
        resolution:
            {
                integrity: sha512-41BrgH+dIbCFXClcSapVs5M6GkENd3gQOJpEfPDNa71LsUGMXDL0jMWpI/Rh7WhX+Aalfz2TTS3Zt5pUsbnhLg==,
            }
        engines: { node: '>=12' }
        dev: false

    /vfile-location/3.2.0:
        resolution:
            {
                integrity: sha512-aLEIZKv/oxuCDZ8lkJGhuhztf/BW4M+iHdCwglA/eWc+vtuRFJj8EtgceYFX4LRjOhCAAiNHsKGssC6onJ+jbA==,
            }
        dev: true
        optional: true

    /vfile-message/2.0.4:
        resolution:
            {
                integrity: sha512-DjssxRGkMvifUOJre00juHoP9DPWuzjxKuMDrhNbk2TdaYYBNMStsNhEOt3idrtI12VQYM/1+iM0KOzXi4pxwQ==,
            }
        dependencies:
            '@types/unist': 2.0.6
            unist-util-stringify-position: 2.0.3
        dev: true

    /vfile-message/3.1.2:
        resolution:
            {
                integrity: sha512-QjSNP6Yxzyycd4SVOtmKKyTsSvClqBPJcd00Z0zuPj3hOIjg0rUPG6DbFGPvUKRgYyaIWLPKpuEclcuvb3H8qA==,
            }
        dependencies:
            '@types/unist': 2.0.6
            unist-util-stringify-position: 3.0.2
        dev: true

    /vfile/4.2.1:
        resolution:
            {
                integrity: sha512-O6AE4OskCG5S1emQ/4gl8zK586RqA3srz3nfK/Viy0UPToBc5Trp9BVFb1u0CjsKrAWwnpr4ifM/KBXPWwJbCA==,
            }
        dependencies:
            '@types/unist': 2.0.6
            is-buffer: 2.0.5
            unist-util-stringify-position: 2.0.3
            vfile-message: 2.0.4
        dev: true
        optional: true

    /vfile/5.3.4:
        resolution:
            {
                integrity: sha512-KI+7cnst03KbEyN1+JE504zF5bJBZa+J+CrevLeyIMq0aPU681I2rQ5p4PlnQ6exFtWiUrg26QUdFMnAKR6PIw==,
            }
        dependencies:
            '@types/unist': 2.0.6
            is-buffer: 2.0.5
            unist-util-stringify-position: 3.0.2
            vfile-message: 3.1.2
        dev: true

    /vite-plugin-replace/0.1.1_vite@3.0.8:
        resolution:
            {
                integrity: sha512-v+okl3JNt2pf1jDYijw+WPVt6h9FWa/atTi+qnSFBqmKThLTDhlesx0r3bh+oFPmxRJmis5tNx9HtN6lGFoqWg==,
            }
        peerDependencies:
            vite: ^2
        dependencies:
            vite: 3.0.8
        dev: false

    /vite/3.0.8:
        resolution:
            {
                integrity: sha512-AOZ4eN7mrkJiOLuw8IA7piS4IdOQyQCA81GxGsAQvAZzMRi9ZwGB3TOaYsj4uLAWK46T5L4AfQ6InNGlxX30IQ==,
            }
        engines: { node: ^14.18.0 || >=16.0.0 }
        hasBin: true
        peerDependencies:
            less: '*'
            sass: '*'
            stylus: '*'
            terser: ^5.4.0
        peerDependenciesMeta:
            less:
                optional: true
            sass:
                optional: true
            stylus:
                optional: true
            terser:
                optional: true
        dependencies:
            esbuild: 0.14.54
            postcss: 8.4.16
            resolve: 1.22.1
            rollup: 2.77.3
        optionalDependencies:
            fsevents: 2.3.2

    /vitest/0.21.1_@vitest+ui@0.21.1:
        resolution:
            {
                integrity: sha512-WBIxuFmIDPuK47GO6Lu9eNeRMqHj/FWL3dk73OHH3eyPPWPiu+UB3QHLkLK2PEggCqJW4FaWoWg8R68S7p9+9Q==,
            }
        engines: { node: '>=v14.16.0' }
        hasBin: true
        peerDependencies:
            '@edge-runtime/vm': '*'
            '@vitest/browser': '*'
            '@vitest/ui': '*'
            c8: '*'
            happy-dom: '*'
            jsdom: '*'
        peerDependenciesMeta:
            '@edge-runtime/vm':
                optional: true
            '@vitest/browser':
                optional: true
            '@vitest/ui':
                optional: true
            c8:
                optional: true
            happy-dom:
                optional: true
            jsdom:
                optional: true
        dependencies:
            '@types/chai': 4.3.3
            '@types/chai-subset': 1.3.3
            '@types/node': 18.7.6
            '@vitest/ui': 0.21.1
            chai: 4.3.6
            debug: 4.3.4
            local-pkg: 0.4.2
            tinypool: 0.2.4
            tinyspy: 1.0.0
            vite: 3.0.8
        transitivePeerDependencies:
            - less
            - sass
            - stylus
            - supports-color
            - terser
        dev: false

    /w3c-hr-time/1.0.2:
        resolution:
            {
                integrity: sha512-z8P5DvDNjKDoFIHK7q8r8lackT6l+jo/Ye3HOle7l9nICP9lf1Ci25fy9vHd0JOWewkIFzXIEig3TdKT7JQ5fQ==,
            }
        dependencies:
            browser-process-hrtime: 1.0.0
        dev: true

    /w3c-xmlserializer/2.0.0:
        resolution:
            {
                integrity: sha512-4tzD0mF8iSiMiNs30BiLO3EpfGLZUT2MSX/G+o7ZywDzliWQ3OPtTZ0PTC3B3ca1UAf4cJMHB+2Bf56EriJuRA==,
            }
        engines: { node: '>=10' }
        dependencies:
            xml-name-validator: 3.0.0
        dev: true

    /walker/1.0.8:
        resolution:
            {
                integrity: sha512-ts/8E8l5b7kY0vlWLewOkDXMmPdLcVV4GmOQLyxuSswIJsweeFZtAsMF7k1Nszz+TYBQrlYRmzOnr398y1JemQ==,
            }
        dependencies:
            makeerror: 1.0.12
        dev: true

    /wcwidth/1.0.1:
        resolution:
            {
                integrity: sha512-XHPEwS0q6TaxcvG85+8EYkbiCux2XtWG2mkc47Ng2A77BQu9+DqIOJldST4HgPkuea7dvKSj5VgX3P1d4rW8Tg==,
            }
        dependencies:
            defaults: 1.0.3

    /web-streams-polyfill/3.2.1:
        resolution:
            {
                integrity: sha512-e0MO3wdXWKrLbL0DgGnUV7WHVuw9OUvL4hjgnPkIeEvESk74gAITi5G606JtZPp39cd8HA9VQzCIvA49LpPN5Q==,
            }
        engines: { node: '>= 8' }

    /web-streams-polyfill/4.0.0-beta.1:
        resolution:
            {
                integrity: sha512-3ux37gEX670UUphBF9AMCq8XM6iQ8Ac6A+DSRRjDoRBm1ufCkaCDdNVbaqq60PsEkdNlLKrGtv/YBP4EJXqNtQ==,
            }
        engines: { node: '>= 12' }
        dev: false

    /webcrypto-core/1.7.5:
        resolution:
            {
                integrity: sha512-gaExY2/3EHQlRNNNVSrbG2Cg94Rutl7fAaKILS1w8ZDhGxdFOaw6EbCfHIxPy9vt/xwp5o0VQAx9aySPF6hU1A==,
            }
        dependencies:
            '@peculiar/asn1-schema': 2.3.0
            '@peculiar/json-schema': 1.1.12
            asn1js: 3.0.5
            pvtsutils: 1.3.2
            tslib: 2.4.0
        dev: false

    /webidl-conversions/3.0.1:
        resolution:
            {
                integrity: sha512-2JAn3z8AR6rjK8Sm8orRC0h/bcl/DqL7tRPdGZ4I1CjdF+EaMLmYxBHyXuKL849eucPFhvBoxMsflfOb8kxaeQ==,
            }

    /webidl-conversions/5.0.0:
        resolution:
            {
                integrity: sha512-VlZwKPCkYKxQgeSbH5EyngOmRp7Ww7I9rQLERETtf5ofd9pGeswWiOtogpEO850jziPRarreGxn5QIiTqpb2wA==,
            }
        engines: { node: '>=8' }
        dev: true

    /webidl-conversions/6.1.0:
        resolution:
            {
                integrity: sha512-qBIvFLGiBpLjfwmYAaHPXsn+ho5xZnGvyGvsarywGNc8VyQJUMHJ8OBKGGrPER0okBeMDaan4mNBlgBROxuI8w==,
            }
        engines: { node: '>=10.4' }
        dev: true

    /whatwg-encoding/1.0.5:
        resolution:
            {
                integrity: sha512-b5lim54JOPN9HtzvK9HFXvBma/rnfFeqsic0hSpjtDbVxR3dJKLc+KB4V6GgiGOvl7CY/KNh8rxSo9DKQrnUEw==,
            }
        dependencies:
            iconv-lite: 0.4.24
        dev: true

    /whatwg-mimetype/2.3.0:
        resolution:
            {
                integrity: sha512-M4yMwr6mAnQz76TbJm914+gPpB/nCwvZbJU28cUD6dR004SAxDLOOSUaB1JDRqLtaOV/vi0IC5lEAGFgrjGv/g==,
            }
        dev: true

    /whatwg-url/5.0.0:
        resolution:
            {
                integrity: sha512-saE57nupxk6v3HY35+jzBwYa0rKSy0XR8JSxZPwgLr7ys0IBzhGviA1/TUGJLmSVqs8pb9AnvICXEuOHLprYTw==,
            }
        dependencies:
            tr46: 0.0.3
            webidl-conversions: 3.0.1

    /whatwg-url/8.7.0:
        resolution:
            {
                integrity: sha512-gAojqb/m9Q8a5IV96E3fHJM70AzCkgt4uXYX2O7EmuyOnLrViCQlsEBmF9UQIu3/aeAIp2U17rtbpZWNntQqdg==,
            }
        engines: { node: '>=10' }
        dependencies:
            lodash: 4.17.21
            tr46: 2.1.0
            webidl-conversions: 6.1.0
        dev: true

    /which-boxed-primitive/1.0.2:
        resolution:
            {
                integrity: sha512-bwZdv0AKLpplFY2KZRX6TvyuN7ojjr7lwkg6ml0roIy9YeuSr7JS372qlNW18UQYzgYK9ziGcerWqZOmEn9VNg==,
            }
        dependencies:
            is-bigint: 1.0.4
            is-boolean-object: 1.1.2
            is-number-object: 1.0.7
            is-string: 1.0.7
            is-symbol: 1.0.4
        dev: true

    /which-module/2.0.0:
        resolution:
            {
                integrity: sha512-B+enWhmw6cjfVC7kS8Pj9pCrKSc5txArRyaYGe088shv/FGWH+0Rjx/xPgtsWfsUtS27FkP697E4DDhgrgoc0Q==,
            }
        dev: true

    /which-pm/2.0.0:
        resolution:
            {
                integrity: sha512-Lhs9Pmyph0p5n5Z3mVnN0yWcbQYUAD7rbQUiMsQxOJ3T57k7RFe35SUwWMf7dsbDZks1uOmw4AecB/JMDj3v/w==,
            }
        engines: { node: '>=8.15' }
        dependencies:
            load-yaml-file: 0.2.0
            path-exists: 4.0.0
        dev: true

    /which/1.3.1:
        resolution:
            {
                integrity: sha512-HxJdYWq1MTIQbJ3nw0cqssHoTNU267KlrDuGZ1WYlxDStUtKUhOaJmh112/TZmHxxUfuJqPXSOm7tDyas0OSIQ==,
            }
        hasBin: true
        dependencies:
            isexe: 2.0.0
        dev: true

    /which/2.0.2:
        resolution:
            {
                integrity: sha512-BLI3Tl1TW3Pvl70l3yq3Y64i+awpwXqsGBYWkkqMtnbXgrMD+yj7rhW0kuEDxzJaYXGjEW5ogapKNMEKNMjibA==,
            }
        engines: { node: '>= 8' }
        hasBin: true
        dependencies:
            isexe: 2.0.0

    /wide-align/1.1.5:
        resolution:
            {
                integrity: sha512-eDMORYaPNZ4sQIuuYPDHdQvf4gyCF9rEEV/yPxGfwPkRodwEgiMUUXTx/dex+Me0wxx53S+NgUHaP7y3MGlDmg==,
            }
        dependencies:
            string-width: 4.2.3
        dev: true

    /word-wrap/1.2.3:
        resolution:
            {
                integrity: sha512-Hz/mrNwitNRh/HUAtM/VT/5VH+ygD6DV7mYKZAtHOrbs8U7lvPS6xf7EJKMF0uW1KJCl0H701g3ZGus+muE5vQ==,
            }
        engines: { node: '>=0.10.0' }
        dev: true

    /worktop/0.8.0-next.14:
        resolution:
            {
                integrity: sha512-RZgqHu1w/JcUdWOE/BUEAzarrUUHh39eWkLdX8XpA6MfgLJF6X5Vl26CV7/wcm4O/UpZvHMGJUtB9eYTqDjc9g==,
            }
        engines: { node: '>=12' }
        dependencies:
            mrmime: 1.0.1
            regexparam: 2.0.1
        dev: true

    /wrap-ansi/6.2.0:
        resolution:
            {
                integrity: sha512-r6lPcBGxZXlIcymEu7InxDMhdW0KDxpLgoFLcguasxCaJ/SOIZwINatK9KY/tf+ZrlywOKU0UDj3ATXUBfxJXA==,
            }
        engines: { node: '>=8' }
        dependencies:
            ansi-styles: 4.3.0
            string-width: 4.2.3
            strip-ansi: 6.0.1
        dev: true

    /wrap-ansi/7.0.0:
        resolution:
            {
                integrity: sha512-YVGIj2kamLSTxw6NsZjoBxfSwsn0ycdesmc4p+Q21c5zPuZ1pl+NfxVdxPtdHvmNVOQ6XSYG4AUtyt/Fi7D16Q==,
            }
        engines: { node: '>=10' }
        dependencies:
            ansi-styles: 4.3.0
            string-width: 4.2.3
            strip-ansi: 6.0.1

    /wrappy/1.0.2:
        resolution:
            {
                integrity: sha512-l4Sp/DRseor9wL6EvV2+TuQn63dMkPjZ/sp9XkghTEbV9KlPS1xUsZ3u7/IQO4wxtcFB4bgpQPRcR3QCvezPcQ==,
            }

    /write-file-atomic/3.0.3:
        resolution:
            {
                integrity: sha512-AvHcyZ5JnSfq3ioSyjrBkH9yW4m7Ayk8/9My/DD9onKeu/94fwrMocemO2QAJFAlnnDN+ZDS+ZjAR5ua1/PV/Q==,
            }
        dependencies:
            imurmurhash: 0.1.4
            is-typedarray: 1.0.0
            signal-exit: 3.0.7
            typedarray-to-buffer: 3.1.5
        dev: true

    /write-file-atomic/4.0.2:
        resolution:
            {
                integrity: sha512-7KxauUdBmSdWnmpaGFg+ppNjKF8uNLry8LyzjauQDOVONfFLNKrKvQOxZ/VuTIcS/gge/YNahf5RIIQWTSarlg==,
            }
        engines: { node: ^12.13.0 || ^14.15.0 || >=16.0.0 }
        dependencies:
            imurmurhash: 0.1.4
            signal-exit: 3.0.7
        dev: true

    /ws/7.5.9:
        resolution:
            {
                integrity: sha512-F+P9Jil7UiSKSkppIiD94dN07AwvFixvLIj1Og1Rl9GGMuNipJnV9JzjD6XuqmAeiswGvUmNLjr5cFuXwNS77Q==,
            }
        engines: { node: '>=8.3.0' }
        peerDependencies:
            bufferutil: ^4.0.1
            utf-8-validate: ^5.0.2
        peerDependenciesMeta:
            bufferutil:
                optional: true
            utf-8-validate:
                optional: true
        dev: true

    /ws/8.8.1:
        resolution:
            {
                integrity: sha512-bGy2JzvzkPowEJV++hF07hAD6niYSr0JzBNo/J29WsB57A2r7Wlc1UFcTR9IzrPvuNVO4B8LGqF8qcpsVOhJCA==,
            }
        engines: { node: '>=10.0.0' }
        peerDependencies:
            bufferutil: ^4.0.1
            utf-8-validate: ^5.0.2
        peerDependenciesMeta:
            bufferutil:
                optional: true
            utf-8-validate:
                optional: true
        dev: false

    /xml-name-validator/3.0.0:
        resolution:
            {
                integrity: sha512-A5CUptxDsvxKJEU3yO6DuWBSJz/qizqzJKOMIfUJHETbBw/sFaDxgd6fxm1ewUaM0jZ444Fc5vC5ROYurg/4Pw==,
            }
        dev: true

    /xmlchars/2.2.0:
        resolution:
            {
                integrity: sha512-JZnDKK8B0RCDw84FNdDAIpZK+JuJw+s7Lz8nksI7SIuU3UXJJslUthsi+uWBUYOwPFwW7W7PRLRfUKpxjtjFCw==,
            }
        dev: true

    /xtend/4.0.2:
        resolution:
            {
                integrity: sha512-LKYU1iAXJXUgAXn9URjiu+MWhyUXHsvfp7mcuYm9dSUKK0/CjtrUwFAxD82/mCWbtLsGjFIad0wIsod4zrTAEQ==,
            }
        engines: { node: '>=0.4' }
        dev: true
        optional: true

    /y18n/4.0.3:
        resolution:
            {
                integrity: sha512-JKhqTOwSrqNA1NY5lSztJ1GrBiUodLMmIZuLiDaMRJ+itFd+ABVE8XBjOvIWL+rSqNDC74LCSFmlb/U4UZ4hJQ==,
            }
        dev: true

    /y18n/5.0.8:
        resolution:
            {
                integrity: sha512-0pfFzegeDWJHJIAmTLRP2DwHjdF5s7jo9tuztdQxAhINCdvS+3nGINqPd00AphqJR/0LhANUS6/+7SCb98YOfA==,
            }
        engines: { node: '>=10' }
        dev: true

    /yallist/2.1.2:
        resolution:
            {
                integrity: sha512-ncTzHV7NvsQZkYe1DW7cbDLm0YpzHmZF5r/iyP3ZnQtMiJ+pjzisCiMNI+Sj+xQF5pXhSHxSB3uDbsBTzY/c2A==,
            }
        dev: true

    /yallist/4.0.0:
        resolution:
            {
                integrity: sha512-3wdGidZyq5PB084XLES5TpOSRA3wjXAlIWMhum2kRcv/41Sn2emQ0dycQW4uZXLejwKvg6EsvbdlVL+FYEct7A==,
            }

    /yaml/1.10.2:
        resolution:
            {
                integrity: sha512-r3vXyErRCYJ7wg28yvBY5VSoAF8ZvlcW9/BwUzEtUsjvX/DKs24dIkuwjtuprwJJHsbyUbLApepYTR1BN4uHrg==,
            }
        engines: { node: '>= 6' }
        dev: true

    /yargs-parser/18.1.3:
        resolution:
            {
                integrity: sha512-o50j0JeToy/4K6OZcaQmW6lyXXKhq7csREXcDwk2omFPJEwUNOVtJKvmDr9EI1fAJZUyZcRF7kxGBWmRXudrCQ==,
            }
        engines: { node: '>=6' }
        dependencies:
            camelcase: 5.3.1
            decamelize: 1.2.0
        dev: true

    /yargs-parser/20.2.9:
        resolution:
            {
                integrity: sha512-y11nGElTIV+CT3Zv9t7VKl+Q3hTQoT9a1Qzezhhl6Rp21gJ/IVTW7Z3y9EWXhuUBC2Shnf+DX0antecpAwSP8w==,
            }
        engines: { node: '>=10' }
        dev: true

    /yargs-parser/21.1.1:
        resolution:
            {
                integrity: sha512-tVpsJW7DdjecAiFpbIB1e3qxIQsE6NoPc5/eTdrbbIC4h0LVsWhnoa3g+m2HclBIujHzsxZ4VJVA+GUuc2/LBw==,
            }
        engines: { node: '>=12' }
        dev: true

    /yargs/15.4.1:
        resolution:
            {
                integrity: sha512-aePbxDmcYW++PaqBsJ+HYUFwCdv4LVvdnhBy78E57PIor8/OVvhMrADFFEDh8DHDFRv/O9i3lPhsENjO7QX0+A==,
            }
        engines: { node: '>=8' }
        dependencies:
            cliui: 6.0.0
            decamelize: 1.2.0
            find-up: 4.1.0
            get-caller-file: 2.0.5
            require-directory: 2.1.1
            require-main-filename: 2.0.0
            set-blocking: 2.0.0
            string-width: 4.2.3
            which-module: 2.0.0
            y18n: 4.0.3
            yargs-parser: 18.1.3
        dev: true

    /yargs/16.2.0:
        resolution:
            {
                integrity: sha512-D1mvvtDG0L5ft/jGWkLpG1+m0eQxOfaBvTNELraWj22wSVUMWxZUvYgJYcKh6jGGIkJFhH4IZPQhR4TKpc8mBw==,
            }
        engines: { node: '>=10' }
        dependencies:
            cliui: 7.0.4
            escalade: 3.1.1
            get-caller-file: 2.0.5
            require-directory: 2.1.1
            string-width: 4.2.3
            y18n: 5.0.8
            yargs-parser: 20.2.9
        dev: true

    /yargs/17.5.1:
        resolution:
            {
                integrity: sha512-t6YAJcxDkNX7NFYiVtKvWUz8l+PaKTLiL63mJYWR2GnHq2gjEWISzsLp9wg3aY36dY1j+gfIEL3pIF+XlJJfbA==,
            }
        engines: { node: '>=12' }
        dependencies:
            cliui: 7.0.4
            escalade: 3.1.1
            get-caller-file: 2.0.5
            require-directory: 2.1.1
            string-width: 4.2.3
            y18n: 5.0.8
            yargs-parser: 21.1.1
        dev: true

    /yn/3.1.1:
        resolution:
            {
                integrity: sha512-Ux4ygGWsu2c7isFWe8Yu1YluJmqVhxqK2cLXNQA5AcC3QfbGNpM7fu0Y8b/z16pXLnFxZYvWhd3fhBY9DLmC6Q==,
            }
        engines: { node: '>=6' }
        dev: true

    /yocto-queue/0.1.0:
        resolution:
            {
                integrity: sha512-rVksvsnNCdJ/ohGc6xgPwyN8eheCxsiLM8mxuE/t/mOVqJewPuO1miLpTHQiRgTKCLexL4MeAFVagts7HmNZ2Q==,
            }
        engines: { node: '>=10' }
        dev: true

    /zencrypt/0.0.7:
        resolution:
            {
                integrity: sha512-UGqj7MySefAgoD8E17cJEsTNhYmjeYnT2Pp++2eC4Vgmc4S1fliFxSn6uAcLqkuPJ7YhD0Un/CW2ZYxrOlpJxw==,
            }
        dev: true<|MERGE_RESOLUTION|>--- conflicted
+++ resolved
@@ -188,11 +188,7 @@
             '@playwright/test': 1.25.0
             '@replayio/playwright': 0.2.23_@playwright+test@1.25.0
             '@sveltejs/adapter-auto': 1.0.0-next.64
-<<<<<<< HEAD
             '@sveltejs/kit': 1.0.0-next.427_svelte@3.49.0+vite@3.0.8
-=======
-            '@sveltejs/kit': 1.0.0-next.411_svelte@3.49.0+vite@3.0.8
->>>>>>> a2cb9b9a
             '@typescript-eslint/eslint-plugin': 5.33.1_yjnadalavu323wqqhkgs56bdrq
             '@typescript-eslint/parser': 5.33.1_jy673cbh7vjykirk7l57zzfyvy
             concurrently: 7.1.0
