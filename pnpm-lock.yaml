lockfileVersion: 5.4

importers:
    .:
        specifiers:
            '@changesets/changelog-git': ^0.1.13
            '@changesets/changelog-github': ^0.4.7
            '@changesets/cli': ^2.25.0
            '@playwright/test': 1.25.0
            '@theguild/eslint-config': ^0.1.0
            '@trivago/prettier-plugin-sort-imports': ^3.3.0
            eslint-plugin-unused-imports: ^2.0.0
            fs-extra: ^10.1.0
            graphql: ^15.8.0
            jest-snapshot: ^29.1.2
            memfs: ^3.4.7
            playwright-core: 1.25.0
            prettier: ^2.7.0
            recast: ^0.21.5
            turbo: ^1.5.4
            vite: ^3.1.6
            vitest: ^0.23.4
        dependencies:
            fs-extra: 10.1.0
            jest-snapshot: 29.1.2
            memfs: 3.4.7
            recast: 0.21.5
        devDependencies:
            '@changesets/changelog-git': 0.1.13
            '@changesets/changelog-github': 0.4.7
            '@changesets/cli': 2.25.0
            '@playwright/test': 1.25.0
            '@theguild/eslint-config': 0.1.0_nwctkcr5uyxf47tw7zkgamxmfq
            '@trivago/prettier-plugin-sort-imports': 3.3.0_prettier@2.7.1
            eslint-plugin-unused-imports: 2.0.0_eslint@8.23.0
            graphql: 15.8.0
            playwright-core: 1.25.0
            prettier: 2.7.1
            turbo: 1.5.5
            vite: 3.1.6
            vitest: 0.23.4

    e2e/_api:
        specifiers:
            '@graphql-yoga/node': ^2.13.13
            '@kitql/helper': ^0.5.0
            graphql: ^15.8.0
            graphql-relay: ^0.10.0
            graphql-ws: ^5.8.2
            ws: ^8.8.1
        dependencies:
            '@graphql-yoga/node': 2.13.13_graphql@15.8.0
            '@kitql/helper': 0.5.0
            graphql: 15.8.0
            graphql-relay: 0.10.0_graphql@15.8.0
            graphql-ws: 5.11.2_graphql@15.8.0
            ws: 8.8.1

    e2e/next:
        specifiers:
            '@types/node': ^18.7.23
            '@types/react': ^18.0.17
            cross-env: ^7.0.3
            e2e-api: workspace:^
            eslint: ^8.12.0
            eslint-config-next: ^13.0.0
            houdini: workspace:^
            houdini-react: workspace:^
            next: ^13.0.0
            react: ^18.2.0
            react-dom: ^18.2.0
            typescript: 4.8.4
        dependencies:
            cross-env: 7.0.3
            eslint-config-next: 13.0.0_nwctkcr5uyxf47tw7zkgamxmfq
            next: 13.0.1_biqbaboplfbrettd7655fr4n2y
            react: 18.2.0
            react-dom: 18.2.0_react@18.2.0
        devDependencies:
            '@types/node': 18.8.1
            '@types/react': 18.0.24
            e2e-api: link:../_api
            eslint: 8.23.0
            houdini: link:../../packages/houdini
            houdini-react: link:../../packages/houdini-react
            typescript: 4.8.4

    e2e/sveltekit:
        specifiers:
            '@kitql/helper': ^0.5.0
            '@playwright/test': 1.25.0
            '@sveltejs/adapter-auto': 1.0.0-next.88
            '@sveltejs/kit': 1.0.0-next.547
            '@typescript-eslint/eslint-plugin': ^5.10.1
            '@typescript-eslint/parser': ^5.10.1
            concurrently: 7.1.0
            cross-env: ^7.0.3
            e2e-api: workspace:^
            eslint: ^8.12.0
            eslint-config-prettier: ^8.3.0
            eslint-plugin-svelte3: ^4.0.0
            houdini: workspace:^
            houdini-svelte: workspace:^
            prettier: ^2.5.1
            prettier-plugin-svelte: ^2.5.0
            svelte: 3.52.0
            svelte-check: ^2.2.6
            svelte-preprocess: ^4.10.1
            tslib: ^2.3.1
            typescript: ~4.6.2
            vite: ^3.1.0
        devDependencies:
            '@kitql/helper': 0.5.0
            '@playwright/test': 1.25.0
            '@sveltejs/adapter-auto': 1.0.0-next.88
            '@sveltejs/kit': 1.0.0-next.547_svelte@3.52.0+vite@3.1.4
            '@typescript-eslint/eslint-plugin': 5.35.1_hy4by47wjjtoupqk2r7jy5xf2e
            '@typescript-eslint/parser': 5.35.1_pyvvhc3zqdua4akflcggygkl44
            concurrently: 7.1.0
            cross-env: 7.0.3
            e2e-api: link:../_api
            eslint: 8.23.0
            eslint-config-prettier: 8.5.0_eslint@8.23.0
            eslint-plugin-svelte3: 4.0.0_frfkdjwsrgdj4v6yq5by2hqlde
            houdini: link:../../packages/houdini
            houdini-svelte: link:../../packages/houdini-svelte
            prettier: 2.7.1
            prettier-plugin-svelte: 2.7.0_lrllcp5xtrkmmdzifit4hd52ze
            svelte: 3.52.0
            svelte-check: 2.8.1_svelte@3.52.0
            svelte-preprocess: 4.10.7_r4lkni65x73edzylyqv3pim744
            tslib: 2.4.0
            typescript: 4.6.4
            vite: 3.1.4

    example:
        specifiers:
            '@graphql-yoga/node': ^2.8.0
            '@kitql/vite-plugin-watch-and-run': ^0.4.0
            '@sveltejs/kit': 1.0.0-next.547
            concurrently: ^6.2.1
            graphql: ^15.8.0
            graphql-relay: 0.10.0
            graphql-tag: 2.12.6
            graphql-ws: ^5.11.2
            houdini: workspace:^
            houdini-svelte: workspace:^
            svelte: ^3.50.0
            svelte-preprocess: ^4.10.1
            tslib: ^2.3.1
            typescript: ^4.8.4
            vite: ^3.1.0
            ws: ^8.8.1
        dependencies:
            graphql-relay: 0.10.0_graphql@15.8.0
            graphql-tag: 2.12.6_graphql@15.8.0
            graphql-ws: 5.11.2_graphql@15.8.0
        devDependencies:
            '@graphql-yoga/node': 2.13.13_graphql@15.8.0
            '@kitql/vite-plugin-watch-and-run': 0.4.2
            '@sveltejs/kit': 1.0.0-next.547_svelte@3.50.1+vite@3.1.4
            concurrently: 6.5.1
            graphql: 15.8.0
            houdini: link:../packages/houdini
            houdini-svelte: link:../packages/houdini-svelte
            svelte: 3.50.1
            svelte-preprocess: 4.10.7_qy6w2iv5hnh55blsjuu7uihyzm
            tslib: 2.4.0
            typescript: 4.8.4
            vite: 3.1.4
            ws: 8.8.1

    packages/_scripts:
        specifiers:
            commander: ^9.4.0
            esbuild: ^0.15.10
            esbuild-plugin-alias: ^0.2.1
            esbuild-plugin-replace: ^1.2.0
            glob: ^8.0.3
            rollup: ^2.79.1
            rollup-plugin-typescript2: ^0.34.0
            typescript: ^4.8.4
        dependencies:
            commander: 9.4.0
            esbuild: 0.15.10
            esbuild-plugin-alias: 0.2.1
            esbuild-plugin-replace: 1.2.0
            glob: 8.0.3
            rollup: 2.79.1
            rollup-plugin-typescript2: 0.34.1_gypgyaqhine6mwjfvh7icfhviq
            typescript: 4.8.4

    packages/houdini:
        specifiers:
            '@babel/parser': ^7.19.3
            '@graphql-tools/schema': ^9.0.4
            '@kitql/helper': ^0.5.0
            '@trivago/prettier-plugin-sort-imports': ^3.3.0
            '@types/estree': ^1.0.0
            '@types/fs-extra': ^9.0.13
            '@types/glob': ^8.0.0
            '@types/micromatch': ^4.0.2
            '@types/minimatch': ^5.1.2
            '@types/node': ^18.7.23
            '@types/prompts': ^2.0.14
            ast-types: ^0.15.1
            commander: ^9.4.0
            estree-walker: ^3.0.1
            fs-extra: ^10.1.0
            glob: ^8.0.3
            graphql: ^15.8.0
            memfs: ^3.4.7
            micromatch: ^4.0.5
            minimatch: ^5.1.0
            node-fetch: ^3.2.10
            npx-import: ^1.1.3
            prettier: ^2.5.1
            prompts: ^2.4.2
            recast: ^0.21.5
            rollup: ^2.79.1
            scripts: workspace:^
            turbo: ^1.5.4
            vite: ^3.1.6
            vite-plugin-watch-and-run: ^1.0.3
            vitest: ^0.23.4
        dependencies:
            '@babel/parser': 7.19.3
            '@graphql-tools/schema': 9.0.4_graphql@15.8.0
            '@kitql/helper': 0.5.0
            '@types/estree': 1.0.0
            '@types/fs-extra': 9.0.13
            '@types/micromatch': 4.0.2
            '@types/prompts': 2.0.14
            ast-types: 0.15.2
            commander: 9.4.0
            estree-walker: 3.0.1
            fs-extra: 10.1.0
            glob: 8.0.3
            graphql: 15.8.0
            memfs: 3.4.7
            micromatch: 4.0.5
            minimatch: 5.1.0
            node-fetch: 3.2.10
            npx-import: 1.1.3
            prompts: 2.4.2
            recast: 0.21.5
            vite-plugin-watch-and-run: 1.0.3
        devDependencies:
            '@trivago/prettier-plugin-sort-imports': 3.3.0_prettier@2.7.1
            '@types/glob': 8.0.0
            '@types/minimatch': 5.1.2
            '@types/node': 18.8.1
            prettier: 2.7.1
            rollup: 2.79.1
            scripts: link:../_scripts
            turbo: 1.5.5
            vite: 3.1.6
            vitest: 0.23.4

    packages/houdini-react:
        specifiers:
            '@babel/parser': ^7.19.3
            '@types/estraverse': ^5.1.2
            '@types/next': ^9.0.0
            estraverse: ^5.3.0
            estree-walker: ^3.0.1
            graphql: ^15.8.0
            houdini: workspace:^
            next: ^13.0.0
            recast: ^0.21.5
            scripts: workspace:^
        dependencies:
            '@babel/parser': 7.19.6
            estraverse: 5.3.0
            estree-walker: 3.0.1
            graphql: 15.8.0
            houdini: link:../houdini
            recast: 0.21.5
        devDependencies:
            '@types/estraverse': 5.1.2
            '@types/next': 9.0.0_biqbaboplfbrettd7655fr4n2y
            next: 13.0.1_biqbaboplfbrettd7655fr4n2y
            scripts: link:../_scripts

    packages/houdini-svelte:
        specifiers:
            '@kitql/helper': ^0.5.0
            '@sveltejs/kit': 1.0.0-next.547
            '@types/minimatch': ^5.1.2
            ast-types: ^0.15.1
            estree-walker: ^3.0.1
            graphql: ^15.8.0
            houdini: workspace:^
            minimatch: ^5.1.0
            recast: ^0.21.5
            scripts: workspace:^
            svelte: ^3.52.0
            vitest: ^0.23.4
        dependencies:
            '@kitql/helper': 0.5.0
            '@sveltejs/kit': 1.0.0-next.547_svelte@3.52.0+vite@3.2.4
            ast-types: 0.15.2
            estree-walker: 3.0.1
            graphql: 15.8.0
            houdini: link:../houdini
            minimatch: 5.1.0
            recast: 0.21.5
            svelte: 3.52.0
        devDependencies:
            '@types/minimatch': 5.1.2
            scripts: link:../_scripts
            vitest: 0.23.4

    site:
        specifiers:
            '@sveltejs/adapter-auto': 1.0.0-next.88
            '@sveltejs/adapter-vercel': 1.0.0-next.81
<<<<<<< HEAD
            '@sveltejs/kit': 1.0.0-next.551
=======
            '@sveltejs/kit': 1.0.0-next.405
>>>>>>> f956f684
            '@typescript-eslint/eslint-plugin': ^5.10.1
            '@typescript-eslint/parser': ^5.10.1
            eslint: ^8.12.0
            eslint-config-prettier: ^8.3.0
            eslint-plugin-svelte3: ^4.0.0
            feather-icons: ^4.28.0
            flexsearch: ^0.7.21
            husky: ^7.0.4
            lint-staged: ^12.3.4
            lodash: ^4.17.21
            mdsvex: ^0.10.6
            node-html-parser: ^5.4.1
            prettier: ^2.5.1
            prettier-plugin-svelte: ^2.7.0
            prism-svelte: ^0.5.0
            prismjs: ^1.28.0
            rehype-autolink-headings: ^6.1.1
            rehype-slug: ^5.0.1
            svelte: ^3.47.0
            svelte-check: ^2.8.0
            svelte-kit-cookie-session: 3.0.6
            svelte-preprocess: ^4.10.1
            tslib: ^2.3.1
            typescript: 4.5.4
            vite: ^3.0.5
            vite-plugin-replace: ^0.1.1
        dependencies:
            '@sveltejs/adapter-auto': 1.0.0-next.88
            '@sveltejs/adapter-vercel': 1.0.0-next.81
<<<<<<< HEAD
            '@sveltejs/kit': 1.0.0-next.551_svelte@3.49.0+vite@3.0.9
=======
            '@sveltejs/kit': 1.0.0-next.405_svelte@3.49.0+vite@3.0.9
>>>>>>> f956f684
            feather-icons: 4.29.0
            flexsearch: 0.7.21
            lodash: 4.17.21
            mdsvex: 0.10.6_svelte@3.49.0
            node-html-parser: 5.4.1
            prism-svelte: 0.5.0
            prismjs: 1.29.0
            rehype-autolink-headings: 6.1.1
            rehype-slug: 5.0.1
            svelte: 3.49.0
            svelte-preprocess: 4.10.7_vg3dtoa6m5cwrgayrz5b3xtqh4
            vite: 3.0.9
            vite-plugin-replace: 0.1.1_vite@3.0.9
        devDependencies:
            '@typescript-eslint/eslint-plugin': 5.35.1_g3wrzbfakvdwv6vgag3aagn4si
            '@typescript-eslint/parser': 5.35.1_svqrduhulcrphxzql7zpeoisfy
            eslint: 8.23.0
            eslint-config-prettier: 8.5.0_eslint@8.23.0
            eslint-plugin-svelte3: 4.0.0_sfdub7vxhxkt5wmgvhhmmgyu2e
            husky: 7.0.4
            lint-staged: 12.5.0
            prettier: 2.7.1
            prettier-plugin-svelte: 2.7.0_o3ioganyptcsrh6x4hnxvjkpqi
            svelte-check: 2.8.1_svelte@3.49.0
            svelte-kit-cookie-session: 3.0.6
            tslib: 2.4.0
            typescript: 4.5.4

packages:
    /@ampproject/remapping/2.2.0:
        resolution:
            {
                integrity: sha512-qRmjj8nj9qmLTQXXmaR1cck3UXSRMPrbsLJAasZpF+t3riI71BXed5ebIOYwQntykeZuhjsdweEc9BxH5Jc26w==,
            }
        engines: { node: '>=6.0.0' }
        dependencies:
            '@jridgewell/gen-mapping': 0.1.1
            '@jridgewell/trace-mapping': 0.3.15

    /@babel/code-frame/7.18.6:
        resolution:
            {
                integrity: sha512-TDCmlK5eOvH+eH7cdAFlNXeVJqWIQ7gW9tY1GJIpUtFb6CmjVyq2VM3u71bOyR8CRihcCgMUYoDNyLXao3+70Q==,
            }
        engines: { node: '>=6.9.0' }
        dependencies:
            '@babel/highlight': 7.18.6

    /@babel/compat-data/7.19.4:
        resolution:
            {
                integrity: sha512-CHIGpJcUQ5lU9KrPHTjBMhVwQG6CQjxfg36fGXl3qk/Gik1WwWachaXFuo0uCWJT/mStOKtcbFJCaVLihC1CMw==,
            }
        engines: { node: '>=6.9.0' }

    /@babel/core/7.12.9:
        resolution:
            {
                integrity: sha512-gTXYh3M5wb7FRXQy+FErKFAv90BnlOuNn1QkCK2lREoPAjrQCO49+HVSrFoe5uakFAF5eenS75KbO2vQiLrTMQ==,
            }
        engines: { node: '>=6.9.0' }
        dependencies:
            '@babel/code-frame': 7.18.6
            '@babel/generator': 7.19.6
            '@babel/helper-module-transforms': 7.19.6
            '@babel/helpers': 7.19.4
            '@babel/parser': 7.19.6
            '@babel/template': 7.18.10
            '@babel/traverse': 7.19.6
            '@babel/types': 7.19.4
            convert-source-map: 1.8.0
            debug: 4.3.4
            gensync: 1.0.0-beta.2
            json5: 2.2.1
            lodash: 4.17.21
            resolve: 1.22.1
            semver: 5.7.1
            source-map: 0.5.7
        transitivePeerDependencies:
            - supports-color
        dev: true
        optional: true

    /@babel/core/7.17.8:
        resolution:
            {
                integrity: sha512-OdQDV/7cRBtJHLSOBqqbYNkOcydOgnX59TZx4puf41fzcVtN3e/4yqY8lMQsK+5X2lJtAdmA+6OHqsj1hBJ4IQ==,
            }
        engines: { node: '>=6.9.0' }
        dependencies:
            '@ampproject/remapping': 2.2.0
            '@babel/code-frame': 7.18.6
            '@babel/generator': 7.19.6
            '@babel/helper-compilation-targets': 7.19.3_@babel+core@7.17.8
            '@babel/helper-module-transforms': 7.19.6
            '@babel/helpers': 7.19.4
            '@babel/parser': 7.19.6
            '@babel/template': 7.18.10
            '@babel/traverse': 7.19.6
            '@babel/types': 7.19.4
            convert-source-map: 1.8.0
            debug: 4.3.4
            gensync: 1.0.0-beta.2
            json5: 2.2.1
            semver: 6.3.0
        transitivePeerDependencies:
            - supports-color

    /@babel/core/7.19.6:
        resolution:
            {
                integrity: sha512-D2Ue4KHpc6Ys2+AxpIx1BZ8+UegLLLE2p3KJEuJRKmokHOtl49jQ5ny1773KsGLZs8MQvBidAF6yWUJxRqtKtg==,
            }
        engines: { node: '>=6.9.0' }
        dependencies:
            '@ampproject/remapping': 2.2.0
            '@babel/code-frame': 7.18.6
            '@babel/generator': 7.19.6
            '@babel/helper-compilation-targets': 7.19.3_@babel+core@7.19.6
            '@babel/helper-module-transforms': 7.19.6
            '@babel/helpers': 7.19.4
            '@babel/parser': 7.19.6
            '@babel/template': 7.18.10
            '@babel/traverse': 7.19.6
            '@babel/types': 7.19.4
            convert-source-map: 1.8.0
            debug: 4.3.4
            gensync: 1.0.0-beta.2
            json5: 2.2.1
            semver: 6.3.0
        transitivePeerDependencies:
            - supports-color
        dev: false

    /@babel/generator/7.17.7:
        resolution:
            {
                integrity: sha512-oLcVCTeIFadUoArDTwpluncplrYBmTCCZZgXCbgNGvOBBiSDDK3eWO4b/+eOTli5tKv1lg+a5/NAXg+nTcei1w==,
            }
        engines: { node: '>=6.9.0' }
        dependencies:
            '@babel/types': 7.19.4
            jsesc: 2.5.2
            source-map: 0.5.7
        dev: true

    /@babel/generator/7.19.3:
        resolution:
            {
                integrity: sha512-fqVZnmp1ncvZU757UzDheKZpfPgatqY59XtW2/j/18H7u76akb8xqvjw82f+i2UKd/ksYsSick/BCLQUUtJ/qQ==,
            }
        engines: { node: '>=6.9.0' }
        dependencies:
            '@babel/types': 7.19.4
            '@jridgewell/gen-mapping': 0.3.2
            jsesc: 2.5.2
        dev: false

    /@babel/generator/7.19.6:
        resolution:
            {
                integrity: sha512-oHGRUQeoX1QrKeJIKVe0hwjGqNnVYsM5Nep5zo0uE0m42sLH+Fsd2pStJ5sRM1bNyTUUoz0pe2lTeMJrb/taTA==,
            }
        engines: { node: '>=6.9.0' }
        dependencies:
            '@babel/types': 7.20.0
            '@jridgewell/gen-mapping': 0.3.2
            jsesc: 2.5.2

    /@babel/helper-compilation-targets/7.19.3_@babel+core@7.17.8:
        resolution:
            {
                integrity: sha512-65ESqLGyGmLvgR0mst5AdW1FkNlj9rQsCKduzEoEPhBCDFGXvz2jW6bXFG6i0/MrV2s7hhXjjb2yAzcPuQlLwg==,
            }
        engines: { node: '>=6.9.0' }
        peerDependencies:
            '@babel/core': ^7.0.0
        dependencies:
            '@babel/compat-data': 7.19.4
            '@babel/core': 7.17.8
            '@babel/helper-validator-option': 7.18.6
            browserslist: 4.21.3
            semver: 6.3.0

    /@babel/helper-compilation-targets/7.19.3_@babel+core@7.19.6:
        resolution:
            {
                integrity: sha512-65ESqLGyGmLvgR0mst5AdW1FkNlj9rQsCKduzEoEPhBCDFGXvz2jW6bXFG6i0/MrV2s7hhXjjb2yAzcPuQlLwg==,
            }
        engines: { node: '>=6.9.0' }
        peerDependencies:
            '@babel/core': ^7.0.0
        dependencies:
            '@babel/compat-data': 7.19.4
            '@babel/core': 7.19.6
            '@babel/helper-validator-option': 7.18.6
            browserslist: 4.21.3
            semver: 6.3.0
        dev: false

    /@babel/helper-environment-visitor/7.18.9:
        resolution:
            {
                integrity: sha512-3r/aACDJ3fhQ/EVgFy0hpj8oHyHpQc+LPtJoY9SzTThAsStm4Ptegq92vqKoE3vD706ZVFWITnMnxucw+S9Ipg==,
            }
        engines: { node: '>=6.9.0' }

    /@babel/helper-function-name/7.19.0:
        resolution:
            {
                integrity: sha512-WAwHBINyrpqywkUH0nTnNgI5ina5TFn85HKS0pbPDfxFfhyR/aNQEn4hGi1P1JyT//I0t4OgXUlofzWILRvS5w==,
            }
        engines: { node: '>=6.9.0' }
        dependencies:
            '@babel/template': 7.18.10
            '@babel/types': 7.20.0

    /@babel/helper-hoist-variables/7.18.6:
        resolution:
            {
                integrity: sha512-UlJQPkFqFULIcyW5sbzgbkxn2FKRgwWiRexcuaR8RNJRy8+LLveqPjwZV/bwrLZCN0eUHD/x8D0heK1ozuoo6Q==,
            }
        engines: { node: '>=6.9.0' }
        dependencies:
            '@babel/types': 7.20.0

    /@babel/helper-module-imports/7.18.6:
        resolution:
            {
                integrity: sha512-0NFvs3VkuSYbFi1x2Vd6tKrywq+z/cLeYC/RJNFrIX/30Bf5aiGYbtvGXolEktzJH8o5E5KJ3tT+nkxuuZFVlA==,
            }
        engines: { node: '>=6.9.0' }
        dependencies:
            '@babel/types': 7.20.0

    /@babel/helper-module-transforms/7.19.6:
        resolution:
            {
                integrity: sha512-fCmcfQo/KYr/VXXDIyd3CBGZ6AFhPFy1TfSEJ+PilGVlQT6jcbqtHAM4C1EciRqMza7/TpOUZliuSH+U6HAhJw==,
            }
        engines: { node: '>=6.9.0' }
        dependencies:
            '@babel/helper-environment-visitor': 7.18.9
            '@babel/helper-module-imports': 7.18.6
            '@babel/helper-simple-access': 7.19.4
            '@babel/helper-split-export-declaration': 7.18.6
            '@babel/helper-validator-identifier': 7.19.1
            '@babel/template': 7.18.10
            '@babel/traverse': 7.19.6
            '@babel/types': 7.20.0
        transitivePeerDependencies:
            - supports-color

    /@babel/helper-plugin-utils/7.10.4:
        resolution:
            {
                integrity: sha512-O4KCvQA6lLiMU9l2eawBPMf1xPP8xPfB3iEQw150hOVTqj/rfXz0ThTb4HEzqQfs2Bmo5Ay8BzxfzVtBrr9dVg==,
            }
        dev: true
        optional: true

    /@babel/helper-plugin-utils/7.19.0:
        resolution:
            {
                integrity: sha512-40Ryx7I8mT+0gaNxm8JGTZFUITNqdLAgdg0hXzeVZxVD6nFsdhQvip6v8dqkRHzsz1VFpFAaOCHNn0vKBL7Czw==,
            }
        engines: { node: '>=6.9.0' }

    /@babel/helper-simple-access/7.19.4:
        resolution:
            {
                integrity: sha512-f9Xq6WqBFqaDfbCzn2w85hwklswz5qsKlh7f08w4Y9yhJHpnNC0QemtSkK5YyOY8kPGvyiwdzZksGUhnGdaUIg==,
            }
        engines: { node: '>=6.9.0' }
        dependencies:
            '@babel/types': 7.19.4

    /@babel/helper-split-export-declaration/7.18.6:
        resolution:
            {
                integrity: sha512-bde1etTx6ZyTmobl9LLMMQsaizFVZrquTEHOqKeQESMKo4PlObf+8+JA25ZsIpZhT/WEd39+vOdLXAFG/nELpA==,
            }
        engines: { node: '>=6.9.0' }
        dependencies:
            '@babel/types': 7.20.0

    /@babel/helper-string-parser/7.19.4:
        resolution:
            {
                integrity: sha512-nHtDoQcuqFmwYNYPz3Rah5ph2p8PFeFCsZk9A/48dPc/rGocJ5J3hAAZ7pb76VWX3fZKu+uEr/FhH5jLx7umrw==,
            }
        engines: { node: '>=6.9.0' }

    /@babel/helper-validator-identifier/7.19.1:
        resolution:
            {
                integrity: sha512-awrNfaMtnHUr653GgGEs++LlAvW6w+DcPrOliSMXWCKo597CwL5Acf/wWdNkf/tfEQE3mjkeD1YOVZOUV/od1w==,
            }
        engines: { node: '>=6.9.0' }

    /@babel/helper-validator-option/7.18.6:
        resolution:
            {
                integrity: sha512-XO7gESt5ouv/LRJdrVjkShckw6STTaB7l9BrpBaAHDeF5YZT+01PCwmR0SJHnkW6i8OwW/EVWRShfi4j2x+KQw==,
            }
        engines: { node: '>=6.9.0' }

    /@babel/helpers/7.19.4:
        resolution:
            {
                integrity: sha512-G+z3aOx2nfDHwX/kyVii5fJq+bgscg89/dJNWpYeKeBv3v9xX8EIabmx1k6u9LS04H7nROFVRVK+e3k0VHp+sw==,
            }
        engines: { node: '>=6.9.0' }
        dependencies:
            '@babel/template': 7.18.10
            '@babel/traverse': 7.19.6
            '@babel/types': 7.20.0
        transitivePeerDependencies:
            - supports-color

    /@babel/highlight/7.18.6:
        resolution:
            {
                integrity: sha512-u7stbOuYjaPezCuLj29hNW1v64M2Md2qupEKP1fHc7WdOA3DgLh37suiSrZYY7haUB7iBeQZ9P1uiRF359do3g==,
            }
        engines: { node: '>=6.9.0' }
        dependencies:
            '@babel/helper-validator-identifier': 7.19.1
            chalk: 2.4.2
            js-tokens: 4.0.0

    /@babel/parser/7.17.8:
        resolution:
            {
                integrity: sha512-BoHhDJrJXqcg+ZL16Xv39H9n+AqJ4pcDrQBGZN+wHxIysrLZ3/ECwCBUch/1zUNhnsXULcONU3Ei5Hmkfk6kiQ==,
            }
        engines: { node: '>=6.0.0' }
        hasBin: true
        dependencies:
            '@babel/types': 7.19.4
        dev: true

    /@babel/parser/7.19.3:
        resolution:
            {
                integrity: sha512-pJ9xOlNWHiy9+FuFP09DEAFbAn4JskgRsVcc169w2xRBC3FRGuQEwjeIMMND9L2zc0iEhO/tGv4Zq+km+hxNpQ==,
            }
        engines: { node: '>=6.0.0' }
        hasBin: true
        dependencies:
            '@babel/types': 7.19.3
        dev: false

    /@babel/parser/7.19.6:
        resolution:
            {
                integrity: sha512-h1IUp81s2JYJ3mRkdxJgs4UvmSsRvDrx5ICSJbPvtWYv5i1nTBGcBpnog+89rAFMwvvru6E5NUHdBe01UeSzYA==,
            }
        engines: { node: '>=6.0.0' }
        hasBin: true
        dependencies:
            '@babel/types': 7.19.4

    /@babel/plugin-proposal-object-rest-spread/7.12.1_@babel+core@7.12.9:
        resolution:
            {
                integrity: sha512-s6SowJIjzlhx8o7lsFx5zmY4At6CTtDvgNQDdPzkBQucle58A6b/TTeEBYtyDgmcXjUTM+vE8YOGHZzzbc/ioA==,
            }
        peerDependencies:
            '@babel/core': ^7.0.0-0
        dependencies:
            '@babel/core': 7.12.9
            '@babel/helper-plugin-utils': 7.19.0
            '@babel/plugin-syntax-object-rest-spread': 7.8.3_@babel+core@7.12.9
            '@babel/plugin-transform-parameters': 7.18.8_@babel+core@7.12.9
        dev: true
        optional: true

    /@babel/plugin-syntax-async-generators/7.8.4_@babel+core@7.17.8:
        resolution:
            {
                integrity: sha512-tycmZxkGfZaxhMRbXlPXuVFpdWlXpir2W4AMhSJgRKzk/eDlIXOhb2LHWoLpDF7TEHylV5zNhykX6KAgHJmTNw==,
            }
        peerDependencies:
            '@babel/core': ^7.0.0-0
        dependencies:
            '@babel/core': 7.17.8
            '@babel/helper-plugin-utils': 7.19.0
        dev: false

    /@babel/plugin-syntax-bigint/7.8.3_@babel+core@7.17.8:
        resolution:
            {
                integrity: sha512-wnTnFlG+YxQm3vDxpGE57Pj0srRU4sHE/mDkt1qv2YJJSeUAec2ma4WLUnUPeKjyrfntVwe/N6dCXpU+zL3Npg==,
            }
        peerDependencies:
            '@babel/core': ^7.0.0-0
        dependencies:
            '@babel/core': 7.17.8
            '@babel/helper-plugin-utils': 7.19.0
        dev: false

    /@babel/plugin-syntax-class-properties/7.12.13_@babel+core@7.17.8:
        resolution:
            {
                integrity: sha512-fm4idjKla0YahUNgFNLCB0qySdsoPiZP3iQE3rky0mBUtMZ23yDJ9SJdg6dXTSDnulOVqiF3Hgr9nbXvXTQZYA==,
            }
        peerDependencies:
            '@babel/core': ^7.0.0-0
        dependencies:
            '@babel/core': 7.17.8
            '@babel/helper-plugin-utils': 7.19.0
        dev: false

    /@babel/plugin-syntax-import-meta/7.10.4_@babel+core@7.17.8:
        resolution:
            {
                integrity: sha512-Yqfm+XDx0+Prh3VSeEQCPU81yC+JWZ2pDPFSS4ZdpfZhp4MkFMaDC1UqseovEKwSUpnIL7+vK+Clp7bfh0iD7g==,
            }
        peerDependencies:
            '@babel/core': ^7.0.0-0
        dependencies:
            '@babel/core': 7.17.8
            '@babel/helper-plugin-utils': 7.19.0
        dev: false

    /@babel/plugin-syntax-json-strings/7.8.3_@babel+core@7.17.8:
        resolution:
            {
                integrity: sha512-lY6kdGpWHvjoe2vk4WrAapEuBR69EMxZl+RoGRhrFGNYVK8mOPAW8VfbT/ZgrFbXlDNiiaxQnAtgVCZ6jv30EA==,
            }
        peerDependencies:
            '@babel/core': ^7.0.0-0
        dependencies:
            '@babel/core': 7.17.8
            '@babel/helper-plugin-utils': 7.19.0
        dev: false

    /@babel/plugin-syntax-jsx/7.12.1_@babel+core@7.12.9:
        resolution:
            {
                integrity: sha512-1yRi7yAtB0ETgxdY9ti/p2TivUxJkTdhu/ZbF9MshVGqOx1TdB3b7xCXs49Fupgg50N45KcAsRP/ZqWjs9SRjg==,
            }
        peerDependencies:
            '@babel/core': ^7.0.0-0
        dependencies:
            '@babel/core': 7.12.9
            '@babel/helper-plugin-utils': 7.19.0
        dev: true
        optional: true

    /@babel/plugin-syntax-jsx/7.18.6_@babel+core@7.17.8:
        resolution:
            {
                integrity: sha512-6mmljtAedFGTWu2p/8WIORGwy+61PLgOMPOdazc7YoJ9ZCWUyFy3A6CpPkRKLKD1ToAesxX8KGEViAiLo9N+7Q==,
            }
        engines: { node: '>=6.9.0' }
        peerDependencies:
            '@babel/core': ^7.0.0-0
        dependencies:
            '@babel/core': 7.17.8
            '@babel/helper-plugin-utils': 7.19.0
        dev: false

    /@babel/plugin-syntax-logical-assignment-operators/7.10.4_@babel+core@7.17.8:
        resolution:
            {
                integrity: sha512-d8waShlpFDinQ5MtvGU9xDAOzKH47+FFoney2baFIoMr952hKOLp1HR7VszoZvOsV/4+RRszNY7D17ba0te0ig==,
            }
        peerDependencies:
            '@babel/core': ^7.0.0-0
        dependencies:
            '@babel/core': 7.17.8
            '@babel/helper-plugin-utils': 7.19.0
        dev: false

    /@babel/plugin-syntax-nullish-coalescing-operator/7.8.3_@babel+core@7.17.8:
        resolution:
            {
                integrity: sha512-aSff4zPII1u2QD7y+F8oDsz19ew4IGEJg9SVW+bqwpwtfFleiQDMdzA/R+UlWDzfnHFCxxleFT0PMIrR36XLNQ==,
            }
        peerDependencies:
            '@babel/core': ^7.0.0-0
        dependencies:
            '@babel/core': 7.17.8
            '@babel/helper-plugin-utils': 7.19.0
        dev: false

    /@babel/plugin-syntax-numeric-separator/7.10.4_@babel+core@7.17.8:
        resolution:
            {
                integrity: sha512-9H6YdfkcK/uOnY/K7/aA2xpzaAgkQn37yzWUMRK7OaPOqOpGS1+n0H5hxT9AUw9EsSjPW8SVyMJwYRtWs3X3ug==,
            }
        peerDependencies:
            '@babel/core': ^7.0.0-0
        dependencies:
            '@babel/core': 7.17.8
            '@babel/helper-plugin-utils': 7.19.0
        dev: false

    /@babel/plugin-syntax-object-rest-spread/7.8.3_@babel+core@7.12.9:
        resolution:
            {
                integrity: sha512-XoqMijGZb9y3y2XskN+P1wUGiVwWZ5JmoDRwx5+3GmEplNyVM2s2Dg8ILFQm8rWM48orGy5YpI5Bl8U1y7ydlA==,
            }
        peerDependencies:
            '@babel/core': ^7.0.0-0
        dependencies:
            '@babel/core': 7.12.9
            '@babel/helper-plugin-utils': 7.19.0
        dev: true
        optional: true

    /@babel/plugin-syntax-object-rest-spread/7.8.3_@babel+core@7.17.8:
        resolution:
            {
                integrity: sha512-XoqMijGZb9y3y2XskN+P1wUGiVwWZ5JmoDRwx5+3GmEplNyVM2s2Dg8ILFQm8rWM48orGy5YpI5Bl8U1y7ydlA==,
            }
        peerDependencies:
            '@babel/core': ^7.0.0-0
        dependencies:
            '@babel/core': 7.17.8
            '@babel/helper-plugin-utils': 7.19.0
        dev: false

    /@babel/plugin-syntax-optional-catch-binding/7.8.3_@babel+core@7.17.8:
        resolution:
            {
                integrity: sha512-6VPD0Pc1lpTqw0aKoeRTMiB+kWhAoT24PA+ksWSBrFtl5SIRVpZlwN3NNPQjehA2E/91FV3RjLWoVTglWcSV3Q==,
            }
        peerDependencies:
            '@babel/core': ^7.0.0-0
        dependencies:
            '@babel/core': 7.17.8
            '@babel/helper-plugin-utils': 7.19.0
        dev: false

    /@babel/plugin-syntax-optional-chaining/7.8.3_@babel+core@7.17.8:
        resolution:
            {
                integrity: sha512-KoK9ErH1MBlCPxV0VANkXW2/dw4vlbGDrFgz8bmUsBGYkFRcbRwMh6cIJubdPrkxRwuGdtCk0v/wPTKbQgBjkg==,
            }
        peerDependencies:
            '@babel/core': ^7.0.0-0
        dependencies:
            '@babel/core': 7.17.8
            '@babel/helper-plugin-utils': 7.19.0
        dev: false

    /@babel/plugin-syntax-top-level-await/7.14.5_@babel+core@7.17.8:
        resolution:
            {
                integrity: sha512-hx++upLv5U1rgYfwe1xBQUhRmU41NEvpUvrp8jkrSCdvGSnM5/qdRMtylJ6PG5OFkBaHkbTAKTnd3/YyESRHFw==,
            }
        engines: { node: '>=6.9.0' }
        peerDependencies:
            '@babel/core': ^7.0.0-0
        dependencies:
            '@babel/core': 7.17.8
            '@babel/helper-plugin-utils': 7.19.0
        dev: false

    /@babel/plugin-syntax-typescript/7.18.6_@babel+core@7.17.8:
        resolution:
            {
                integrity: sha512-mAWAuq4rvOepWCBid55JuRNvpTNf2UGVgoz4JV0fXEKolsVZDzsa4NqCef758WZJj/GDu0gVGItjKFiClTAmZA==,
            }
        engines: { node: '>=6.9.0' }
        peerDependencies:
            '@babel/core': ^7.0.0-0
        dependencies:
            '@babel/core': 7.17.8
            '@babel/helper-plugin-utils': 7.19.0
        dev: false

    /@babel/plugin-transform-parameters/7.18.8_@babel+core@7.12.9:
        resolution:
            {
                integrity: sha512-ivfbE3X2Ss+Fj8nnXvKJS6sjRG4gzwPMsP+taZC+ZzEGjAYlvENixmt1sZ5Ca6tWls+BlKSGKPJ6OOXvXCbkFg==,
            }
        engines: { node: '>=6.9.0' }
        peerDependencies:
            '@babel/core': ^7.0.0-0
        dependencies:
            '@babel/core': 7.12.9
            '@babel/helper-plugin-utils': 7.19.0
        dev: true
        optional: true

    /@babel/runtime-corejs3/7.19.1:
        resolution:
            {
                integrity: sha512-j2vJGnkopRzH+ykJ8h68wrHnEUmtK//E723jjixiAl/PPf6FhqY/vYRcMVlNydRKQjQsTsYEjpx+DZMIvnGk/g==,
            }
        engines: { node: '>=6.9.0' }
        dependencies:
            core-js-pure: 3.25.5
            regenerator-runtime: 0.13.9

    /@babel/runtime/7.19.0:
        resolution:
            {
                integrity: sha512-eR8Lo9hnDS7tqkO7NsV+mKvCmv5boaXFSZ70DnfhcgiEne8hv9oCEd36Klw74EtizEqLsy4YnW8UWwpBVolHZA==,
            }
        engines: { node: '>=6.9.0' }
        dependencies:
            regenerator-runtime: 0.13.9

    /@babel/template/7.18.10:
        resolution:
            {
                integrity: sha512-TI+rCtooWHr3QJ27kJxfjutghu44DLnasDMwpDqCXVTal9RLp3RSYNh4NdBrRP2cQAoG9A8juOQl6P6oZG4JxA==,
            }
        engines: { node: '>=6.9.0' }
        dependencies:
            '@babel/code-frame': 7.18.6
            '@babel/parser': 7.19.6
            '@babel/types': 7.20.0

    /@babel/traverse/7.17.3:
        resolution:
            {
                integrity: sha512-5irClVky7TxRWIRtxlh2WPUUOLhcPN06AGgaQSB8AEwuyEBgJVuJ5imdHm5zxk8w0QS5T+tDfnDxAlhWjpb7cw==,
            }
        engines: { node: '>=6.9.0' }
        dependencies:
            '@babel/code-frame': 7.18.6
            '@babel/generator': 7.19.6
            '@babel/helper-environment-visitor': 7.18.9
            '@babel/helper-function-name': 7.19.0
            '@babel/helper-hoist-variables': 7.18.6
            '@babel/helper-split-export-declaration': 7.18.6
            '@babel/parser': 7.19.6
            '@babel/types': 7.19.4
            debug: 4.3.4
            globals: 11.12.0
        transitivePeerDependencies:
            - supports-color
        dev: true

    /@babel/traverse/7.19.3:
        resolution:
            {
                integrity: sha512-qh5yf6149zhq2sgIXmwjnsvmnNQC2iw70UFjp4olxucKrWd/dvlUsBI88VSLUsnMNF7/vnOiA+nk1+yLoCqROQ==,
            }
        engines: { node: '>=6.9.0' }
        dependencies:
            '@babel/code-frame': 7.18.6
            '@babel/generator': 7.19.6
            '@babel/helper-environment-visitor': 7.18.9
            '@babel/helper-function-name': 7.19.0
            '@babel/helper-hoist-variables': 7.18.6
            '@babel/helper-split-export-declaration': 7.18.6
            '@babel/parser': 7.19.6
            '@babel/types': 7.19.4
            debug: 4.3.4
            globals: 11.12.0
        transitivePeerDependencies:
            - supports-color
        dev: false

    /@babel/traverse/7.19.6:
        resolution:
            {
                integrity: sha512-6l5HrUCzFM04mfbG09AagtYyR2P0B71B1wN7PfSPiksDPz2k5H9CBC1tcZpz2M8OxbKTPccByoOJ22rUKbpmQQ==,
            }
        engines: { node: '>=6.9.0' }
        dependencies:
            '@babel/code-frame': 7.18.6
            '@babel/generator': 7.19.6
            '@babel/helper-environment-visitor': 7.18.9
            '@babel/helper-function-name': 7.19.0
            '@babel/helper-hoist-variables': 7.18.6
            '@babel/helper-split-export-declaration': 7.18.6
            '@babel/parser': 7.19.6
            '@babel/types': 7.20.0
            debug: 4.3.4
            globals: 11.12.0
        transitivePeerDependencies:
            - supports-color

    /@babel/types/7.17.0:
        resolution:
            {
                integrity: sha512-TmKSNO4D5rzhL5bjWFcVHHLETzfQ/AmbKpKPOSjlP0WoHZ6L911fgoOKY4Alp/emzG4cHJdyN49zpgkbXFEHHw==,
            }
        engines: { node: '>=6.9.0' }
        dependencies:
            '@babel/helper-validator-identifier': 7.19.1
            to-fast-properties: 2.0.0
        dev: true

    /@babel/types/7.19.3:
        resolution:
            {
                integrity: sha512-hGCaQzIY22DJlDh9CH7NOxgKkFjBk0Cw9xDO1Xmh2151ti7wiGfQ3LauXzL4HP1fmFlTX6XjpRETTpUcv7wQLw==,
            }
        engines: { node: '>=6.9.0' }
        dependencies:
            '@babel/helper-string-parser': 7.19.4
            '@babel/helper-validator-identifier': 7.19.1
            to-fast-properties: 2.0.0
        dev: false

    /@babel/types/7.19.4:
        resolution:
            {
                integrity: sha512-M5LK7nAeS6+9j7hAq+b3fQs+pNfUtTGq+yFFfHnauFA8zQtLRfmuipmsKDKKLuyG+wC8ABW43A153YNawNTEtw==,
            }
        engines: { node: '>=6.9.0' }
        dependencies:
            '@babel/helper-string-parser': 7.19.4
            '@babel/helper-validator-identifier': 7.19.1
            to-fast-properties: 2.0.0

    /@babel/types/7.20.0:
        resolution:
            {
                integrity: sha512-Jlgt3H0TajCW164wkTOTzHkZb075tMQMULzrLUoUeKmO7eFL96GgDxf7/Axhc5CAuKE3KFyVW1p6ysKsi2oXAg==,
            }
        engines: { node: '>=6.9.0' }
        dependencies:
            '@babel/helper-string-parser': 7.19.4
            '@babel/helper-validator-identifier': 7.19.1
            to-fast-properties: 2.0.0

    /@changesets/apply-release-plan/6.1.1:
        resolution:
            {
                integrity: sha512-LaQiP/Wf0zMVR0HNrLQAjz3rsNsr0d/RlnP6Ef4oi8VafOwnY1EoWdK4kssuUJGgNgDyHpomS50dm8CU3D7k7g==,
            }
        dependencies:
            '@babel/runtime': 7.19.0
            '@changesets/config': 2.2.0
            '@changesets/get-version-range-type': 0.3.2
            '@changesets/git': 1.5.0
            '@changesets/types': 5.2.0
            '@manypkg/get-packages': 1.1.3
            detect-indent: 6.1.0
            fs-extra: 7.0.1
            lodash.startcase: 4.4.0
            outdent: 0.5.0
            prettier: 2.7.1
            resolve-from: 5.0.0
            semver: 5.7.1
        dev: true

    /@changesets/assemble-release-plan/5.2.2:
        resolution:
            {
                integrity: sha512-B1qxErQd85AeZgZFZw2bDKyOfdXHhG+X5S+W3Da2yCem8l/pRy4G/S7iOpEcMwg6lH8q2ZhgbZZwZ817D+aLuQ==,
            }
        dependencies:
            '@babel/runtime': 7.19.0
            '@changesets/errors': 0.1.4
            '@changesets/get-dependents-graph': 1.3.4
            '@changesets/types': 5.2.0
            '@manypkg/get-packages': 1.1.3
            semver: 5.7.1
        dev: true

    /@changesets/changelog-git/0.1.13:
        resolution:
            {
                integrity: sha512-zvJ50Q+EUALzeawAxax6nF2WIcSsC5PwbuLeWkckS8ulWnuPYx8Fn/Sjd3rF46OzeKA8t30loYYV6TIzp4DIdg==,
            }
        dependencies:
            '@changesets/types': 5.2.0
        dev: true

    /@changesets/changelog-github/0.4.7:
        resolution:
            {
                integrity: sha512-UUG5sKwShs5ha1GFnayUpZNcDGWoY7F5XxhOEHS62sDPOtoHQZsG3j1nC5RxZ3M1URHA321cwVZHeXgu99Y3ew==,
            }
        dependencies:
            '@changesets/get-github-info': 0.5.1
            '@changesets/types': 5.2.0
            dotenv: 8.6.0
        transitivePeerDependencies:
            - encoding
        dev: true

    /@changesets/cli/2.25.0:
        resolution:
            {
                integrity: sha512-Svu5KD2enurVHGEEzCRlaojrHjVYgF9srmMP9VQSy9c1TspX6C9lDPpulsSNIjYY9BuU/oiWpjBgR7RI9eQiAA==,
            }
        hasBin: true
        dependencies:
            '@babel/runtime': 7.19.0
            '@changesets/apply-release-plan': 6.1.1
            '@changesets/assemble-release-plan': 5.2.2
            '@changesets/changelog-git': 0.1.13
            '@changesets/config': 2.2.0
            '@changesets/errors': 0.1.4
            '@changesets/get-dependents-graph': 1.3.4
            '@changesets/get-release-plan': 3.0.15
            '@changesets/git': 1.5.0
            '@changesets/logger': 0.0.5
            '@changesets/pre': 1.0.13
            '@changesets/read': 0.5.8
            '@changesets/types': 5.2.0
            '@changesets/write': 0.2.1
            '@manypkg/get-packages': 1.1.3
            '@types/is-ci': 3.0.0
            '@types/semver': 6.2.3
            ansi-colors: 4.1.3
            chalk: 2.4.2
            enquirer: 2.3.6
            external-editor: 3.1.0
            fs-extra: 7.0.1
            human-id: 1.0.2
            is-ci: 3.0.1
            meow: 6.1.1
            outdent: 0.5.0
            p-limit: 2.3.0
            preferred-pm: 3.0.3
            resolve-from: 5.0.0
            semver: 5.7.1
            spawndamnit: 2.0.0
            term-size: 2.2.1
            tty-table: 4.1.6
        dev: true

    /@changesets/config/2.2.0:
        resolution:
            {
                integrity: sha512-GGaokp3nm5FEDk/Fv2PCRcQCOxGKKPRZ7prcMqxEr7VSsG75MnChQE8plaW1k6V8L2bJE+jZWiRm19LbnproOw==,
            }
        dependencies:
            '@changesets/errors': 0.1.4
            '@changesets/get-dependents-graph': 1.3.4
            '@changesets/logger': 0.0.5
            '@changesets/types': 5.2.0
            '@manypkg/get-packages': 1.1.3
            fs-extra: 7.0.1
            micromatch: 4.0.5
        dev: true

    /@changesets/errors/0.1.4:
        resolution:
            {
                integrity: sha512-HAcqPF7snsUJ/QzkWoKfRfXushHTu+K5KZLJWPb34s4eCZShIf8BFO3fwq6KU8+G7L5KdtN2BzQAXOSXEyiY9Q==,
            }
        dependencies:
            extendable-error: 0.1.7
        dev: true

    /@changesets/get-dependents-graph/1.3.4:
        resolution:
            {
                integrity: sha512-+C4AOrrFY146ydrgKOo5vTZfj7vetNu1tWshOID+UjPUU9afYGDXI8yLnAeib1ffeBXV3TuGVcyphKpJ3cKe+A==,
            }
        dependencies:
            '@changesets/types': 5.2.0
            '@manypkg/get-packages': 1.1.3
            chalk: 2.4.2
            fs-extra: 7.0.1
            semver: 5.7.1
        dev: true

    /@changesets/get-github-info/0.5.1:
        resolution:
            {
                integrity: sha512-w2yl3AuG+hFuEEmT6j1zDlg7GQLM/J2UxTmk0uJBMdRqHni4zXGe/vUlPfLom5KfX3cRfHc0hzGvloDPjWFNZw==,
            }
        dependencies:
            dataloader: 1.4.0
            node-fetch: 2.6.7
        transitivePeerDependencies:
            - encoding
        dev: true

    /@changesets/get-release-plan/3.0.15:
        resolution:
            {
                integrity: sha512-W1tFwxE178/en+zSj/Nqbc3mvz88mcdqUMJhRzN1jDYqN3QI4ifVaRF9mcWUU+KI0gyYEtYR65tour690PqTcA==,
            }
        dependencies:
            '@babel/runtime': 7.19.0
            '@changesets/assemble-release-plan': 5.2.2
            '@changesets/config': 2.2.0
            '@changesets/pre': 1.0.13
            '@changesets/read': 0.5.8
            '@changesets/types': 5.2.0
            '@manypkg/get-packages': 1.1.3
        dev: true

    /@changesets/get-version-range-type/0.3.2:
        resolution:
            {
                integrity: sha512-SVqwYs5pULYjYT4op21F2pVbcrca4qA/bAA3FmFXKMN7Y+HcO8sbZUTx3TAy2VXulP2FACd1aC7f2nTuqSPbqg==,
            }
        dev: true

    /@changesets/git/1.5.0:
        resolution:
            {
                integrity: sha512-Xo8AT2G7rQJSwV87c8PwMm6BAc98BnufRMsML7m7Iw8Or18WFvFmxqG5aOL5PBvhgq9KrKvaeIBNIymracSuHg==,
            }
        dependencies:
            '@babel/runtime': 7.19.0
            '@changesets/errors': 0.1.4
            '@changesets/types': 5.2.0
            '@manypkg/get-packages': 1.1.3
            is-subdir: 1.2.0
            spawndamnit: 2.0.0
        dev: true

    /@changesets/logger/0.0.5:
        resolution:
            {
                integrity: sha512-gJyZHomu8nASHpaANzc6bkQMO9gU/ib20lqew1rVx753FOxffnCrJlGIeQVxNWCqM+o6OOleCo/ivL8UAO5iFw==,
            }
        dependencies:
            chalk: 2.4.2
        dev: true

    /@changesets/parse/0.3.15:
        resolution:
            {
                integrity: sha512-3eDVqVuBtp63i+BxEWHPFj2P1s3syk0PTrk2d94W9JD30iG+OER0Y6n65TeLlY8T2yB9Fvj6Ev5Gg0+cKe/ZUA==,
            }
        dependencies:
            '@changesets/types': 5.2.0
            js-yaml: 3.14.1
        dev: true

    /@changesets/pre/1.0.13:
        resolution:
            {
                integrity: sha512-jrZc766+kGZHDukjKhpBXhBJjVQMied4Fu076y9guY1D3H622NOw8AQaLV3oQsDtKBTrT2AUFjt9Z2Y9Qx+GfA==,
            }
        dependencies:
            '@babel/runtime': 7.19.0
            '@changesets/errors': 0.1.4
            '@changesets/types': 5.2.0
            '@manypkg/get-packages': 1.1.3
            fs-extra: 7.0.1
        dev: true

    /@changesets/read/0.5.8:
        resolution:
            {
                integrity: sha512-eYaNfxemgX7f7ELC58e7yqQICW5FB7V+bd1lKt7g57mxUrTveYME+JPaBPpYx02nP53XI6CQp6YxnR9NfmFPKw==,
            }
        dependencies:
            '@babel/runtime': 7.19.0
            '@changesets/git': 1.5.0
            '@changesets/logger': 0.0.5
            '@changesets/parse': 0.3.15
            '@changesets/types': 5.2.0
            chalk: 2.4.2
            fs-extra: 7.0.1
            p-filter: 2.1.0
        dev: true

    /@changesets/types/4.1.0:
        resolution:
            {
                integrity: sha512-LDQvVDv5Kb50ny2s25Fhm3d9QSZimsoUGBsUioj6MC3qbMUCuC8GPIvk/M6IvXx3lYhAs0lwWUQLb+VIEUCECw==,
            }
        dev: true

    /@changesets/types/5.2.0:
        resolution:
            {
                integrity: sha512-km/66KOqJC+eicZXsm2oq8A8bVTSpkZJ60iPV/Nl5Z5c7p9kk8xxh6XGRTlnludHldxOOfudhnDN2qPxtHmXzA==,
            }
        dev: true

    /@changesets/write/0.2.1:
        resolution:
            {
                integrity: sha512-KUd49nt2fnYdGixIqTi1yVE1nAoZYUMdtB3jBfp77IMqjZ65hrmZE5HdccDlTeClZN0420ffpnfET3zzeY8pdw==,
            }
        dependencies:
            '@babel/runtime': 7.19.0
            '@changesets/types': 5.2.0
            fs-extra: 7.0.1
            human-id: 1.0.2
            prettier: 2.7.1
        dev: true

    /@envelop/core/2.5.0_graphql@15.8.0:
        resolution:
            {
                integrity: sha512-nlDC9q75bjvS/ajbkkVlwGPSYlWhZOQ6StxMTEjvUVefL4o49NpMlGgxfN2mJ64y1CJ3MI/bIemZ3jOHmiv3Og==,
            }
        peerDependencies:
            graphql: ^14.0.0 || ^15.0.0 || ^16.0.0
        dependencies:
            '@envelop/types': 2.3.1_graphql@15.8.0
            graphql: 15.8.0

    /@envelop/parser-cache/4.6.0_ac4khdcylk22djzdrfk34n6oma:
        resolution:
            {
                integrity: sha512-Oi3nX76tk5L7K6MdpPr4AjtpMW1XoyISeiaodYD8WxUWY7JzOA7qetuYguUZv/lK5VaLMsJuoWAwxbu1JKEe9A==,
            }
        peerDependencies:
            '@envelop/core': ^2.5.0
            graphql: ^14.0.0 || ^15.0.0 || ^16.0.0
        dependencies:
            '@envelop/core': 2.5.0_graphql@15.8.0
            graphql: 15.8.0
            lru-cache: 6.0.0

    /@envelop/types/2.3.1_graphql@15.8.0:
        resolution:
            {
                integrity: sha512-c5VLCVVRJ2R9LpDHg/N2BO2l4veaJhklquW+FX8GfzXU79DPWe8WmX4MbM6ABUZmSLOJkYInifHrnlqAoucxpQ==,
            }
        peerDependencies:
            graphql: ^14.0.0 || ^15.0.0 || ^16.0.0
        dependencies:
            graphql: 15.8.0

    /@envelop/validation-cache/4.6.0_ac4khdcylk22djzdrfk34n6oma:
        resolution:
            {
                integrity: sha512-Xn5u/tQHid6GzWDenCJkIn5GsDm2fUCNnAudN1BGjXcRvAEFfTHuchpp1PJxvRAqGdYjznng+NkOcqrP5brQrw==,
            }
        peerDependencies:
            '@envelop/core': ^2.5.0
            graphql: ^14.0.0 || ^15.0.0 || ^16.0.0
        dependencies:
            '@envelop/core': 2.5.0_graphql@15.8.0
            graphql: 15.8.0
            lru-cache: 6.0.0

    /@esbuild/android-arm/0.15.10:
        resolution:
            {
                integrity: sha512-FNONeQPy/ox+5NBkcSbYJxoXj9GWu8gVGJTVmUyoOCKQFDTrHVKgNSzChdNt0I8Aj/iKcsDf2r9BFwv+FSNUXg==,
            }
        engines: { node: '>=12' }
        cpu: [arm]
        os: [android]
        requiresBuild: true
        optional: true

    /@esbuild/android-arm/0.15.13:
        resolution:
            {
                integrity: sha512-RY2fVI8O0iFUNvZirXaQ1vMvK0xhCcl0gqRj74Z6yEiO1zAUa7hbsdwZM1kzqbxHK7LFyMizipfXT3JME+12Hw==,
            }
        engines: { node: '>=12' }
        cpu: [arm]
        os: [android]
        requiresBuild: true
        optional: true

    /@esbuild/linux-loong64/0.14.54:
        resolution:
            {
                integrity: sha512-bZBrLAIX1kpWelV0XemxBZllyRmM6vgFQQG2GdNb+r3Fkp0FOh1NJSvekXDs7jq70k4euu1cryLMfU+mTXlEpw==,
            }
        engines: { node: '>=12' }
        cpu: [loong64]
        os: [linux]
        requiresBuild: true
        dev: false
        optional: true

    /@esbuild/linux-loong64/0.15.10:
        resolution:
            {
                integrity: sha512-w0Ou3Z83LOYEkwaui2M8VwIp+nLi/NA60lBLMvaJ+vXVMcsARYdEzLNE7RSm4+lSg4zq4d7fAVuzk7PNQ5JFgg==,
            }
        engines: { node: '>=12' }
        cpu: [loong64]
        os: [linux]
        requiresBuild: true
        optional: true

    /@esbuild/linux-loong64/0.15.13:
        resolution:
            {
                integrity: sha512-+BoyIm4I8uJmH/QDIH0fu7MG0AEx9OXEDXnqptXCwKOlOqZiS4iraH1Nr7/ObLMokW3sOCeBNyD68ATcV9b9Ag==,
            }
        engines: { node: '>=12' }
        cpu: [loong64]
        os: [linux]
        requiresBuild: true
        optional: true

    /@eslint/eslintrc/1.3.1:
        resolution:
            {
                integrity: sha512-OhSY22oQQdw3zgPOOwdoj01l/Dzl1Z+xyUP33tkSN+aqyEhymJCcPHyXt+ylW8FSe0TfRC2VG+ROQOapD0aZSQ==,
            }
        engines: { node: ^12.22.0 || ^14.17.0 || >=16.0.0 }
        dependencies:
            ajv: 6.12.6
            debug: 4.3.4
            espree: 9.4.0
            globals: 13.17.0
            ignore: 5.2.0
            import-fresh: 3.3.0
            js-yaml: 4.1.0
            minimatch: 3.1.2
            strip-json-comments: 3.1.1
        transitivePeerDependencies:
            - supports-color

    /@graphql-tools/merge/8.3.6_graphql@15.8.0:
        resolution:
            {
                integrity: sha512-uUBokxXi89bj08P+iCvQk3Vew4vcfL5ZM6NTylWi8PIpoq4r5nJ625bRuN8h2uubEdRiH8ntN9M4xkd/j7AybQ==,
            }
        peerDependencies:
            graphql: ^14.0.0 || ^15.0.0 || ^16.0.0 || ^17.0.0
        dependencies:
            '@graphql-tools/utils': 8.12.0_graphql@15.8.0
            graphql: 15.8.0
            tslib: 2.4.0

    /@graphql-tools/schema/9.0.4_graphql@15.8.0:
        resolution:
            {
                integrity: sha512-B/b8ukjs18fq+/s7p97P8L1VMrwapYc3N2KvdG/uNThSazRRn8GsBK0Nr+FH+mVKiUfb4Dno79e3SumZVoHuOQ==,
            }
        peerDependencies:
            graphql: ^14.0.0 || ^15.0.0 || ^16.0.0 || ^17.0.0
        dependencies:
            '@graphql-tools/merge': 8.3.6_graphql@15.8.0
            '@graphql-tools/utils': 8.12.0_graphql@15.8.0
            graphql: 15.8.0
            tslib: 2.4.0
            value-or-promise: 1.0.11

    /@graphql-tools/utils/8.12.0_graphql@15.8.0:
        resolution:
            {
                integrity: sha512-TeO+MJWGXjUTS52qfK4R8HiPoF/R7X+qmgtOYd8DTH0l6b+5Y/tlg5aGeUJefqImRq7nvi93Ms40k/Uz4D5CWw==,
            }
        peerDependencies:
            graphql: ^14.0.0 || ^15.0.0 || ^16.0.0 || ^17.0.0
        dependencies:
            graphql: 15.8.0
            tslib: 2.4.0

    /@graphql-typed-document-node/core/3.1.1_graphql@15.8.0:
        resolution:
            {
                integrity: sha512-NQ17ii0rK1b34VZonlmT2QMJFI70m0TRwbknO/ihlbatXyaktDhN/98vBiUU6kNBPljqGqyIrl2T4nY2RpFANg==,
            }
        peerDependencies:
            graphql: ^0.8.0 || ^0.9.0 || ^0.10.0 || ^0.11.0 || ^0.12.0 || ^0.13.0 || ^14.0.0 || ^15.0.0 || ^16.0.0
        dependencies:
            graphql: 15.8.0

    /@graphql-yoga/common/2.12.12_graphql@15.8.0:
        resolution:
            {
                integrity: sha512-La2ygIw2qlIJZrRGT4nW70Nam7gQ2xZkOn0FDCnKWSJhQ4nHw4aFAkeHIJdZGK0u2TqtXRrNSAj5cb/TZoqUiQ==,
            }
        peerDependencies:
            graphql: ^15.2.0 || ^16.0.0
        dependencies:
            '@envelop/core': 2.5.0_graphql@15.8.0
            '@envelop/parser-cache': 4.6.0_ac4khdcylk22djzdrfk34n6oma
            '@envelop/validation-cache': 4.6.0_ac4khdcylk22djzdrfk34n6oma
            '@graphql-tools/schema': 9.0.4_graphql@15.8.0
            '@graphql-tools/utils': 8.12.0_graphql@15.8.0
            '@graphql-typed-document-node/core': 3.1.1_graphql@15.8.0
            '@graphql-yoga/subscription': 2.2.3
            '@whatwg-node/fetch': 0.3.2
            dset: 3.1.2
            graphql: 15.8.0
            tslib: 2.4.0
        transitivePeerDependencies:
            - encoding

    /@graphql-yoga/node/2.13.13_graphql@15.8.0:
        resolution:
            {
                integrity: sha512-3NmdEq3BkuVLRbo5yUi401sBiwowSKgY8O1DN1RwYdHRr0nu2dXzlYEETf4XLymyP6mKsVfQgsy7HQjwsc1oNw==,
            }
        peerDependencies:
            graphql: ^15.2.0 || ^16.0.0
        dependencies:
            '@envelop/core': 2.5.0_graphql@15.8.0
            '@graphql-tools/utils': 8.12.0_graphql@15.8.0
            '@graphql-yoga/common': 2.12.12_graphql@15.8.0
            '@graphql-yoga/subscription': 2.2.3
            '@whatwg-node/fetch': 0.3.2
            graphql: 15.8.0
            tslib: 2.4.0
        transitivePeerDependencies:
            - encoding

    /@graphql-yoga/subscription/2.2.3:
        resolution:
            {
                integrity: sha512-It/Dfh+nW2ClTtmOylAa+o7fbKIRYRTH6jfKLj3YB75tkv/rFZ70bjlChDCrEMa46I+zDMg7+cdkrQOXov2fDg==,
            }
        dependencies:
            '@graphql-yoga/typed-event-target': 0.1.1
            '@repeaterjs/repeater': 3.0.4
            tslib: 2.4.0

    /@graphql-yoga/typed-event-target/0.1.1:
        resolution:
            {
                integrity: sha512-l23kLKHKhfD7jmv4OUlzxMTihSqgIjGWCSb0KdlLkeiaF2jjuo8pRhX200hFTrtjRHGSYS1fx2lltK/xWci+vw==,
            }
        dependencies:
            '@repeaterjs/repeater': 3.0.4
            tslib: 2.4.0

    /@humanwhocodes/config-array/0.10.4:
        resolution:
            {
                integrity: sha512-mXAIHxZT3Vcpg83opl1wGlVZ9xydbfZO3r5YfRSH6Gpp2J/PfdBP0wbDa2sO6/qRbcalpoevVyW6A/fI6LfeMw==,
            }
        engines: { node: '>=10.10.0' }
        dependencies:
            '@humanwhocodes/object-schema': 1.2.1
            debug: 4.3.4
            minimatch: 3.1.2
        transitivePeerDependencies:
            - supports-color

    /@humanwhocodes/gitignore-to-minimatch/1.0.2:
        resolution:
            {
                integrity: sha512-rSqmMJDdLFUsyxR6FMtD00nfQKKLFb1kv+qBbOVKqErvloEIJLo5bDTJTQNTYgeyp78JsA7u/NPi5jT1GR/MuA==,
            }

    /@humanwhocodes/module-importer/1.0.1:
        resolution:
            {
                integrity: sha512-bxveV4V8v5Yb4ncFTT3rPSgZBOpCkjfK0y4oVVVJwIuDVBRMDXrPyXRL988i5ap9m9bnyEEjWfm5WkBmtffLfA==,
            }
        engines: { node: '>=12.22' }

    /@humanwhocodes/object-schema/1.2.1:
        resolution:
            {
                integrity: sha512-ZnQMnLV4e7hDlUvw8H+U8ASL02SS2Gn6+9Ac3wGGLIe7+je2AeAOxPY+izIPJDfFDb7eDjev0Us8MO1iFRN8hA==,
            }

    /@istanbuljs/load-nyc-config/1.1.0:
        resolution:
            {
                integrity: sha512-VjeHSlIzpv/NyD3N0YuHfXOPDIixcA1q2ZV98wsMqcYlPmv2n3Yb2lYP9XMElnaFVXg5A7YLTeLu6V84uQDjmQ==,
            }
        engines: { node: '>=8' }
        dependencies:
            camelcase: 5.3.1
            find-up: 4.1.0
            get-package-type: 0.1.0
            js-yaml: 3.14.1
            resolve-from: 5.0.0
        dev: false

    /@istanbuljs/schema/0.1.3:
        resolution:
            {
                integrity: sha512-ZXRY4jNvVgSVQ8DL3LTcakaAtXwTVUxE81hslsyD2AtoXW/wVob10HkOJ1X/pAlcI7D+2YoZKg5do8G/w6RYgA==,
            }
        engines: { node: '>=8' }
        dev: false

    /@jest/expect-utils/29.1.2:
        resolution:
            {
                integrity: sha512-4a48bhKfGj/KAH39u0ppzNTABXQ8QPccWAFUFobWBaEMSMp+sB31Z2fK/l47c4a/Mu1po2ffmfAIPxXbVTXdtg==,
            }
        engines: { node: ^14.15.0 || ^16.10.0 || >=18.0.0 }
        dependencies:
            jest-get-type: 29.0.0
        dev: false

    /@jest/schemas/29.0.0:
        resolution:
            {
                integrity: sha512-3Ab5HgYIIAnS0HjqJHQYZS+zXc4tUmTmBH3z83ajI6afXp8X3ZtdLX+nXx+I7LNkJD7uN9LAVhgnjDgZa2z0kA==,
            }
        engines: { node: ^14.15.0 || ^16.10.0 || >=18.0.0 }
        dependencies:
            '@sinclair/typebox': 0.24.44
        dev: false

    /@jest/transform/29.1.2:
        resolution:
            {
                integrity: sha512-2uaUuVHTitmkx1tHF+eBjb4p7UuzBG7SXIaA/hNIkaMP6K+gXYGxP38ZcrofzqN0HeZ7A90oqsOa97WU7WZkSw==,
            }
        engines: { node: ^14.15.0 || ^16.10.0 || >=18.0.0 }
        dependencies:
            '@babel/core': 7.19.6
            '@jest/types': 29.1.2
            '@jridgewell/trace-mapping': 0.3.15
            babel-plugin-istanbul: 6.1.1
            chalk: 4.1.2
            convert-source-map: 1.8.0
            fast-json-stable-stringify: 2.1.0
            graceful-fs: 4.2.10
            jest-haste-map: 29.1.2
            jest-regex-util: 29.0.0
            jest-util: 29.1.2
            micromatch: 4.0.5
            pirates: 4.0.4
            slash: 3.0.0
            write-file-atomic: 4.0.2
        transitivePeerDependencies:
            - supports-color
        dev: false

    /@jest/types/29.1.2:
        resolution:
            {
                integrity: sha512-DcXGtoTykQB5jiwCmVr8H4vdg2OJhQex3qPkG+ISyDO7xQXbt/4R6dowcRyPemRnkH7JoHvZuxPBdlq+9JxFCg==,
            }
        engines: { node: ^14.15.0 || ^16.10.0 || >=18.0.0 }
        dependencies:
            '@jest/schemas': 29.0.0
            '@types/istanbul-lib-coverage': 2.0.4
            '@types/istanbul-reports': 3.0.1
            '@types/node': 18.8.1
            '@types/yargs': 17.0.13
            chalk: 4.1.2
        dev: false

    /@jridgewell/gen-mapping/0.1.1:
        resolution:
            {
                integrity: sha512-sQXCasFk+U8lWYEe66WxRDOE9PjVz4vSM51fTu3Hw+ClTpUSQb718772vH3pyS5pShp6lvQM7SxgIDXXXmOX7w==,
            }
        engines: { node: '>=6.0.0' }
        dependencies:
            '@jridgewell/set-array': 1.1.2
            '@jridgewell/sourcemap-codec': 1.4.14

    /@jridgewell/gen-mapping/0.3.2:
        resolution:
            {
                integrity: sha512-mh65xKQAzI6iBcFzwv28KVWSmCkdRBWoOh+bYQGW3+6OZvbbN3TqMGo5hqYxQniRcH9F2VZIoJCm4pa3BPDK/A==,
            }
        engines: { node: '>=6.0.0' }
        dependencies:
            '@jridgewell/set-array': 1.1.2
            '@jridgewell/sourcemap-codec': 1.4.14
            '@jridgewell/trace-mapping': 0.3.15

    /@jridgewell/resolve-uri/3.1.0:
        resolution:
            {
                integrity: sha512-F2msla3tad+Mfht5cJq7LSXcdudKTWCVYUgw6pLFOOHSTtZlj6SWNYAp+AhuqLmWdBO2X5hPrLcu8cVP8fy28w==,
            }
        engines: { node: '>=6.0.0' }

    /@jridgewell/set-array/1.1.2:
        resolution:
            {
                integrity: sha512-xnkseuNADM0gt2bs+BvhO0p78Mk762YnZdsuzFV018NoG1Sj1SCQvpSqa7XUaTam5vAGasABV9qXASMKnFMwMw==,
            }
        engines: { node: '>=6.0.0' }

    /@jridgewell/sourcemap-codec/1.4.14:
        resolution:
            {
                integrity: sha512-XPSJHWmi394fuUuzDnGz1wiKqWfo1yXecHQMRf2l6hztTO+nPru658AyDngaBe7isIxEkRsPR3FZh+s7iVa4Uw==,
            }

    /@jridgewell/trace-mapping/0.3.15:
        resolution:
            {
                integrity: sha512-oWZNOULl+UbhsgB51uuZzglikfIKSUBO/M9W2OfEjn7cmqoAiCgmv9lyACTUacZwBz0ITnJ2NqjU8Tx0DHL88g==,
            }
        dependencies:
            '@jridgewell/resolve-uri': 3.1.0
            '@jridgewell/sourcemap-codec': 1.4.14

    /@kitql/helper/0.3.5:
        resolution:
            {
                integrity: sha512-nq7naGKnSsQ3KudK5ENDYfGb62Yre6e7suKZxjsfBqIfeh3wkxRFFMpQu0buEKeKZlqwhevVTKqgN1TdKGRyZw==,
            }
        dev: true

    /@kitql/helper/0.5.0:
        resolution:
            {
                integrity: sha512-qTDsv8qmbvSyZLb75hE9N4AnmZHtCi8JxgHYAj4dbgViEjs6HVYJKqHabGR7rZCAVQj7LwWu+cTfh52QhlNMcg==,
            }

    /@kitql/vite-plugin-watch-and-run/0.4.2:
        resolution:
            {
                integrity: sha512-GKt6Hwp/qsMZVSNRGzckJZ7s7+k3QEpkVLpjSwqtW+6XVUsWPQr2k0Bi55imd4CgD8Rr7RkwAmnjcOo57DugPg==,
            }
        dependencies:
            '@kitql/helper': 0.3.5
            micromatch: 4.0.5
        dev: true

    /@manypkg/find-root/1.1.0:
        resolution:
            {
                integrity: sha512-mki5uBvhHzO8kYYix/WRy2WX8S3B5wdVSc9D6KcU5lQNglP2yt58/VfLuAK49glRXChosY8ap2oJ1qgma3GUVA==,
            }
        dependencies:
            '@babel/runtime': 7.19.0
            '@types/node': 12.20.55
            find-up: 4.1.0
            fs-extra: 8.1.0
        dev: true

    /@manypkg/get-packages/1.1.3:
        resolution:
            {
                integrity: sha512-fo+QhuU3qE/2TQMQmbVMqaQ6EWbMhi4ABWP+O4AM1NqPBuy0OrApV5LO6BrrgnhtAHS2NH6RrVk9OL181tTi8A==,
            }
        dependencies:
            '@babel/runtime': 7.19.0
            '@changesets/types': 4.1.0
            '@manypkg/find-root': 1.1.0
            fs-extra: 8.1.0
            globby: 11.1.0
            read-yaml-file: 1.1.0
        dev: true

<<<<<<< HEAD
    /@mapbox/node-pre-gyp/1.0.9:
        resolution:
            {
                integrity: sha512-aDF3S3rK9Q2gey/WAttUlISduDItz5BU3306M9Eyv6/oS40aMprnopshtlKTykxRNIBEZuRMaZAnbrQ4QtKGyw==,
=======
    /@mapbox/node-pre-gyp/1.0.10:
        resolution:
            {
                integrity: sha512-4ySo4CjzStuprMwk35H5pPbkymjv1SF3jGLj6rAHp/xT/RF7TL7bd9CTm1xDY49K2qF7jmR/g7k+SkLETP6opA==,
>>>>>>> f956f684
            }
        hasBin: true
        dependencies:
            detect-libc: 2.0.1
            https-proxy-agent: 5.0.1
            make-dir: 3.1.0
            node-fetch: 2.6.7
            nopt: 5.0.0
            npmlog: 5.0.1
            rimraf: 3.0.2
            semver: 7.3.7
<<<<<<< HEAD
            tar: 6.1.11
=======
            tar: 6.1.12
>>>>>>> f956f684
        transitivePeerDependencies:
            - encoding
            - supports-color
        dev: false

    /@mdx-js/util/1.6.22:
        resolution:
            {
                integrity: sha512-H1rQc1ZOHANWBvPcW+JpGwr+juXSxM8Q8YCkm3GhZd8REu1fHR3z99CErO1p9pkcfcxZnMdIZdIsXkOHY0NilA==,
            }
        dev: true
        optional: true

    /@next/env/13.0.1:
        resolution:
            {
                integrity: sha512-gK60YoFae3s8qi5UgIzbvxOhsh5gKyEaiKH5+kLBUYXLlrPyWJR2xKBj2WqvHkO7wDX7/Hed3DAqjSpU4ijIvQ==,
            }

    /@next/eslint-plugin-next/13.0.0:
        resolution:
            {
                integrity: sha512-z+gnX4Zizatqatc6f4CQrcC9oN8Us3Vrq/OLyc98h7K/eWctrnV91zFZodmJHUjx0cITY8uYM7LXD7IdYkg3kg==,
            }
        dependencies:
            glob: 7.1.7
        dev: false

    /@next/swc-android-arm-eabi/13.0.1:
        resolution:
            {
                integrity: sha512-M28QSbohZlNXNn//HY6lV2T3YaMzG58Jwr0YwOdVmOQv6i+7lu6xe3GqQu4kdqInqhLrBXnL+nabFuGTVSHtTg==,
            }
        engines: { node: '>= 10' }
        cpu: [arm]
        os: [android]
        requiresBuild: true
        optional: true

    /@next/swc-android-arm64/13.0.1:
        resolution:
            {
                integrity: sha512-szmO/i6GoHcPXcbhUKhwBMETWHNXH3ITz9wfxwOOFBNKdDU8pjKsHL88lg28aOiQYZSU1sxu1v1p9KY5kJIZCg==,
            }
        engines: { node: '>= 10' }
        cpu: [arm64]
        os: [android]
        requiresBuild: true
        optional: true

    /@next/swc-darwin-arm64/13.0.1:
        resolution:
            {
                integrity: sha512-O1RxCaiDNOjGZmdAp6SQoHUITt9aVDQXoR3lZ/TloI/NKRAyAV4u0KUUofK+KaZeHOmVTnPUaQuCyZSc3i1x5Q==,
            }
        engines: { node: '>= 10' }
        cpu: [arm64]
        os: [darwin]
        requiresBuild: true
        optional: true

    /@next/swc-darwin-x64/13.0.1:
        resolution:
            {
                integrity: sha512-8E6BY/VO+QqQkthhoWgB8mJMw1NcN9Vhl2OwEwxv8jy2r3zjeU+WNRxz4y8RLbcY0R1h+vHlXuP0mLnuac84tQ==,
            }
        engines: { node: '>= 10' }
        cpu: [x64]
        os: [darwin]
        requiresBuild: true
        optional: true

    /@next/swc-freebsd-x64/13.0.1:
        resolution:
            {
                integrity: sha512-ocwoOxm2KVwF50RyoAT+2RQPLlkyoF7sAqzMUVgj+S6+DTkY3iwH+Zpo0XAk2pnqT9qguOrKnEpq9EIx//+K7Q==,
            }
        engines: { node: '>= 10' }
        cpu: [x64]
        os: [freebsd]
        requiresBuild: true
        optional: true

    /@next/swc-linux-arm-gnueabihf/13.0.1:
        resolution:
            {
                integrity: sha512-yO7e3zITfGol/N6lPQnmIRi0WyuILBMXrvH6EdmWzzqMDJFfTCII6l+B6gMO5WVDCTQUGQlQRNZ7sFqWR4I71g==,
            }
        engines: { node: '>= 10' }
        cpu: [arm]
        os: [linux]
        requiresBuild: true
        optional: true

    /@next/swc-linux-arm64-gnu/13.0.1:
        resolution:
            {
                integrity: sha512-OEs6WDPDI8RyM8SjOqTDMqMBfOlU97VnW6ZMXUvzUTyH0K9c7NF+cn7UMu+I4tKFN0uJ9WQs/6TYaFBGkgoVVA==,
            }
        engines: { node: '>= 10' }
        cpu: [arm64]
        os: [linux]
        requiresBuild: true
        optional: true

    /@next/swc-linux-arm64-musl/13.0.1:
        resolution:
            {
                integrity: sha512-y5ypFK0Y3urZSFoQxbtDqvKsBx026sz+Fm+xHlPWlGHNZrbs3Q812iONjcZTo09QwRMk5X86iMWBRxV18xMhaw==,
            }
        engines: { node: '>= 10' }
        cpu: [arm64]
        os: [linux]
        requiresBuild: true
        optional: true

    /@next/swc-linux-x64-gnu/13.0.1:
        resolution:
            {
                integrity: sha512-XDIHEE6SU8VCF+dUVntD6PDv6RK31N0forx9kucZBYirbe8vCZ+Yx8hYgvtIaGrTcWtGxibxmND0pIuHDq8H5g==,
            }
        engines: { node: '>= 10' }
        cpu: [x64]
        os: [linux]
        requiresBuild: true
        optional: true

    /@next/swc-linux-x64-musl/13.0.1:
        resolution:
            {
                integrity: sha512-yxIOuuz5EOx0F1FDtsyzaLgnDym0Ysxv8CWeJyDTKKmt9BVyITg6q/cD+RP9bEkT1TQi+PYXIMATSz675Q82xw==,
            }
        engines: { node: '>= 10' }
        cpu: [x64]
        os: [linux]
        requiresBuild: true
        optional: true

    /@next/swc-win32-arm64-msvc/13.0.1:
        resolution:
            {
                integrity: sha512-+ucLe2qgQzP+FM94jD4ns6LDGyMFaX9k3lVHqu/tsQCy2giMymbport4y4p77mYcXEMlDaHMzlHgOQyHRniWFA==,
            }
        engines: { node: '>= 10' }
        cpu: [arm64]
        os: [win32]
        requiresBuild: true
        optional: true

    /@next/swc-win32-ia32-msvc/13.0.1:
        resolution:
            {
                integrity: sha512-Krr/qGN7OB35oZuvMAZKoXDt2IapynIWLh5A5rz6AODb7f/ZJqyAuZSK12vOa2zKdobS36Qm4IlxxBqn9c00MA==,
            }
        engines: { node: '>= 10' }
        cpu: [ia32]
        os: [win32]
        requiresBuild: true
        optional: true

    /@next/swc-win32-x64-msvc/13.0.1:
        resolution:
            {
                integrity: sha512-t/0G33t/6VGWZUGCOT7rG42qqvf/x+MrFp1CU+8CN6PrjSSL57R5bqkXfubV9t4eCEnUxVP+5Hn3MoEXEebtEw==,
            }
        engines: { node: '>= 10' }
        cpu: [x64]
        os: [win32]
        requiresBuild: true
        optional: true

    /@nodelib/fs.scandir/2.1.5:
        resolution:
            {
                integrity: sha512-vq24Bq3ym5HEQm2NKCr3yXDwjc7vTsEThRDnkp2DK9p1uqLR+DHurm/NOTo0KG7HYHU7eppKZj3MyqYuMBf62g==,
            }
        engines: { node: '>= 8' }
        dependencies:
            '@nodelib/fs.stat': 2.0.5
            run-parallel: 1.2.0

    /@nodelib/fs.stat/2.0.5:
        resolution:
            {
                integrity: sha512-RkhPPp2zrqDAQA/2jNhnztcPAlv64XdhIp7a7454A5ovI7Bukxgt7MX7udwAu3zg1DcpPU0rz3VV1SeaqvY4+A==,
            }
        engines: { node: '>= 8' }

    /@nodelib/fs.walk/1.2.8:
        resolution:
            {
                integrity: sha512-oGB+UxlgWcgQkgwo8GcEGwemoTFt3FIO9ababBmaGwXIoBKZ+GTy0pP185beGg7Llih/NSHSV2XAs1lnznocSg==,
            }
        engines: { node: '>= 8' }
        dependencies:
            '@nodelib/fs.scandir': 2.1.5
            fastq: 1.13.0

    /@peculiar/asn1-schema/2.3.0:
        resolution:
            {
                integrity: sha512-DtNLAG4vmDrdSJFPe7rypkcj597chNQL7u+2dBtYo5mh7VW2+im6ke+O0NVr8W1f4re4C3F71LhoMb0Yxqa48Q==,
            }
        dependencies:
            asn1js: 3.0.5
            pvtsutils: 1.3.2
            tslib: 2.4.0

    /@peculiar/json-schema/1.1.12:
        resolution:
            {
                integrity: sha512-coUfuoMeIB7B8/NMekxaDzLhaYmp0HZNPEjYRm9goRou8UZIC3z21s0sL9AWoCw4EG876QyO3kYrc61WNF9B/w==,
            }
        engines: { node: '>=8.0.0' }
        dependencies:
            tslib: 2.4.0

    /@peculiar/webcrypto/1.4.0:
        resolution:
            {
                integrity: sha512-U58N44b2m3OuTgpmKgf0LPDOmP3bhwNz01vAnj1mBwxBASRhptWYK+M3zG+HBkDqGQM+bFsoIihTW8MdmPXEqg==,
            }
        engines: { node: '>=10.12.0' }
        dependencies:
            '@peculiar/asn1-schema': 2.3.0
            '@peculiar/json-schema': 1.1.12
            pvtsutils: 1.3.2
            tslib: 2.4.0
            webcrypto-core: 1.7.5

    /@playwright/test/1.25.0:
        resolution:
            {
                integrity: sha512-j4EZhTTQI3dBeWblE21EV//swwmBtOpIrLdOIJIRv4uqsLdHgBg1z+JtTg+AeC5o2bAXIE26kDNW5A0TimG8Bg==,
            }
        engines: { node: '>=14' }
        hasBin: true
        dependencies:
            '@types/node': 18.8.1
            playwright-core: 1.25.0
        dev: true

    /@polka/url/1.0.0-next.21:
        resolution:
            {
                integrity: sha512-a5Sab1C4/icpTZVzZc5Ghpz88yQtGOyNqYXcZgOssB2uuAr+wF/MvN6bgtW32q7HHrvBki+BsZ0OuNv6EV3K9g==,
            }

    /@repeaterjs/repeater/3.0.4:
        resolution:
            {
                integrity: sha512-AW8PKd6iX3vAZ0vA43nOUOnbq/X5ihgU+mSXXqunMkeQADGiqw/PY0JNeYtD5sr0PAy51YPgAPbDoeapv9r8WA==,
            }

    /@rollup/pluginutils/4.2.1:
        resolution:
            {
                integrity: sha512-iKnFXr7NkdZAIHiIWE+BX5ULi/ucVFYWD6TbAV+rZctiRTY2PL6tsIKhoIOaoskiWAkgu+VsbXgUVDNLHf+InQ==,
            }
        engines: { node: '>= 8.0.0' }
        dependencies:
            estree-walker: 2.0.2
            picomatch: 2.3.1
        dev: false

    /@rushstack/eslint-patch/1.2.0:
        resolution:
            {
                integrity: sha512-sXo/qW2/pAcmT43VoRKOJbDOfV3cYpq3szSVfIThQXNt+E4DfKj361vaAt3c88U5tPUxzEswam7GW48PJqtKAg==,
            }

    /@sinclair/typebox/0.24.44:
        resolution:
            {
                integrity: sha512-ka0W0KN5i6LfrSocduwliMMpqVgohtPFidKdMEOUjoOFCHcOOYkKsPRxfs5f15oPNHTm6ERAm0GV/+/LTKeiWg==,
            }
        dev: false

    /@sveltejs/adapter-auto/1.0.0-next.88:
        resolution:
            {
                integrity: sha512-WcbELnu0Dz/72T1gbhDHxmNevVMEnQeNVi2IYrEj/uEKSMet4LOIrPv3DAAl8NETgBfzNJbMQpE7r9yL67CMTA==,
            }
        dependencies:
            import-meta-resolve: 2.1.0

    /@sveltejs/adapter-vercel/1.0.0-next.81:
        resolution:
            {
                integrity: sha512-cuNolQSqabSs97J2hn9bnRDOscihIO+VEYltsc+POLU/ecv7pbUm1qdRakeG3+ehK1mfZ9dub6vEVuLKhm+Qng==,
            }
        dependencies:
            '@vercel/nft': 0.22.1
            esbuild: 0.15.13
        transitivePeerDependencies:
            - encoding
            - supports-color
        dev: false

<<<<<<< HEAD
    /@sveltejs/kit/1.0.0-next.547_svelte@3.50.1+vite@3.1.4:
        resolution:
            {
                integrity: sha512-QhmoRt0nHISyl+0KRUoo/lod79eBSBgBqxb3E1hWLQLKF7vX5bCkXcZ84WReQtDwHkqvPrmJK2IBcF6za5nhjw==,
            }
        engines: { node: '>=16.14' }
=======
    /@sveltejs/kit/1.0.0-next.405_svelte@3.49.0+vite@3.0.9:
        resolution:
            {
                integrity: sha512-jHSa74F7k+hC+0fof75g/xm/+1M5sM66Qt6v8eLLMSgjkp36Lb5xOioBhbl6w0NYoE5xysLsBWuu+yHytfvCBA==,
            }
        engines: { node: '>=16.9' }
>>>>>>> f956f684
        hasBin: true
        requiresBuild: true
        peerDependencies:
            svelte: ^3.44.0
<<<<<<< HEAD
            vite: ^3.2.0
        dependencies:
            '@sveltejs/vite-plugin-svelte': 1.2.0_svelte@3.50.1+vite@3.1.4
            '@types/cookie': 0.5.1
            cookie: 0.5.0
            devalue: 4.2.0
            kleur: 4.1.5
            magic-string: 0.26.7
            mime: 3.0.0
            sade: 1.8.1
            set-cookie-parser: 2.5.1
            sirv: 2.0.2
            svelte: 3.50.1
            tiny-glob: 0.2.9
            undici: 5.12.0
            vite: 3.1.4
        transitivePeerDependencies:
            - diff-match-patch
            - supports-color
        dev: true

    /@sveltejs/kit/1.0.0-next.547_svelte@3.52.0+vite@3.1.4:
=======
            vite: ^3.0.0
        dependencies:
            '@sveltejs/vite-plugin-svelte': 1.0.1_svelte@3.49.0+vite@3.0.9
            chokidar: 3.5.3
            sade: 1.8.1
            svelte: 3.49.0
            tiny-glob: 0.2.9
            vite: 3.0.9
        transitivePeerDependencies:
            - diff-match-patch
            - supports-color
        dev: false

    /@sveltejs/kit/1.0.0-next.547_svelte@3.50.1+vite@3.1.4:
>>>>>>> f956f684
        resolution:
            {
                integrity: sha512-QhmoRt0nHISyl+0KRUoo/lod79eBSBgBqxb3E1hWLQLKF7vX5bCkXcZ84WReQtDwHkqvPrmJK2IBcF6za5nhjw==,
            }
        engines: { node: '>=16.14' }
        hasBin: true
        requiresBuild: true
        peerDependencies:
            svelte: ^3.44.0
            vite: ^3.2.0
        dependencies:
<<<<<<< HEAD
            '@sveltejs/vite-plugin-svelte': 1.2.0_svelte@3.52.0+vite@3.1.4
=======
            '@sveltejs/vite-plugin-svelte': 1.2.0_svelte@3.50.1+vite@3.1.4
>>>>>>> f956f684
            '@types/cookie': 0.5.1
            cookie: 0.5.0
            devalue: 4.2.0
            kleur: 4.1.5
            magic-string: 0.26.7
            mime: 3.0.0
            sade: 1.8.1
            set-cookie-parser: 2.5.1
            sirv: 2.0.2
<<<<<<< HEAD
            svelte: 3.52.0
=======
            svelte: 3.50.1
>>>>>>> f956f684
            tiny-glob: 0.2.9
            undici: 5.12.0
            vite: 3.1.4
        transitivePeerDependencies:
            - diff-match-patch
            - supports-color
        dev: true

<<<<<<< HEAD
    /@sveltejs/kit/1.0.0-next.547_svelte@3.52.0+vite@3.2.4:
=======
    /@sveltejs/kit/1.0.0-next.547_svelte@3.52.0+vite@3.1.4:
>>>>>>> f956f684
        resolution:
            {
                integrity: sha512-QhmoRt0nHISyl+0KRUoo/lod79eBSBgBqxb3E1hWLQLKF7vX5bCkXcZ84WReQtDwHkqvPrmJK2IBcF6za5nhjw==,
            }
        engines: { node: '>=16.14' }
        hasBin: true
        requiresBuild: true
        peerDependencies:
            svelte: ^3.44.0
            vite: ^3.2.0
        dependencies:
<<<<<<< HEAD
            '@sveltejs/vite-plugin-svelte': 1.2.0_svelte@3.52.0+vite@3.2.4
=======
            '@sveltejs/vite-plugin-svelte': 1.2.0_svelte@3.52.0+vite@3.1.4
>>>>>>> f956f684
            '@types/cookie': 0.5.1
            cookie: 0.5.0
            devalue: 4.2.0
            kleur: 4.1.5
            magic-string: 0.26.7
            mime: 3.0.0
            sade: 1.8.1
            set-cookie-parser: 2.5.1
            sirv: 2.0.2
            svelte: 3.52.0
            tiny-glob: 0.2.9
            undici: 5.12.0
<<<<<<< HEAD
            vite: 3.2.4
        transitivePeerDependencies:
            - diff-match-patch
            - supports-color
        dev: false

    /@sveltejs/kit/1.0.0-next.551_svelte@3.49.0+vite@3.0.9:
        resolution:
            {
                integrity: sha512-pZXPoKHFcEXCEN64bw87Xv3cZO7sGztPKYXyLuzceie4qNzAQOMejxewm1xSYcaublleYXLdBWcrWwGlaSWnyw==,
=======
            vite: 3.1.4
        transitivePeerDependencies:
            - diff-match-patch
            - supports-color
        dev: true

    /@sveltejs/kit/1.0.0-next.547_svelte@3.52.0+vite@3.2.4:
        resolution:
            {
                integrity: sha512-QhmoRt0nHISyl+0KRUoo/lod79eBSBgBqxb3E1hWLQLKF7vX5bCkXcZ84WReQtDwHkqvPrmJK2IBcF6za5nhjw==,
>>>>>>> f956f684
            }
        engines: { node: '>=16.14' }
        hasBin: true
        requiresBuild: true
        peerDependencies:
            svelte: ^3.44.0
            vite: ^3.2.0
        dependencies:
<<<<<<< HEAD
            '@sveltejs/vite-plugin-svelte': 1.2.0_svelte@3.49.0+vite@3.0.9
=======
            '@sveltejs/vite-plugin-svelte': 1.2.0_svelte@3.52.0+vite@3.2.4
>>>>>>> f956f684
            '@types/cookie': 0.5.1
            cookie: 0.5.0
            devalue: 4.2.0
            kleur: 4.1.5
            magic-string: 0.26.7
            mime: 3.0.0
            sade: 1.8.1
            set-cookie-parser: 2.5.1
            sirv: 2.0.2
<<<<<<< HEAD
            svelte: 3.49.0
            tiny-glob: 0.2.9
            undici: 5.12.0
            vite: 3.0.9
=======
            svelte: 3.52.0
            tiny-glob: 0.2.9
            undici: 5.12.0
            vite: 3.2.4
>>>>>>> f956f684
        transitivePeerDependencies:
            - diff-match-patch
            - supports-color
        dev: false

<<<<<<< HEAD
    /@sveltejs/vite-plugin-svelte/1.2.0_svelte@3.49.0+vite@3.0.9:
        resolution:
            {
                integrity: sha512-DT2oUkWAloH1tO7X5cQ4uDxQofaIS76skyFMElKtoqT6HJao+D82LI5i+0jPaSSmO7ex3Pa6jGYMlWy9ZJ1cdQ==,
=======
    /@sveltejs/vite-plugin-svelte/1.0.1_svelte@3.49.0+vite@3.0.9:
        resolution:
            {
                integrity: sha512-PorCgUounn0VXcpeJu+hOweZODKmGuLHsLomwqSj+p26IwjjGffmYQfVHtiTWq+NqaUuuHWWG7vPge6UFw4Aeg==,
>>>>>>> f956f684
            }
        engines: { node: ^14.18.0 || >= 16 }
        peerDependencies:
            diff-match-patch: ^1.0.5
            svelte: ^3.44.0
            vite: ^3.0.0
        peerDependenciesMeta:
            diff-match-patch:
                optional: true
        dependencies:
<<<<<<< HEAD
=======
            '@rollup/pluginutils': 4.2.1
>>>>>>> f956f684
            debug: 4.3.4
            deepmerge: 4.2.2
            kleur: 4.1.5
            magic-string: 0.26.7
            svelte: 3.49.0
<<<<<<< HEAD
            svelte-hmr: 0.15.1_svelte@3.49.0
            vite: 3.0.9
            vitefu: 0.2.1_vite@3.0.9
=======
            svelte-hmr: 0.14.12_svelte@3.49.0
            vite: 3.0.9
>>>>>>> f956f684
        transitivePeerDependencies:
            - supports-color
        dev: false

    /@sveltejs/vite-plugin-svelte/1.2.0_svelte@3.50.1+vite@3.1.4:
        resolution:
            {
                integrity: sha512-DT2oUkWAloH1tO7X5cQ4uDxQofaIS76skyFMElKtoqT6HJao+D82LI5i+0jPaSSmO7ex3Pa6jGYMlWy9ZJ1cdQ==,
            }
        engines: { node: ^14.18.0 || >= 16 }
        peerDependencies:
            diff-match-patch: ^1.0.5
            svelte: ^3.44.0
            vite: ^3.0.0
        peerDependenciesMeta:
            diff-match-patch:
                optional: true
        dependencies:
            debug: 4.3.4
            deepmerge: 4.2.2
            kleur: 4.1.5
            magic-string: 0.26.7
            svelte: 3.50.1
            svelte-hmr: 0.15.1_svelte@3.50.1
            vite: 3.1.4
            vitefu: 0.2.1_vite@3.1.4
        transitivePeerDependencies:
            - supports-color
        dev: true

    /@sveltejs/vite-plugin-svelte/1.2.0_svelte@3.52.0+vite@3.1.4:
        resolution:
            {
                integrity: sha512-DT2oUkWAloH1tO7X5cQ4uDxQofaIS76skyFMElKtoqT6HJao+D82LI5i+0jPaSSmO7ex3Pa6jGYMlWy9ZJ1cdQ==,
            }
        engines: { node: ^14.18.0 || >= 16 }
        peerDependencies:
            diff-match-patch: ^1.0.5
            svelte: ^3.44.0
            vite: ^3.0.0
        peerDependenciesMeta:
            diff-match-patch:
                optional: true
        dependencies:
            debug: 4.3.4
            deepmerge: 4.2.2
            kleur: 4.1.5
            magic-string: 0.26.7
            svelte: 3.52.0
            svelte-hmr: 0.15.1_svelte@3.52.0
            vite: 3.1.4
            vitefu: 0.2.1_vite@3.1.4
        transitivePeerDependencies:
            - supports-color
        dev: true

    /@sveltejs/vite-plugin-svelte/1.2.0_svelte@3.52.0+vite@3.2.4:
        resolution:
            {
                integrity: sha512-DT2oUkWAloH1tO7X5cQ4uDxQofaIS76skyFMElKtoqT6HJao+D82LI5i+0jPaSSmO7ex3Pa6jGYMlWy9ZJ1cdQ==,
            }
        engines: { node: ^14.18.0 || >= 16 }
        peerDependencies:
            diff-match-patch: ^1.0.5
            svelte: ^3.44.0
            vite: ^3.0.0
        peerDependenciesMeta:
            diff-match-patch:
                optional: true
        dependencies:
            debug: 4.3.4
            deepmerge: 4.2.2
            kleur: 4.1.5
            magic-string: 0.26.7
            svelte: 3.52.0
            svelte-hmr: 0.15.1_svelte@3.52.0
            vite: 3.2.4
            vitefu: 0.2.1_vite@3.2.4
        transitivePeerDependencies:
            - supports-color
        dev: false

    /@swc/helpers/0.4.11:
        resolution:
            {
                integrity: sha512-rEUrBSGIoSFuYxwBYtlUFMlE2CwGhmW+w9355/5oduSw8e5h2+Tj4UrAGNNgP9915++wj5vkQo0UuOBqOAq4nw==,
            }
        dependencies:
            tslib: 2.4.0

    /@theguild/eslint-config/0.1.0_nwctkcr5uyxf47tw7zkgamxmfq:
        resolution:
            {
                integrity: sha512-hRS6aZF/oQhiWxsKRaQ4UmWIIrNxS1ySQ1DrCVr0lmn0StXWZA45HkdD4VkNWqCS+eGZo09QTJHPmVJcGYXtEw==,
            }
        peerDependencies:
            eslint: ^8
        dependencies:
            '@rushstack/eslint-patch': 1.2.0
            '@typescript-eslint/eslint-plugin': 5.39.0_lomd7mji2uw3kxxjmxhy7lbkpm
            '@typescript-eslint/parser': 5.39.0_nwctkcr5uyxf47tw7zkgamxmfq
            eslint: 8.23.0
            eslint-config-prettier: 8.5.0_eslint@8.23.0
            eslint-plugin-import: 2.26.0_pw2gc5x5krp7xhbeexp5tj5r64
            eslint-plugin-promise: 6.0.1_eslint@8.23.0
            eslint-plugin-sonarjs: 0.15.0_eslint@8.23.0
            eslint-plugin-unicorn: 43.0.2_eslint@8.23.0
        optionalDependencies:
            eslint-plugin-jsx-a11y: 6.6.1_eslint@8.23.0
            eslint-plugin-mdx: 1.17.1_eslint@8.23.0
            eslint-plugin-react: 7.31.8_eslint@8.23.0
            eslint-plugin-react-hooks: 4.6.0_eslint@8.23.0
        transitivePeerDependencies:
            - eslint-import-resolver-typescript
            - eslint-import-resolver-webpack
            - supports-color
            - typescript
        dev: true

    /@trivago/prettier-plugin-sort-imports/3.3.0_prettier@2.7.1:
        resolution:
            {
                integrity: sha512-1y44bVZuIN0RsS3oIiGd5k8Vm3IZXYZnp4VsP2Z/S5L9WAOw43HE2clso66M2S/dDeJ+8sKPqnHsEfh39Vjs3w==,
            }
        peerDependencies:
            prettier: 2.x
        dependencies:
            '@babel/core': 7.17.8
            '@babel/generator': 7.17.7
            '@babel/parser': 7.17.8
            '@babel/traverse': 7.17.3
            '@babel/types': 7.17.0
            javascript-natural-sort: 0.7.1
            lodash: 4.17.21
            prettier: 2.7.1
        transitivePeerDependencies:
            - supports-color
        dev: true

    /@types/babel__traverse/7.18.2:
        resolution:
            {
                integrity: sha512-FcFaxOr2V5KZCviw1TnutEMVUVsGt4D2hP1TAfXZAMKuHYW3xQhe3jTxNPWutgCJ3/X1c5yX8ZoGVEItxKbwBg==,
            }
        dependencies:
            '@babel/types': 7.19.4
        dev: false

    /@types/braces/3.0.1:
        resolution:
            {
                integrity: sha512-+euflG6ygo4bn0JHtn4pYqcXwRtLvElQ7/nnjDu7iYG56H0+OhCd7d6Ug0IE3WcFpZozBKW2+80FUbv5QGk5AQ==,
            }
        dev: false

    /@types/chai-subset/1.3.3:
        resolution:
            {
                integrity: sha512-frBecisrNGz+F4T6bcc+NLeolfiojh5FxW2klu669+8BARtyQv2C/GkNW6FUodVe4BroGMP/wER/YDGc7rEllw==,
            }
        dependencies:
            '@types/chai': 4.3.3
        dev: true

    /@types/chai/4.3.3:
        resolution:
            {
                integrity: sha512-hC7OMnszpxhZPduX+m+nrx+uFoLkWOMiR4oa/AZF3MuSETYTZmFfJAHqZEM8MVlvfG7BEUcgvtwoCTxBp6hm3g==,
            }
        dev: true

    /@types/cookie/0.5.1:
        resolution:
            {
                integrity: sha512-COUnqfB2+ckwXXSFInsFdOAWQzCCx+a5hq2ruyj+Vjund94RJQd4LG2u9hnvJrTgunKAaax7ancBYlDrNYxA0g==,
            }

    /@types/estraverse/5.1.2:
        resolution:
            {
                integrity: sha512-3Rndn7sxqRc57WCN+LEaTmwgHAxrGUylgUk5zZsKzqioCbXpk7nSBxDWjPLoE96ZeykGFORMJ45V7N1TFaPg6A==,
            }
        dependencies:
            '@types/estree': 1.0.0
        dev: true

    /@types/estree/1.0.0:
        resolution:
            {
                integrity: sha512-WulqXMDUTYAXCjZnk6JtIHPigp55cVtDgDrO2gHRwhyJto21+1zbVCtOYB2L1F9w4qCQ0rOGWBnBe0FNTiEJIQ==,
            }

    /@types/fs-extra/9.0.13:
        resolution:
            {
                integrity: sha512-nEnwB++1u5lVDM2UI4c1+5R+FYaKfaAzS4OococimjVm3nQw3TuzH5UNsocrcTBbhnerblyHj4A49qXbIiZdpA==,
            }
        dependencies:
            '@types/node': 18.8.1
        dev: false

    /@types/glob/8.0.0:
        resolution:
            {
                integrity: sha512-l6NQsDDyQUVeoTynNpC9uRvCUint/gSUXQA2euwmTuWGvPY5LSDUu6tkCtJB2SvGQlJQzLaKqcGZP4//7EDveA==,
            }
        dependencies:
            '@types/minimatch': 5.1.2
            '@types/node': 18.8.1
        dev: true

    /@types/graceful-fs/4.1.5:
        resolution:
            {
                integrity: sha512-anKkLmZZ+xm4p8JWBf4hElkM4XR+EZeA2M9BAkkTldmcyDY4mbdIJnRghDJH3Ov5ooY7/UAoENtmdMSkaAd7Cw==,
            }
        dependencies:
            '@types/node': 18.8.1
        dev: false

    /@types/hast/2.3.4:
        resolution:
            {
                integrity: sha512-wLEm0QvaoawEDoTRwzTXp4b4jpwiJDvR5KMnFnVodm3scufTlBOWRD6N1OBf9TZMhjlNsSfcO5V+7AF4+Vy+9g==,
            }
        dependencies:
            '@types/unist': 2.0.6
        dev: false

    /@types/is-ci/3.0.0:
        resolution:
            {
                integrity: sha512-Q0Op0hdWbYd1iahB+IFNQcWXFq4O0Q5MwQP7uN0souuQ4rPg1vEYcnIOfr1gY+M+6rc8FGoRaBO1mOOvL29sEQ==,
            }
        dependencies:
            ci-info: 3.4.0
        dev: true

    /@types/istanbul-lib-coverage/2.0.4:
        resolution:
            {
                integrity: sha512-z/QT1XN4K4KYuslS23k62yDIDLwLFkzxOuMplDtObz0+y7VqJCaO2o+SPwHCvLFZh7xazvvoor2tA/hPz9ee7g==,
            }
        dev: false

    /@types/istanbul-lib-report/3.0.0:
        resolution:
            {
                integrity: sha512-plGgXAPfVKFoYfa9NpYDAkseG+g6Jr294RqeqcqDixSbU34MZVJRi/P+7Y8GDpzkEwLaGZZOpKIEmeVZNtKsrg==,
            }
        dependencies:
            '@types/istanbul-lib-coverage': 2.0.4
        dev: false

    /@types/istanbul-reports/3.0.1:
        resolution:
            {
                integrity: sha512-c3mAZEuK0lvBp8tmuL74XRKn1+y2dcwOUpH7x4WrF6gk1GIgiluDRgMYQtw2OFcBvAJWlt6ASU3tSqxp0Uu0Aw==,
            }
        dependencies:
            '@types/istanbul-lib-report': 3.0.0
        dev: false

    /@types/json-schema/7.0.11:
        resolution:
            {
                integrity: sha512-wOuvG1SN4Us4rez+tylwwwCV1psiNVOkJeM3AUWUNWg/jDQY2+HE/444y5gc+jBmRqASOm2Oeh5c1axHobwRKQ==,
            }
        dev: true

    /@types/json5/0.0.29:
        resolution:
            {
                integrity: sha512-dRLjCWHYg4oaA77cxO64oO+7JwCwnIzkZPdrrC71jQmQtlhM556pwKo5bUzqvZndkVbeFLIIi+9TC40JNF5hNQ==,
            }

    /@types/mdast/3.0.10:
        resolution:
            {
                integrity: sha512-W864tg/Osz1+9f4lrGTZpCSO5/z4608eUp19tbozkq2HJK6i3z1kT0H9tlADXuYIb1YYOBByU4Jsqkk75q48qA==,
            }
        dependencies:
            '@types/unist': 2.0.6
        dev: true
        optional: true

    /@types/micromatch/4.0.2:
        resolution:
            {
                integrity: sha512-oqXqVb0ci19GtH0vOA/U2TmHTcRY9kuZl4mqUxe0QmJAlIW13kzhuK5pi1i9+ngav8FjpSb9FVS/GE00GLX1VA==,
            }
        dependencies:
            '@types/braces': 3.0.1
        dev: false

    /@types/minimatch/5.1.2:
        resolution:
            {
                integrity: sha512-K0VQKziLUWkVKiRVrx4a40iPaxTUefQmjtkQofBkYRcoaaL/8rhwDWww9qWbrgicNOgnpIsMxyNIUM4+n6dUIA==,
            }
        dev: true

    /@types/minimist/1.2.2:
        resolution:
            {
                integrity: sha512-jhuKLIRrhvCPLqwPcx6INqmKeiA5EWrsCOPhrlFSrbrmU4ZMPjj5Ul/oLCMDO98XRUIwVm78xICz4EPCektzeQ==,
            }
        dev: true

    /@types/next/9.0.0_biqbaboplfbrettd7655fr4n2y:
        resolution:
            {
                integrity: sha512-gnBXM8rP1mnCgT1uE2z8SnpFTKRWReJlhbZLZkOLq/CH1ifvTNwjIVtXvsywTy1dwVklf+y/MB0Eh6FOa94yrg==,
            }
        deprecated: This is a stub types definition. next provides its own type definitions, so you do not need this installed.
        dependencies:
            next: 13.0.1_biqbaboplfbrettd7655fr4n2y
        transitivePeerDependencies:
            - '@babel/core'
            - babel-plugin-macros
            - fibers
            - node-sass
            - react
            - react-dom
            - sass
        dev: true

    /@types/node/12.20.55:
        resolution:
            {
                integrity: sha512-J8xLz7q2OFulZ2cyGTLE1TbbZcjpno7FaN6zdJNrgAdrJ+DZzh/uFR6YrTb4C+nXakvud8Q4+rbhoIWlYQbUFQ==,
            }
        dev: true

    /@types/node/18.8.1:
        resolution:
            {
                integrity: sha512-vuYaNuEIbOYLTLUAJh50ezEbvxrD43iby+lpUA2aa148Nh5kX/AVO/9m1Ahmbux2iU5uxJTNF9g2Y+31uml7RQ==,
            }

    /@types/normalize-package-data/2.4.1:
        resolution:
            {
                integrity: sha512-Gj7cI7z+98M282Tqmp2K5EIsoouUEzbBJhQQzDE3jSIRk6r9gsz0oUokqIUR4u1R3dMHo0pDHM7sNOHyhulypw==,
            }
        dev: true

    /@types/parse-json/4.0.0:
        resolution:
            {
                integrity: sha512-//oorEZjL6sbPcKUaCdIGlIUeH26mgzimjBB77G6XRgnDl/L5wOnpyBGRe/Mmf5CVW3PwEBE1NjiMZ/ssFh4wA==,
            }
        dev: true
        optional: true

    /@types/prettier/2.7.1:
        resolution:
            {
                integrity: sha512-ri0UmynRRvZiiUJdiz38MmIblKK+oH30MztdBVR95dv/Ubw6neWSb8u1XpRb72L4qsZOhz+L+z9JD40SJmfWow==,
            }
        dev: false

    /@types/prompts/2.0.14:
        resolution:
            {
                integrity: sha512-HZBd99fKxRWpYCErtm2/yxUZv6/PBI9J7N4TNFffl5JbrYMHBwF25DjQGTW3b3jmXq+9P6/8fCIb2ee57BFfYA==,
            }
        dependencies:
            '@types/node': 18.8.1
        dev: false

    /@types/prop-types/15.7.5:
        resolution:
            {
                integrity: sha512-JCB8C6SnDoQf0cNycqd/35A7MjcnK+ZTqE7judS6o7utxUCg6imJg3QK2qzHKszlTjcj2cn+NwMB2i96ubpj7w==,
            }
        dev: true

    /@types/pug/2.0.6:
        resolution:
            {
                integrity: sha512-SnHmG9wN1UVmagJOnyo/qkk0Z7gejYxOYYmaAwr5u2yFYfsupN3sg10kyzN8Hep/2zbHxCnsumxOoRIRMBwKCg==,
            }

    /@types/react/18.0.24:
        resolution:
            {
                integrity: sha512-wRJWT6ouziGUy+9uX0aW4YOJxAY0bG6/AOk5AW5QSvZqI7dk6VBIbXvcVgIw/W5Jrl24f77df98GEKTJGOLx7Q==,
            }
        dependencies:
            '@types/prop-types': 15.7.5
            '@types/scheduler': 0.16.2
            csstype: 3.1.1
        dev: true

    /@types/sass/1.43.1:
        resolution:
            {
                integrity: sha512-BPdoIt1lfJ6B7rw35ncdwBZrAssjcwzI5LByIrYs+tpXlj/CAkuVdRsgZDdP4lq5EjyWzwxZCqAoFyHKFwp32g==,
            }
        dependencies:
            '@types/node': 18.8.1

    /@types/scheduler/0.16.2:
        resolution:
            {
                integrity: sha512-hppQEBDmlwhFAXKJX2KnWLYu5yMfi91yazPb2l+lbJiwW+wdo1gNeRA+3RgNSO39WYX2euey41KEwnqesU2Jew==,
            }
        dev: true

    /@types/semver/6.2.3:
        resolution:
            {
                integrity: sha512-KQf+QAMWKMrtBMsB8/24w53tEsxllMj6TuA80TT/5igJalLI/zm0L3oXRbIAl4Ohfc85gyHX/jhMwsVkmhLU4A==,
            }
        dev: true

    /@types/stack-utils/2.0.1:
        resolution:
            {
                integrity: sha512-Hl219/BT5fLAaz6NDkSuhzasy49dwQS/DSdu4MdggFB8zcXv7vflBI3xp7FEmkmdDkBUI2bPUNeMttp2knYdxw==,
            }
        dev: false

    /@types/unist/2.0.6:
        resolution:
            {
                integrity: sha512-PBjIUxZHOuj0R15/xuwJYjFi+KZdNFrehocChv4g5hu6aFroHue8m0lBP0POdK2nKzbw0cgV1mws8+V/JAcEkQ==,
            }

    /@types/yargs-parser/21.0.0:
        resolution:
            {
                integrity: sha512-iO9ZQHkZxHn4mSakYV0vFHAVDyEOIJQrV2uZ06HxEPcx+mt8swXoZHIbaaJ2crJYFfErySgktuTZ3BeLz+XmFA==,
            }
        dev: false

    /@types/yargs/17.0.13:
        resolution:
            {
                integrity: sha512-9sWaruZk2JGxIQU+IhI1fhPYRcQ0UuTNuKuCW9bR5fp7qi2Llf7WDzNa17Cy7TKnh3cdxDOiyTu6gaLS0eDatg==,
            }
        dependencies:
            '@types/yargs-parser': 21.0.0
        dev: false

    /@typescript-eslint/eslint-plugin/5.35.1_g3wrzbfakvdwv6vgag3aagn4si:
        resolution:
            {
                integrity: sha512-RBZZXZlI4XCY4Wzgy64vB+0slT9+yAPQRjj/HSaRwUot33xbDjF1oN9BLwOLTewoOI0jothIltZRe9uJCHf8gg==,
            }
        engines: { node: ^12.22.0 || ^14.17.0 || >=16.0.0 }
        peerDependencies:
            '@typescript-eslint/parser': ^5.0.0
            eslint: ^6.0.0 || ^7.0.0 || ^8.0.0
            typescript: '*'
        peerDependenciesMeta:
            typescript:
                optional: true
        dependencies:
            '@typescript-eslint/parser': 5.35.1_svqrduhulcrphxzql7zpeoisfy
            '@typescript-eslint/scope-manager': 5.35.1
            '@typescript-eslint/type-utils': 5.35.1_svqrduhulcrphxzql7zpeoisfy
            '@typescript-eslint/utils': 5.35.1_svqrduhulcrphxzql7zpeoisfy
            debug: 4.3.4
            eslint: 8.23.0
            functional-red-black-tree: 1.0.1
            ignore: 5.2.0
            regexpp: 3.2.0
            semver: 7.3.7
            tsutils: 3.21.0_typescript@4.5.4
            typescript: 4.5.4
        transitivePeerDependencies:
            - supports-color
        dev: true

    /@typescript-eslint/eslint-plugin/5.35.1_hy4by47wjjtoupqk2r7jy5xf2e:
        resolution:
            {
                integrity: sha512-RBZZXZlI4XCY4Wzgy64vB+0slT9+yAPQRjj/HSaRwUot33xbDjF1oN9BLwOLTewoOI0jothIltZRe9uJCHf8gg==,
            }
        engines: { node: ^12.22.0 || ^14.17.0 || >=16.0.0 }
        peerDependencies:
            '@typescript-eslint/parser': ^5.0.0
            eslint: ^6.0.0 || ^7.0.0 || ^8.0.0
            typescript: '*'
        peerDependenciesMeta:
            typescript:
                optional: true
        dependencies:
            '@typescript-eslint/parser': 5.35.1_pyvvhc3zqdua4akflcggygkl44
            '@typescript-eslint/scope-manager': 5.35.1
            '@typescript-eslint/type-utils': 5.35.1_pyvvhc3zqdua4akflcggygkl44
            '@typescript-eslint/utils': 5.35.1_pyvvhc3zqdua4akflcggygkl44
            debug: 4.3.4
            eslint: 8.23.0
            functional-red-black-tree: 1.0.1
            ignore: 5.2.0
            regexpp: 3.2.0
            semver: 7.3.7
            tsutils: 3.21.0_typescript@4.6.4
            typescript: 4.6.4
        transitivePeerDependencies:
            - supports-color
        dev: true

    /@typescript-eslint/eslint-plugin/5.39.0_lomd7mji2uw3kxxjmxhy7lbkpm:
        resolution:
            {
                integrity: sha512-xVfKOkBm5iWMNGKQ2fwX5GVgBuHmZBO1tCRwXmY5oAIsPscfwm2UADDuNB8ZVYCtpQvJK4xpjrK7jEhcJ0zY9A==,
            }
        engines: { node: ^12.22.0 || ^14.17.0 || >=16.0.0 }
        peerDependencies:
            '@typescript-eslint/parser': ^5.0.0
            eslint: ^6.0.0 || ^7.0.0 || ^8.0.0
            typescript: '*'
        peerDependenciesMeta:
            typescript:
                optional: true
        dependencies:
            '@typescript-eslint/parser': 5.39.0_nwctkcr5uyxf47tw7zkgamxmfq
            '@typescript-eslint/scope-manager': 5.39.0
            '@typescript-eslint/type-utils': 5.39.0_nwctkcr5uyxf47tw7zkgamxmfq
            '@typescript-eslint/utils': 5.39.0_nwctkcr5uyxf47tw7zkgamxmfq
            debug: 4.3.4
            eslint: 8.23.0
            ignore: 5.2.0
            regexpp: 3.2.0
            semver: 7.3.7
            tsutils: 3.21.0_typescript@4.8.4
            typescript: 4.8.4
        transitivePeerDependencies:
            - supports-color
        dev: true

    /@typescript-eslint/parser/5.35.1_pyvvhc3zqdua4akflcggygkl44:
        resolution:
            {
                integrity: sha512-XL2TBTSrh3yWAsMYpKseBYTVpvudNf69rPOWXWVBI08My2JVT5jR66eTt4IgQFHA/giiKJW5dUD4x/ZviCKyGg==,
            }
        engines: { node: ^12.22.0 || ^14.17.0 || >=16.0.0 }
        peerDependencies:
            eslint: ^6.0.0 || ^7.0.0 || ^8.0.0
            typescript: '*'
        peerDependenciesMeta:
            typescript:
                optional: true
        dependencies:
            '@typescript-eslint/scope-manager': 5.35.1
            '@typescript-eslint/types': 5.35.1
            '@typescript-eslint/typescript-estree': 5.35.1_typescript@4.6.4
            debug: 4.3.4
            eslint: 8.23.0
            typescript: 4.6.4
        transitivePeerDependencies:
            - supports-color
        dev: true

    /@typescript-eslint/parser/5.35.1_svqrduhulcrphxzql7zpeoisfy:
        resolution:
            {
                integrity: sha512-XL2TBTSrh3yWAsMYpKseBYTVpvudNf69rPOWXWVBI08My2JVT5jR66eTt4IgQFHA/giiKJW5dUD4x/ZviCKyGg==,
            }
        engines: { node: ^12.22.0 || ^14.17.0 || >=16.0.0 }
        peerDependencies:
            eslint: ^6.0.0 || ^7.0.0 || ^8.0.0
            typescript: '*'
        peerDependenciesMeta:
            typescript:
                optional: true
        dependencies:
            '@typescript-eslint/scope-manager': 5.35.1
            '@typescript-eslint/types': 5.35.1
            '@typescript-eslint/typescript-estree': 5.35.1_typescript@4.5.4
            debug: 4.3.4
            eslint: 8.23.0
            typescript: 4.5.4
        transitivePeerDependencies:
            - supports-color
        dev: true

    /@typescript-eslint/parser/5.39.0_nwctkcr5uyxf47tw7zkgamxmfq:
        resolution:
            {
                integrity: sha512-PhxLjrZnHShe431sBAGHaNe6BDdxAASDySgsBCGxcBecVCi8NQWxQZMcizNA4g0pN51bBAn/FUfkWG3SDVcGlA==,
            }
        engines: { node: ^12.22.0 || ^14.17.0 || >=16.0.0 }
        peerDependencies:
            eslint: ^6.0.0 || ^7.0.0 || ^8.0.0
            typescript: '*'
        peerDependenciesMeta:
            typescript:
                optional: true
        dependencies:
            '@typescript-eslint/scope-manager': 5.39.0
            '@typescript-eslint/types': 5.39.0
            '@typescript-eslint/typescript-estree': 5.39.0_typescript@4.8.4
            debug: 4.3.4
            eslint: 8.23.0
            typescript: 4.8.4
        transitivePeerDependencies:
            - supports-color

    /@typescript-eslint/scope-manager/5.35.1:
        resolution:
            {
                integrity: sha512-kCYRSAzIW9ByEIzmzGHE50NGAvAP3wFTaZevgWva7GpquDyFPFcmvVkFJGWJJktg/hLwmys/FZwqM9EKr2u24Q==,
            }
        engines: { node: ^12.22.0 || ^14.17.0 || >=16.0.0 }
        dependencies:
            '@typescript-eslint/types': 5.35.1
            '@typescript-eslint/visitor-keys': 5.35.1
        dev: true

    /@typescript-eslint/scope-manager/5.39.0:
        resolution:
            {
                integrity: sha512-/I13vAqmG3dyqMVSZPjsbuNQlYS082Y7OMkwhCfLXYsmlI0ca4nkL7wJ/4gjX70LD4P8Hnw1JywUVVAwepURBw==,
            }
        engines: { node: ^12.22.0 || ^14.17.0 || >=16.0.0 }
        dependencies:
            '@typescript-eslint/types': 5.39.0
            '@typescript-eslint/visitor-keys': 5.39.0

    /@typescript-eslint/type-utils/5.35.1_pyvvhc3zqdua4akflcggygkl44:
        resolution:
            {
                integrity: sha512-8xT8ljvo43Mp7BiTn1vxLXkjpw8wS4oAc00hMSB4L1/jIiYbjjnc3Qp2GAUOG/v8zsNCd1qwcqfCQ0BuishHkw==,
            }
        engines: { node: ^12.22.0 || ^14.17.0 || >=16.0.0 }
        peerDependencies:
            eslint: '*'
            typescript: '*'
        peerDependenciesMeta:
            typescript:
                optional: true
        dependencies:
            '@typescript-eslint/utils': 5.35.1_pyvvhc3zqdua4akflcggygkl44
            debug: 4.3.4
            eslint: 8.23.0
            tsutils: 3.21.0_typescript@4.6.4
            typescript: 4.6.4
        transitivePeerDependencies:
            - supports-color
        dev: true

    /@typescript-eslint/type-utils/5.35.1_svqrduhulcrphxzql7zpeoisfy:
        resolution:
            {
                integrity: sha512-8xT8ljvo43Mp7BiTn1vxLXkjpw8wS4oAc00hMSB4L1/jIiYbjjnc3Qp2GAUOG/v8zsNCd1qwcqfCQ0BuishHkw==,
            }
        engines: { node: ^12.22.0 || ^14.17.0 || >=16.0.0 }
        peerDependencies:
            eslint: '*'
            typescript: '*'
        peerDependenciesMeta:
            typescript:
                optional: true
        dependencies:
            '@typescript-eslint/utils': 5.35.1_svqrduhulcrphxzql7zpeoisfy
            debug: 4.3.4
            eslint: 8.23.0
            tsutils: 3.21.0_typescript@4.5.4
            typescript: 4.5.4
        transitivePeerDependencies:
            - supports-color
        dev: true

    /@typescript-eslint/type-utils/5.39.0_nwctkcr5uyxf47tw7zkgamxmfq:
        resolution:
            {
                integrity: sha512-KJHJkOothljQWzR3t/GunL0TPKY+fGJtnpl+pX+sJ0YiKTz3q2Zr87SGTmFqsCMFrLt5E0+o+S6eQY0FAXj9uA==,
            }
        engines: { node: ^12.22.0 || ^14.17.0 || >=16.0.0 }
        peerDependencies:
            eslint: '*'
            typescript: '*'
        peerDependenciesMeta:
            typescript:
                optional: true
        dependencies:
            '@typescript-eslint/typescript-estree': 5.39.0_typescript@4.8.4
            '@typescript-eslint/utils': 5.39.0_nwctkcr5uyxf47tw7zkgamxmfq
            debug: 4.3.4
            eslint: 8.23.0
            tsutils: 3.21.0_typescript@4.8.4
            typescript: 4.8.4
        transitivePeerDependencies:
            - supports-color
        dev: true

    /@typescript-eslint/types/5.35.1:
        resolution:
            {
                integrity: sha512-FDaujtsH07VHzG0gQ6NDkVVhi1+rhq0qEvzHdJAQjysN+LHDCKDKCBRlZFFE0ec0jKxiv0hN63SNfExy0KrbQQ==,
            }
        engines: { node: ^12.22.0 || ^14.17.0 || >=16.0.0 }
        dev: true

    /@typescript-eslint/types/5.39.0:
        resolution:
            {
                integrity: sha512-gQMZrnfEBFXK38hYqt8Lkwt8f4U6yq+2H5VDSgP/qiTzC8Nw8JO3OuSUOQ2qW37S/dlwdkHDntkZM6SQhKyPhw==,
            }
        engines: { node: ^12.22.0 || ^14.17.0 || >=16.0.0 }

    /@typescript-eslint/typescript-estree/5.35.1_typescript@4.5.4:
        resolution:
            {
                integrity: sha512-JUqE1+VRTGyoXlDWWjm6MdfpBYVq+hixytrv1oyjYIBEOZhBCwtpp5ZSvBt4wIA1MKWlnaC2UXl2XmYGC3BoQA==,
            }
        engines: { node: ^12.22.0 || ^14.17.0 || >=16.0.0 }
        peerDependencies:
            typescript: '*'
        peerDependenciesMeta:
            typescript:
                optional: true
        dependencies:
            '@typescript-eslint/types': 5.35.1
            '@typescript-eslint/visitor-keys': 5.35.1
            debug: 4.3.4
            globby: 11.1.0
            is-glob: 4.0.3
            semver: 7.3.7
            tsutils: 3.21.0_typescript@4.5.4
            typescript: 4.5.4
        transitivePeerDependencies:
            - supports-color
        dev: true

    /@typescript-eslint/typescript-estree/5.35.1_typescript@4.6.4:
        resolution:
            {
                integrity: sha512-JUqE1+VRTGyoXlDWWjm6MdfpBYVq+hixytrv1oyjYIBEOZhBCwtpp5ZSvBt4wIA1MKWlnaC2UXl2XmYGC3BoQA==,
            }
        engines: { node: ^12.22.0 || ^14.17.0 || >=16.0.0 }
        peerDependencies:
            typescript: '*'
        peerDependenciesMeta:
            typescript:
                optional: true
        dependencies:
            '@typescript-eslint/types': 5.35.1
            '@typescript-eslint/visitor-keys': 5.35.1
            debug: 4.3.4
            globby: 11.1.0
            is-glob: 4.0.3
            semver: 7.3.7
            tsutils: 3.21.0_typescript@4.6.4
            typescript: 4.6.4
        transitivePeerDependencies:
            - supports-color
        dev: true

    /@typescript-eslint/typescript-estree/5.39.0_typescript@4.8.4:
        resolution:
            {
                integrity: sha512-qLFQP0f398sdnogJoLtd43pUgB18Q50QSA+BTE5h3sUxySzbWDpTSdgt4UyxNSozY/oDK2ta6HVAzvGgq8JYnA==,
            }
        engines: { node: ^12.22.0 || ^14.17.0 || >=16.0.0 }
        peerDependencies:
            typescript: '*'
        peerDependenciesMeta:
            typescript:
                optional: true
        dependencies:
            '@typescript-eslint/types': 5.39.0
            '@typescript-eslint/visitor-keys': 5.39.0
            debug: 4.3.4
            globby: 11.1.0
            is-glob: 4.0.3
            semver: 7.3.7
            tsutils: 3.21.0_typescript@4.8.4
            typescript: 4.8.4
        transitivePeerDependencies:
            - supports-color

    /@typescript-eslint/utils/5.35.1_pyvvhc3zqdua4akflcggygkl44:
        resolution:
            {
                integrity: sha512-v6F8JNXgeBWI4pzZn36hT2HXXzoBBBJuOYvoQiaQaEEjdi5STzux3Yj8v7ODIpx36i/5s8TdzuQ54TPc5AITQQ==,
            }
        engines: { node: ^12.22.0 || ^14.17.0 || >=16.0.0 }
        peerDependencies:
            eslint: ^6.0.0 || ^7.0.0 || ^8.0.0
        dependencies:
            '@types/json-schema': 7.0.11
            '@typescript-eslint/scope-manager': 5.35.1
            '@typescript-eslint/types': 5.35.1
            '@typescript-eslint/typescript-estree': 5.35.1_typescript@4.6.4
            eslint: 8.23.0
            eslint-scope: 5.1.1
            eslint-utils: 3.0.0_eslint@8.23.0
        transitivePeerDependencies:
            - supports-color
            - typescript
        dev: true

    /@typescript-eslint/utils/5.35.1_svqrduhulcrphxzql7zpeoisfy:
        resolution:
            {
                integrity: sha512-v6F8JNXgeBWI4pzZn36hT2HXXzoBBBJuOYvoQiaQaEEjdi5STzux3Yj8v7ODIpx36i/5s8TdzuQ54TPc5AITQQ==,
            }
        engines: { node: ^12.22.0 || ^14.17.0 || >=16.0.0 }
        peerDependencies:
            eslint: ^6.0.0 || ^7.0.0 || ^8.0.0
        dependencies:
            '@types/json-schema': 7.0.11
            '@typescript-eslint/scope-manager': 5.35.1
            '@typescript-eslint/types': 5.35.1
            '@typescript-eslint/typescript-estree': 5.35.1_typescript@4.5.4
            eslint: 8.23.0
            eslint-scope: 5.1.1
            eslint-utils: 3.0.0_eslint@8.23.0
        transitivePeerDependencies:
            - supports-color
            - typescript
        dev: true

    /@typescript-eslint/utils/5.39.0_nwctkcr5uyxf47tw7zkgamxmfq:
        resolution:
            {
                integrity: sha512-+DnY5jkpOpgj+EBtYPyHRjXampJfC0yUZZzfzLuUWVZvCuKqSdJVC8UhdWipIw7VKNTfwfAPiOWzYkAwuIhiAg==,
            }
        engines: { node: ^12.22.0 || ^14.17.0 || >=16.0.0 }
        peerDependencies:
            eslint: ^6.0.0 || ^7.0.0 || ^8.0.0
        dependencies:
            '@types/json-schema': 7.0.11
            '@typescript-eslint/scope-manager': 5.39.0
            '@typescript-eslint/types': 5.39.0
            '@typescript-eslint/typescript-estree': 5.39.0_typescript@4.8.4
            eslint: 8.23.0
            eslint-scope: 5.1.1
            eslint-utils: 3.0.0_eslint@8.23.0
        transitivePeerDependencies:
            - supports-color
            - typescript
        dev: true

    /@typescript-eslint/visitor-keys/5.35.1:
        resolution:
            {
                integrity: sha512-cEB1DvBVo1bxbW/S5axbGPE6b7FIMAbo3w+AGq6zNDA7+NYJOIkKj/sInfTv4edxd4PxJSgdN4t6/pbvgA+n5g==,
            }
        engines: { node: ^12.22.0 || ^14.17.0 || >=16.0.0 }
        dependencies:
            '@typescript-eslint/types': 5.35.1
            eslint-visitor-keys: 3.3.0
        dev: true

    /@typescript-eslint/visitor-keys/5.39.0:
        resolution:
            {
                integrity: sha512-yyE3RPwOG+XJBLrhvsxAidUgybJVQ/hG8BhiJo0k8JSAYfk/CshVcxf0HwP4Jt7WZZ6vLmxdo1p6EyN3tzFTkg==,
            }
        engines: { node: ^12.22.0 || ^14.17.0 || >=16.0.0 }
        dependencies:
            '@typescript-eslint/types': 5.39.0
            eslint-visitor-keys: 3.3.0

    /@vercel/nft/0.22.1:
        resolution:
            {
                integrity: sha512-lYYZIoxRurqDOSoVIdBicGnpUIpfyaS5qVjdPq+EfI285WqtZK3NK/dyCkiyBul+X2U2OEhRyeMdXPCHGJbohw==,
            }
        hasBin: true
        dependencies:
<<<<<<< HEAD
            '@mapbox/node-pre-gyp': 1.0.9
=======
            '@mapbox/node-pre-gyp': 1.0.10
>>>>>>> f956f684
            acorn: 8.8.0
            async-sema: 3.1.1
            bindings: 1.5.0
            estree-walker: 2.0.2
            glob: 7.2.3
            graceful-fs: 4.2.10
            micromatch: 4.0.5
            node-gyp-build: 4.5.0
            resolve-from: 5.0.0
            rollup-pluginutils: 2.8.2
        transitivePeerDependencies:
            - encoding
            - supports-color
        dev: false

    /@whatwg-node/fetch/0.3.2:
        resolution:
            {
                integrity: sha512-Bs5zAWQs0tXsLa4mRmLw7Psps1EN78vPtgcLpw3qPY8s6UYPUM67zFZ9cy+7tZ64PXhfwzxJn+m7RH2Lq48RNQ==,
            }
        dependencies:
            '@peculiar/webcrypto': 1.4.0
            abort-controller: 3.0.0
            busboy: 1.6.0
            event-target-polyfill: 0.0.3
            form-data-encoder: 1.7.2
            formdata-node: 4.3.3
            node-fetch: 2.6.7
            undici: 5.12.0
            web-streams-polyfill: 3.2.1
        transitivePeerDependencies:
            - encoding

    /abbrev/1.1.1:
        resolution:
            {
                integrity: sha512-nne9/IiQ/hzIhY6pdDnbBtz7DjPTKrY00P/zvPSm5pOFkl6xuGrGnXn/VtTNNfNtAfZ9/1RtehkszU9qcTii0Q==,
            }
        dev: false

    /abort-controller/3.0.0:
        resolution:
            {
                integrity: sha512-h8lQ8tacZYnR3vNQTgibj+tODHI5/+l06Au2Pcriv/Gmet0eaj4TwWH41sO9wnHDiQsEj19q0drzdWdeAHtweg==,
            }
        engines: { node: '>=6.5' }
        dependencies:
            event-target-shim: 5.0.1

    /acorn-jsx/5.3.2_acorn@8.8.0:
        resolution:
            {
                integrity: sha512-rq9s+JNhf0IChjtDXxllJ7g41oZk5SlXtp0LHwyA5cejwn7vKmKp4pPri6YEePv2PU65sAsegbXtIinmDFDXgQ==,
            }
        peerDependencies:
            acorn: ^6.0.0 || ^7.0.0 || ^8.0.0
        dependencies:
            acorn: 8.8.0

    /acorn/8.8.0:
        resolution:
            {
                integrity: sha512-QOxyigPVrpZ2GXT+PFyZTl6TtOFc5egxHIP9IlQ+RbupQuX4RkT/Bee4/kQuC02Xkzg84JcT7oLYtDIQxp+v7w==,
            }
        engines: { node: '>=0.4.0' }
        hasBin: true

    /agent-base/6.0.2:
        resolution:
            {
                integrity: sha512-RZNwNclF7+MS/8bDg70amg32dyeZGZxiDuQmZxKLAlQjr3jGyLx+4Kkk58UO7D2QdgFIQCovuSuZESne6RG6XQ==,
            }
        engines: { node: '>= 6.0.0' }
        dependencies:
            debug: 4.3.4
        transitivePeerDependencies:
            - supports-color
        dev: false

    /aggregate-error/3.1.0:
        resolution:
            {
                integrity: sha512-4I7Td01quW/RpocfNayFdFVk1qSuoh0E7JrbRJ16nH01HhKFQ88INq9Sd+nd72zqRySlr9BmDA8xlEJ6vJMrYA==,
            }
        engines: { node: '>=8' }
        dependencies:
            clean-stack: 2.2.0
            indent-string: 4.0.0
        dev: true

    /ajv/6.12.6:
        resolution:
            {
                integrity: sha512-j3fVLgvTo527anyYyJOGTYJbG+vnnQYvE0m5mmkc1TK+nxAppkCLMIL0aZ4dblVCNoGShhm+kzE4ZUykBoMg4g==,
            }
        dependencies:
            fast-deep-equal: 3.1.3
            fast-json-stable-stringify: 2.1.0
            json-schema-traverse: 0.4.1
            uri-js: 4.4.1

    /ansi-colors/4.1.3:
        resolution:
            {
                integrity: sha512-/6w/C21Pm1A7aZitlI5Ni/2J6FFQN8i1Cvz3kHABAAbw93v/NlvKdVOqz7CCWz/3iv/JplRSEEZ83XION15ovw==,
            }
        engines: { node: '>=6' }
        dev: true

    /ansi-escapes/4.3.2:
        resolution:
            {
                integrity: sha512-gKXj5ALrKWQLsYG9jlTRmR/xKluxHV+Z9QEwNIgCfM1/uwPMCuzVVnh5mwTd+OuBZcwSIMbqssNWRm1lE51QaQ==,
            }
        engines: { node: '>=8' }
        dependencies:
            type-fest: 0.21.3
        dev: true

    /ansi-regex/5.0.1:
        resolution:
            {
                integrity: sha512-quJQXlTSUGL2LH9SUXo8VwsY4soanhgo6LNSm84E1LBcE8s3O0wpdiRzyR9z/ZZJMlMWv37qOOb9pdJlMUEKFQ==,
            }
        engines: { node: '>=8' }

    /ansi-regex/6.0.1:
        resolution:
            {
                integrity: sha512-n5M855fKb2SsfMIiFFoVrABHJC8QtHwVx+mHWP3QcEqBHYienj5dHSgjbxtC0WEZXYt4wcD6zrQElDPhFuZgfA==,
            }
        engines: { node: '>=12' }
        dev: true

    /ansi-styles/3.2.1:
        resolution:
            {
                integrity: sha512-VT0ZI6kZRdTh8YyJw3SMbYm/u+NqfsAxEpWO0Pf9sq8/e94WxxOpPKx9FR1FlyCtOVDNOQ+8ntlqFxiRc+r5qA==,
            }
        engines: { node: '>=4' }
        dependencies:
            color-convert: 1.9.3

    /ansi-styles/4.3.0:
        resolution:
            {
                integrity: sha512-zbB9rCJAT1rbjiVDb2hqKFHNYLxgtk8NURxZ3IZwD3F6NtxbXZQCnnSi1Lkx+IDohdPlFp222wVALIheZJQSEg==,
            }
        engines: { node: '>=8' }
        dependencies:
            color-convert: 2.0.1

    /ansi-styles/5.2.0:
        resolution:
            {
                integrity: sha512-Cxwpt2SfTzTtXcfOlzGEee8O+c+MmUgGrNiBcXnuWxuFJHe6a5Hz7qwhwe5OgaSYI0IJvkLqWX1ASG+cJOkEiA==,
            }
        engines: { node: '>=10' }
        dev: false

    /ansi-styles/6.1.0:
        resolution:
            {
                integrity: sha512-VbqNsoz55SYGczauuup0MFUyXNQviSpFTj1RQtFzmQLk18qbVSpTFFGMT293rmDaQuKCT6InmbuEyUne4mTuxQ==,
            }
        engines: { node: '>=12' }
        dev: true

    /anymatch/3.1.2:
        resolution:
            {
                integrity: sha512-P43ePfOAIupkguHUycrc4qJ9kz8ZiuOUijaETwX7THt0Y/GNK7v0aa8rY816xWjZ7rJdA5XdMcpVFTKMq+RvWg==,
            }
        engines: { node: '>= 8' }
        dependencies:
            normalize-path: 3.0.0
            picomatch: 2.3.1

    /aproba/2.0.0:
        resolution:
            {
                integrity: sha512-lYe4Gx7QT+MKGbDsA+Z+he/Wtef0BiwDOlK/XkBrdfsh9J/jPPXbX0tE9x9cl27Tmu5gg3QUbUrQYa/y+KOHPQ==,
            }
        dev: false

    /are-we-there-yet/2.0.0:
        resolution:
            {
                integrity: sha512-Ci/qENmwHnsYo9xKIcUJN5LeDKdJ6R1Z1j9V/J5wyq8nh/mYPEpIKJbBZXtZjG04HiK7zV/p6Vs9952MrMeUIw==,
            }
        engines: { node: '>=10' }
        dependencies:
            delegates: 1.0.0
            readable-stream: 3.6.0
        dev: false

    /argparse/1.0.10:
        resolution:
            {
                integrity: sha512-o5Roy6tNG4SL/FOkCAN6RzjiakZS25RLYFrcMttJqbdd8BWrnA+fGz57iN5Pb06pvBGvl5gQ0B48dJlslXvoTg==,
            }
        dependencies:
            sprintf-js: 1.0.3

    /argparse/2.0.1:
        resolution:
            {
                integrity: sha512-8+9WqebbFzpX9OR+Wa6O29asIogeRMzcGtAINdpMHHyAg10f05aSFVBbcEqGf/PXw1EjAZ+q2/bEBg3DvurK3Q==,
            }

    /aria-query/4.2.2:
        resolution:
            {
                integrity: sha512-o/HelwhuKpTj/frsOsbNLNgnNGVIFsVP/SW2BSF14gVl7kAfMOJ6/8wUAUvG1R1NHKrfG+2sHZTu0yauT1qBrA==,
            }
        engines: { node: '>=6.0' }
        dependencies:
            '@babel/runtime': 7.19.0
            '@babel/runtime-corejs3': 7.19.1

    /array-includes/3.1.5:
        resolution:
            {
                integrity: sha512-iSDYZMMyTPkiFasVqfuAQnWAYcvO/SeBSCGKePoEthjp4LEMTe4uLc7b025o4jAZpHhihh8xPo99TNWUWWkGDQ==,
            }
        engines: { node: '>= 0.4' }
        dependencies:
            call-bind: 1.0.2
            define-properties: 1.1.4
            es-abstract: 1.20.3
            get-intrinsic: 1.1.3
            is-string: 1.0.7

    /array-union/2.1.0:
        resolution:
            {
                integrity: sha512-HGyxoOTYUyCM6stUe6EJgnd4EoewAI7zMdfqO+kGjnlZmBDz/cR5pf8r/cR4Wq60sL/p0IkcjUEEPwS3GFrIyw==,
            }
        engines: { node: '>=8' }

    /array.prototype.flat/1.3.0:
        resolution:
            {
                integrity: sha512-12IUEkHsAhA4DY5s0FPgNXIdc8VRSqD9Zp78a5au9abH/SOBrsp082JOWFNTjkMozh8mqcdiKuaLGhPeYztxSw==,
            }
        engines: { node: '>= 0.4' }
        dependencies:
            call-bind: 1.0.2
            define-properties: 1.1.4
            es-abstract: 1.20.3
            es-shim-unscopables: 1.0.0

    /array.prototype.flatmap/1.3.0:
        resolution:
            {
                integrity: sha512-PZC9/8TKAIxcWKdyeb77EzULHPrIX/tIZebLJUQOMR1OwYosT8yggdfWScfTBCDj5utONvOuPQQumYsU2ULbkg==,
            }
        engines: { node: '>= 0.4' }
        dependencies:
            call-bind: 1.0.2
            define-properties: 1.1.4
            es-abstract: 1.20.3
            es-shim-unscopables: 1.0.0

    /arrify/1.0.1:
        resolution:
            {
                integrity: sha512-3CYzex9M9FGQjCGMGyi6/31c8GJbgb0qGyrx5HWxPd0aCwh4cB2YjMb2Xf9UuoogrMrlO9cTqnB5rI5GHZTcUA==,
            }
        engines: { node: '>=0.10.0' }
        dev: true

    /asn1js/3.0.5:
        resolution:
            {
                integrity: sha512-FVnvrKJwpt9LP2lAMl8qZswRNm3T4q9CON+bxldk2iwk3FFpuwhx2FfinyitizWHsVYyaY+y5JzDR0rCMV5yTQ==,
            }
        engines: { node: '>=12.0.0' }
        dependencies:
            pvtsutils: 1.3.2
            pvutils: 1.1.3
            tslib: 2.4.0

    /assertion-error/1.1.0:
        resolution:
            {
                integrity: sha512-jgsaNduz+ndvGyFt3uSuWqvy4lCnIJiovtouQN5JZHOKCS2QuhEdbcQHFhVksz2N2U9hXJo8odG7ETyWlEeuDw==,
            }
        dev: true

    /ast-types-flow/0.0.7:
        resolution:
            {
                integrity: sha512-eBvWn1lvIApYMhzQMsu9ciLfkBY499mFZlNqG+/9WR7PVlroQw0vG30cOQQbaKz3sCEc44TAOu2ykzqXSNnwag==,
            }

    /ast-types/0.15.2:
        resolution:
            {
                integrity: sha512-c27loCv9QkZinsa5ProX751khO9DJl/AcB5c2KNtA6NRvHKS0PgLfcftz72KVq504vB0Gku5s2kUZzDBvQWvHg==,
            }
        engines: { node: '>=4' }
        dependencies:
            tslib: 2.4.0
        dev: false

    /astral-regex/2.0.0:
        resolution:
            {
                integrity: sha512-Z7tMw1ytTXt5jqMcOP+OQteU1VuNK9Y02uuJtKQ1Sv69jXQKKg5cibLwGJow8yzZP+eAc18EmLGPal0bp36rvQ==,
            }
        engines: { node: '>=8' }
        dev: true

    /async-sema/3.1.1:
        resolution:
            {
                integrity: sha512-tLRNUXati5MFePdAk8dw7Qt7DpxPB60ofAgn8WRhW6a2rcimZnYBP9oxHiv0OHy+Wz7kPMG+t4LGdt31+4EmGg==,
            }
        dev: false

    /axe-core/4.4.3:
        resolution:
            {
                integrity: sha512-32+ub6kkdhhWick/UjvEwRchgoetXqTK14INLqbGm5U2TzBkBNF3nQtLYm8ovxSkQWArjEQvftCKryjZaATu3w==,
            }
        engines: { node: '>=4' }

    /axobject-query/2.2.0:
        resolution:
            {
                integrity: sha512-Td525n+iPOOyUQIeBfcASuG6uJsDOITl7Mds5gFyerkWiX7qhUTdYUBlSgNMyVqtSJqwpt1kXGLdUt6SykLMRA==,
            }

    /babel-plugin-istanbul/6.1.1:
        resolution:
            {
                integrity: sha512-Y1IQok9821cC9onCx5otgFfRm7Lm+I+wwxOx738M/WLPZ9Q42m4IG5W0FNX8WLL2gYMZo3JkuXIH2DOpWM+qwA==,
            }
        engines: { node: '>=8' }
        dependencies:
            '@babel/helper-plugin-utils': 7.19.0
            '@istanbuljs/load-nyc-config': 1.1.0
            '@istanbuljs/schema': 0.1.3
            istanbul-lib-instrument: 5.2.1
            test-exclude: 6.0.0
        transitivePeerDependencies:
            - supports-color
        dev: false

    /babel-preset-current-node-syntax/1.0.1_@babel+core@7.17.8:
        resolution:
            {
                integrity: sha512-M7LQ0bxarkxQoN+vz5aJPsLBn77n8QgTFmo8WK0/44auK2xlCXrYcUxHFxgU7qW5Yzw/CjmLRK2uJzaCd7LvqQ==,
            }
        peerDependencies:
            '@babel/core': ^7.0.0
        dependencies:
            '@babel/core': 7.17.8
            '@babel/plugin-syntax-async-generators': 7.8.4_@babel+core@7.17.8
            '@babel/plugin-syntax-bigint': 7.8.3_@babel+core@7.17.8
            '@babel/plugin-syntax-class-properties': 7.12.13_@babel+core@7.17.8
            '@babel/plugin-syntax-import-meta': 7.10.4_@babel+core@7.17.8
            '@babel/plugin-syntax-json-strings': 7.8.3_@babel+core@7.17.8
            '@babel/plugin-syntax-logical-assignment-operators': 7.10.4_@babel+core@7.17.8
            '@babel/plugin-syntax-nullish-coalescing-operator': 7.8.3_@babel+core@7.17.8
            '@babel/plugin-syntax-numeric-separator': 7.10.4_@babel+core@7.17.8
            '@babel/plugin-syntax-object-rest-spread': 7.8.3_@babel+core@7.17.8
            '@babel/plugin-syntax-optional-catch-binding': 7.8.3_@babel+core@7.17.8
            '@babel/plugin-syntax-optional-chaining': 7.8.3_@babel+core@7.17.8
            '@babel/plugin-syntax-top-level-await': 7.14.5_@babel+core@7.17.8
        dev: false

    /bail/1.0.5:
        resolution:
            {
                integrity: sha512-xFbRxM1tahm08yHBP16MMjVUAvDaBMD38zsM9EMAUN61omwLmKlOpB/Zku5QkjZ8TZ4vn53pj+t518cH0S03RQ==,
            }
        dev: true
        optional: true

    /bail/2.0.2:
        resolution:
            {
                integrity: sha512-0xO6mYd7JB2YesxDKplafRpsiOzPt9V02ddPCLbY1xYGPOX24NTyN50qnUxgCPcSoYMhKpAuBTjQoRZCAkUDRw==,
            }
        dev: false

    /balanced-match/1.0.2:
        resolution:
            {
                integrity: sha512-3oSeUO0TMV67hN1AmbXsK4yaqU7tjiHlbxRDZOpH0KW9+CeX4bRAaX0Anxt0tx2MrpRpWwQaPwIlISEJhYU5Pw==,
            }

    /better-path-resolve/1.0.0:
        resolution:
            {
                integrity: sha512-pbnl5XzGBdrFU/wT4jqmJVPn2B6UHPBOhzMQkY/SPUPB6QtUXtmBHBIwCbXJol93mOpGMnQyP/+BB19q04xj7g==,
            }
        engines: { node: '>=4' }
        dependencies:
            is-windows: 1.0.2
        dev: true

    /binary-extensions/2.2.0:
        resolution:
            {
                integrity: sha512-jDctJ/IVQbZoJykoeHbhXpOlNBqGNcwXJKJog42E5HDPUwQTSdjCHdihjj0DlnheQ7blbT6dHOafNAiS8ooQKA==,
            }
        engines: { node: '>=8' }
<<<<<<< HEAD
        dev: true
=======
>>>>>>> f956f684

    /bindings/1.5.0:
        resolution:
            {
                integrity: sha512-p2q/t/mhvuOj/UeLlV6566GD/guowlr0hHxClI0W9m7MWYkL1F0hLo+0Aexs9HSPCtR1SXQ0TD3MMKrXZajbiQ==,
            }
        dependencies:
            file-uri-to-path: 1.0.0
        dev: false

    /boolbase/1.0.0:
        resolution:
            {
                integrity: sha512-JZOSA7Mo9sNGB8+UjSgzdLtokWAky1zbztM3WRLCbZ70/3cTANmQmOdR7y2g+J0e2WXywy1yS468tY+IruqEww==,
            }
        dev: false

    /brace-expansion/1.1.11:
        resolution:
            {
                integrity: sha512-iCuPHDFgrHX7H2vEI/5xpz07zSHB00TpugqhmYtVmMO6518mCuRMoOYFldEBl0g187ufozdaHgWKcYFb61qGiA==,
            }
        dependencies:
            balanced-match: 1.0.2
            concat-map: 0.0.1

    /brace-expansion/2.0.1:
        resolution:
            {
                integrity: sha512-XnAIvQ8eM+kC6aULx6wuQiwVsnzsi9d3WxzV3FpWTGA19F621kwdbsAcFKXgKUHZWsy+mY6iL1sHTxWEFCytDA==,
            }
        dependencies:
            balanced-match: 1.0.2
        dev: false

    /braces/3.0.2:
        resolution:
            {
                integrity: sha512-b8um+L1RzM3WDSzvhm6gIz1yfTbBt6YTlcEKAvsmqCZZFw46z626lVj9j1yEPW33H5H+lBQpZMP1k8l+78Ha0A==,
            }
        engines: { node: '>=8' }
        dependencies:
            fill-range: 7.0.1

    /breakword/1.0.5:
        resolution:
            {
                integrity: sha512-ex5W9DoOQ/LUEU3PMdLs9ua/CYZl1678NUkKOdUSi8Aw5F1idieaiRURCBFJCwVcrD1J8Iy3vfWSloaMwO2qFg==,
            }
        dependencies:
            wcwidth: 1.0.1
        dev: true

    /browserslist/4.21.3:
        resolution:
            {
                integrity: sha512-898rgRXLAyRkM1GryrrBHGkqA5hlpkV5MhtZwg9QXeiyLUYs2k00Un05aX5l2/yJIOObYKOpS2JNo8nJDE7fWQ==,
            }
        engines: { node: ^6 || ^7 || ^8 || ^9 || ^10 || ^11 || ^12 || >=13.7 }
        hasBin: true
        dependencies:
            caniuse-lite: 1.0.30001425
            electron-to-chromium: 1.4.233
            node-releases: 2.0.6
            update-browserslist-db: 1.0.5_browserslist@4.21.3

    /bser/2.1.1:
        resolution:
            {
                integrity: sha512-gQxTNE/GAfIIrmHLUE3oJyp5FO6HRBfhjnw4/wMmA63ZGDJnWBmgY/lyQBpnDUkGmAhbSe39tx2d/iTOAfglwQ==,
            }
        dependencies:
            node-int64: 0.4.0
        dev: false

    /buffer-crc32/0.2.13:
        resolution:
            {
                integrity: sha512-VO9Ht/+p3SN7SKWqcrgEzjGbRSJYTx+Q1pTQC0wrWqHx0vpJraQ6GtHx8tvcg1rlK1byhU5gccxgOgj7B0TDkQ==,
            }

    /builtin-modules/3.3.0:
        resolution:
            {
                integrity: sha512-zhaCDicdLuWN5UbN5IMnFqNMhNfo919sH85y2/ea+5Yg9TsTkeZxpL+JLbp6cgYFS4sRLp3YV4S6yDuqVWHYOw==,
            }
        engines: { node: '>=6' }
        dev: true

    /builtins/5.0.1:
        resolution:
            {
                integrity: sha512-qwVpFEHNfhYJIzNRBvd2C1kyo6jz3ZSMPyyuR47OPdiKWlbYnZNyDWuyR175qDnAJLiCo5fBBqPb3RiXgWlkOQ==,
            }
        dependencies:
            semver: 7.3.7
        dev: false

    /busboy/1.6.0:
        resolution:
            {
                integrity: sha512-8SFQbg/0hQ9xy3UNTB0YEnsNBbWfhf7RtnzpL7TkBiTBRfrQ9Fxcnz7VJsleJpyp6rVLvXiuORqjlHi5q+PYuA==,
            }
        engines: { node: '>=10.16.0' }
        dependencies:
            streamsearch: 1.1.0

    /call-bind/1.0.2:
        resolution:
            {
                integrity: sha512-7O+FbCihrB5WGbFYesctwmTKae6rOiIzmz1icreWJ+0aA7LJfuqhEso2T9ncpcFtzMQtzXf2QGGueWJGTYsqrA==,
            }
        dependencies:
            function-bind: 1.1.1
            get-intrinsic: 1.1.3

    /callsites/3.1.0:
        resolution:
            {
                integrity: sha512-P8BjAsXvZS+VIDUI11hHCQEv74YT67YUi5JJFNWIqL235sBmjX4+qx9Muvls5ivyNENctx46xQLQ3aTuE7ssaQ==,
            }
        engines: { node: '>=6' }

    /camelcase-keys/6.2.2:
        resolution:
            {
                integrity: sha512-YrwaA0vEKazPBkn0ipTiMpSajYDSe+KjQfrjhcBMxJt/znbvlHd8Pw/Vamaz5EB4Wfhs3SUR3Z9mwRu/P3s3Yg==,
            }
        engines: { node: '>=8' }
        dependencies:
            camelcase: 5.3.1
            map-obj: 4.3.0
            quick-lru: 4.0.1
        dev: true

    /camelcase/5.3.1:
        resolution:
            {
                integrity: sha512-L28STB170nwWS63UjtlEOE3dldQApaJXZkOI1uMFfzf3rRuPegHaHesyee+YxQ+W6SvRDQV6UrdOdRiR153wJg==,
            }
        engines: { node: '>=6' }

    /caniuse-lite/1.0.30001425:
        resolution:
            {
                integrity: sha512-/pzFv0OmNG6W0ym80P3NtapU0QEiDS3VuYAZMGoLLqiC7f6FJFe1MjpQDREGApeenD9wloeytmVDj+JLXPC6qw==,
            }

    /ccount/1.1.0:
        resolution:
            {
                integrity: sha512-vlNK021QdI7PNeiUh/lKkC/mNHHfV0m/Ad5JoI0TYtlBnJAslM/JIkm/tGC88bkLIwO6OQ5uV6ztS6kVAtCDlg==,
            }
        dev: true
        optional: true

    /chai/4.3.6:
        resolution:
            {
                integrity: sha512-bbcp3YfHCUzMOvKqsztczerVgBKSsEijCySNlHHbX3VG1nskvqjz5Rfso1gGwD6w6oOV3eI60pKuMOV5MV7p3Q==,
            }
        engines: { node: '>=4' }
        dependencies:
            assertion-error: 1.1.0
            check-error: 1.0.2
            deep-eql: 3.0.1
            get-func-name: 2.0.0
            loupe: 2.3.4
            pathval: 1.1.1
            type-detect: 4.0.8
        dev: true

    /chalk/2.4.2:
        resolution:
            {
                integrity: sha512-Mti+f9lpJNcwF4tWV8/OrTTtF1gZi+f8FqlyAdouralcFWFQWF2+NgCHShjkCb+IFBLq9buZwE1xckQU4peSuQ==,
            }
        engines: { node: '>=4' }
        dependencies:
            ansi-styles: 3.2.1
            escape-string-regexp: 1.0.5
            supports-color: 5.5.0

    /chalk/4.1.2:
        resolution:
            {
                integrity: sha512-oKnbhFyRIXpUuez8iBMmyEa4nbj4IOQyuhc/wy9kY7/WVPcwIO9VA668Pu8RkO7+0G76SLROeyw9CpQ061i4mA==,
            }
        engines: { node: '>=10' }
        dependencies:
            ansi-styles: 4.3.0
            supports-color: 7.2.0

    /character-entities-html4/1.1.4:
        resolution:
            {
                integrity: sha512-HRcDxZuZqMx3/a+qrzxdBKBPUpxWEq9xw2OPZ3a/174ihfrQKVsFhqtthBInFy1zZ9GgZyFXOatNujm8M+El3g==,
            }
        dev: true
        optional: true

    /character-entities-legacy/1.1.4:
        resolution:
            {
                integrity: sha512-3Xnr+7ZFS1uxeiUDvV02wQ+QDbc55o97tIV5zHScSPJpcLm/r0DFPcoY3tYRp+VZukxuMeKgXYmsXQHO05zQeA==,
            }
        dev: true
        optional: true

    /character-entities/1.2.4:
        resolution:
            {
                integrity: sha512-iBMyeEHxfVnIakwOuDXpVkc54HijNgCyQB2w0VfGQThle6NXn50zU6V/u+LDhxHcDUPojn6Kpga3PTAD8W1bQw==,
            }
        dev: true
        optional: true

    /character-reference-invalid/1.1.4:
        resolution:
            {
                integrity: sha512-mKKUkUbhPpQlCOfIuZkvSEgktjPFIsZKRRbC6KWVEMvlzblj3i3asQv5ODsrwt0N3pHAEvjP8KTQPHkp0+6jOg==,
            }
        dev: true
        optional: true

    /chardet/0.7.0:
        resolution:
            {
                integrity: sha512-mT8iDcrh03qDGRRmoA2hmBJnxpllMR+0/0qlzjqZES6NdiWDcZkCNAk4rPFZ9Q85r27unkiNNg8ZOiwZXBHwcA==,
            }
        dev: true

    /check-error/1.0.2:
        resolution:
            {
                integrity: sha512-BrgHpW9NURQgzoNyjfq0Wu6VFO6D7IZEmJNdtgNqpzGG8RuNFHt2jQxWlAs4HMe119chBnv+34syEZtc6IhLtA==,
            }
        dev: true

    /chokidar/3.5.3:
        resolution:
            {
                integrity: sha512-Dr3sfKRP6oTcjf2JmUmFJfeVMvXBdegxB0iVQ5eb2V10uFJUCAS8OByZdVAyVb8xXNz3GjjTgj9kLWsZTqE6kw==,
            }
        engines: { node: '>= 8.10.0' }
        dependencies:
            anymatch: 3.1.2
            braces: 3.0.2
            glob-parent: 5.1.2
            is-binary-path: 2.1.0
            is-glob: 4.0.3
            normalize-path: 3.0.0
            readdirp: 3.6.0
        optionalDependencies:
            fsevents: 2.3.2
<<<<<<< HEAD
        dev: true
=======
>>>>>>> f956f684

    /chownr/2.0.0:
        resolution:
            {
                integrity: sha512-bIomtDF5KGpdogkLd9VspvFzk9KfpyyGlS8YFVZl7TGPBHL5snIOnxeshwVgPteQ9b4Eydl+pVbIyE1DcvCWgQ==,
            }
        engines: { node: '>=10' }
        dev: false

    /ci-info/3.4.0:
        resolution:
            {
                integrity: sha512-t5QdPT5jq3o262DOQ8zA6E1tlH2upmUc4Hlvrbx1pGYJuiiHl7O7rvVNI+l8HTVhd/q3Qc9vqimkNk5yiXsAug==,
            }

    /classnames/2.3.1:
        resolution:
            {
                integrity: sha512-OlQdbZ7gLfGarSqxesMesDa5uz7KFbID8Kpq/SxIoNGDqY8lSYs0D+hhtBXhcdB3rcbXArFr7vlHheLk1voeNA==,
            }
        dev: false

    /clean-regexp/1.0.0:
        resolution:
            {
                integrity: sha512-GfisEZEJvzKrmGWkvfhgzcz/BllN1USeqD2V6tg14OAOgaCD2Z/PUEuxnAZ/nPvmaHRG7a8y77p1T/IRQ4D1Hw==,
            }
        engines: { node: '>=4' }
        dependencies:
            escape-string-regexp: 1.0.5
        dev: true

    /clean-stack/2.2.0:
        resolution:
            {
                integrity: sha512-4diC9HaTE+KRAMWhDhrGOECgWZxoevMc5TlkObMqNSsVU62PYzXZ/SMTjzyGAFF1YusgxGcSWTEXBhp0CPwQ1A==,
            }
        engines: { node: '>=6' }
        dev: true

    /cli-cursor/3.1.0:
        resolution:
            {
                integrity: sha512-I/zHAwsKf9FqGoXM4WWRACob9+SNukZTd94DWF57E4toouRulbCxcUh6RKUEOQlYTHJnzkPMySvPNaaSLNfLZw==,
            }
        engines: { node: '>=8' }
        dependencies:
            restore-cursor: 3.1.0
        dev: true

    /cli-truncate/2.1.0:
        resolution:
            {
                integrity: sha512-n8fOixwDD6b/ObinzTrp1ZKFzbgvKZvuz/TvejnLn1aQfC6r52XEx85FmuC+3HI+JM7coBRXUvNqEU2PHVrHpg==,
            }
        engines: { node: '>=8' }
        dependencies:
            slice-ansi: 3.0.0
            string-width: 4.2.3
        dev: true

    /cli-truncate/3.1.0:
        resolution:
            {
                integrity: sha512-wfOBkjXteqSnI59oPcJkcPl/ZmwvMMOj340qUIY1SKZCv0B9Cf4D4fAucRkIKQmsIuYK3x1rrgU7MeGRruiuiA==,
            }
        engines: { node: ^12.20.0 || ^14.13.1 || >=16.0.0 }
        dependencies:
            slice-ansi: 5.0.0
            string-width: 5.1.2
        dev: true

    /client-only/0.0.1:
        resolution:
            {
                integrity: sha512-IV3Ou0jSMzZrd3pZ48nLkT9DA7Ag1pnPzaiQhpW7c3RbcqqzvzzVu+L8gfqMp/8IM2MQtSiqaCxrrcfu8I8rMA==,
            }

    /cliui/6.0.0:
        resolution:
            {
                integrity: sha512-t6wbgtoCXvAzst7QgXxJYqPt0usEfbgQdftEPbLL/cvv6HPE5VgvqCuAIDR0NgU52ds6rFwqrgakNLrHEjCbrQ==,
            }
        dependencies:
            string-width: 4.2.3
            strip-ansi: 6.0.1
            wrap-ansi: 6.2.0
        dev: true

    /cliui/7.0.4:
        resolution:
            {
                integrity: sha512-OcRE68cOsVMXp1Yvonl/fzkQOyjLSu/8bhPDfQt0e0/Eb283TKP20Fs2MqoPsr9SwA595rRCA+QMzYc9nBP+JQ==,
            }
        dependencies:
            string-width: 4.2.3
            strip-ansi: 6.0.1
            wrap-ansi: 7.0.0
        dev: true

    /cliui/8.0.1:
        resolution:
            {
                integrity: sha512-BSeNnyus75C4//NQ9gQt1/csTXyo/8Sb+afLAkzAptFuMsod9HFokGNudZpi/oQV73hnVK+sR+5PVRMd+Dr7YQ==,
            }
        engines: { node: '>=12' }
        dependencies:
            string-width: 4.2.3
            strip-ansi: 6.0.1
            wrap-ansi: 7.0.0
        dev: true

    /clone/1.0.4:
        resolution:
            {
                integrity: sha512-JQHZ2QMW6l3aH/j6xCqQThY/9OH4D/9ls34cgkUBiEeocRTU04tHfKPBsUK1PqZCUQM7GiA0IIXJSuXHI64Kbg==,
            }
        engines: { node: '>=0.8' }
        dev: true

    /collapse-white-space/1.0.6:
        resolution:
            {
                integrity: sha512-jEovNnrhMuqyCcjfEJA56v0Xq8SkIoPKDyaHahwo3POf4qcSXqMYuwNcOTzp74vTsR9Tn08z4MxWqAhcekogkQ==,
            }
        dev: true
        optional: true

    /color-convert/1.9.3:
        resolution:
            {
                integrity: sha512-QfAUtd+vFdAtFQcC8CCyYt1fYWxSqAiK2cSD6zDB8N3cpsEBAvRxp9zOGg6G/SHHJYAT88/az/IuDGALsNVbGg==,
            }
        dependencies:
            color-name: 1.1.3

    /color-convert/2.0.1:
        resolution:
            {
                integrity: sha512-RRECPsj7iu/xb5oKYcsFHSppFNnsj/52OVTRKb4zP5onXwVF3zVmmToNcOfGC+CRDpfK/U584fMg38ZHCaElKQ==,
            }
        engines: { node: '>=7.0.0' }
        dependencies:
            color-name: 1.1.4

    /color-name/1.1.3:
        resolution:
            {
                integrity: sha512-72fSenhMw2HZMTVHeCA9KCmpEIbzWiQsjN+BHcBbS9vr1mtt+vJjPdksIBNUmKAW8TFUDPJK5SUU3QhE9NEXDw==,
            }

    /color-name/1.1.4:
        resolution:
            {
                integrity: sha512-dOy+3AuW3a2wNbZHIuMZpTcgjGuLU/uBL/ubcZF9OXbDo8ff4O8yVp5Bf0efS8uEoYo5q4Fx7dY9OgQGXgAsQA==,
            }

    /color-support/1.1.3:
        resolution:
            {
                integrity: sha512-qiBjkpbMLO/HL68y+lh4q0/O1MZFj2RX6X/KmMa3+gJD3z+WwI1ZzDHysvqHGS3mP6mznPckpXmw1nI9cJjyRg==,
            }
        hasBin: true
        dev: false

    /colorette/2.0.19:
        resolution:
            {
                integrity: sha512-3tlv/dIP7FWvj3BsbHrGLJ6l/oKh1O3TcgBqMn+yyCagOxc23fyzDS6HypQbgxWbkpDnf52p1LuR4eWDQ/K9WQ==,
            }
        dev: true

    /commander/9.4.0:
        resolution:
            {
                integrity: sha512-sRPT+umqkz90UA8M1yqYfnHlZA7fF6nSphDtxeywPZ49ysjxDQybzk13CL+mXekDRG92skbcqCLVovuCusNmFw==,
            }
        engines: { node: ^12.20.0 || >=14 }

    /commondir/1.0.1:
        resolution:
            {
                integrity: sha512-W9pAhw0ja1Edb5GVdIF1mjZw/ASI0AlShXM83UUGe2DVr5TdAPEA1OA8m/g8zWp9x6On7gqufY+FatDbC3MDQg==,
            }
        dev: false

    /concat-map/0.0.1:
<<<<<<< HEAD
        resolution: { integrity: sha1-2Klr13/Wjfd5OnMDajug1UBdR3s= }
=======
        resolution:
            {
                integrity: sha512-/Srv4dswyQNBfohGpz9o6Yb3Gz3SrUDqBH5rTuhGR7ahtlbYKnVxw2bCFMRljaA7EXHaXZ8wsHdodFvbkhKmqg==,
            }
>>>>>>> f956f684

    /concurrently/6.5.1:
        resolution:
            {
                integrity: sha512-FlSwNpGjWQfRwPLXvJ/OgysbBxPkWpiVjy1042b0U7on7S7qwwMIILRj7WTN1mTgqa582bG6NFuScOoh6Zgdag==,
            }
        engines: { node: '>=10.0.0' }
        hasBin: true
        dependencies:
            chalk: 4.1.2
            date-fns: 2.29.1
            lodash: 4.17.21
            rxjs: 6.6.7
            spawn-command: 0.0.2
            supports-color: 8.1.1
            tree-kill: 1.2.2
            yargs: 16.2.0
        dev: true

    /concurrently/7.1.0:
        resolution:
            {
                integrity: sha512-Bz0tMlYKZRUDqJlNiF/OImojMB9ruKUz6GCfmhFnSapXgPe+3xzY4byqoKG9tUZ7L2PGEUjfLPOLfIX3labnmw==,
            }
        engines: { node: ^12.20.0 || ^14.13.0 || >=16.0.0 }
        hasBin: true
        dependencies:
            chalk: 4.1.2
            date-fns: 2.29.1
            lodash: 4.17.21
            rxjs: 6.6.7
            spawn-command: 0.0.2
            supports-color: 8.1.1
            tree-kill: 1.2.2
            yargs: 16.2.0
        dev: true

    /console-control-strings/1.1.0:
        resolution:
            {
                integrity: sha512-ty/fTekppD2fIwRvnZAVdeOiGd1c7YXEixbgJTNzqcxJWKQnjJ/V1bNEEE6hygpM3WjwHFUVK6HTjWSzV4a8sQ==,
            }
        dev: false

    /convert-source-map/1.8.0:
        resolution:
            {
                integrity: sha512-+OQdjP49zViI/6i7nIJpA8rAl4sV/JdPfU9nZs3VqOwGIgizICvuN2ru6fMd+4llL0tar18UYJXfZ/TWtmhUjA==,
            }
        dependencies:
            safe-buffer: 5.1.2

    /cookie/0.5.0:
        resolution:
            {
                integrity: sha512-YZ3GUyn/o8gfKJlnlX7g7xq4gyO6OSuhGPKaaGssGB2qgDUS0gPgtTvoyZLTt9Ab6dC4hfc9dV5arkvc/OCmrw==,
            }
        engines: { node: '>= 0.6' }

    /core-js-pure/3.25.5:
        resolution:
            {
                integrity: sha512-oml3M22pHM+igfWHDfdLVq2ShWmjM2V4L+dQEBs0DWVIqEm9WHCwGAlZ6BmyBQGy5sFrJmcx+856D9lVKyGWYg==,
            }
        requiresBuild: true

    /core-js/3.25.0:
        resolution:
            {
                integrity: sha512-CVU1xvJEfJGhyCpBrzzzU1kjCfgsGUxhEvwUV2e/cOedYWHdmluamx+knDnmhqALddMG16fZvIqvs9aijsHHaA==,
            }
        requiresBuild: true
        dev: false

    /cosmiconfig/7.0.1:
        resolution:
            {
                integrity: sha512-a1YWNUV2HwGimB7dU2s1wUMurNKjpx60HxBB6xUM8Re+2s1g1IIfJvFR0/iCF+XHdE0GMTKTuLR32UQff4TEyQ==,
            }
        engines: { node: '>=10' }
        dependencies:
            '@types/parse-json': 4.0.0
            import-fresh: 3.3.0
            parse-json: 5.2.0
            path-type: 4.0.0
            yaml: 1.10.2
        dev: true
        optional: true

    /cross-env/7.0.3:
        resolution:
            {
                integrity: sha512-+/HKd6EgcQCJGh2PSjZuUitQBQynKor4wrFbRg4DtAgS1aWO+gU52xpH7M9ScGgXSYmAVS9bIJ8EzuaGw0oNAw==,
            }
        engines: { node: '>=10.14', npm: '>=6', yarn: '>=1' }
        hasBin: true
        dependencies:
            cross-spawn: 7.0.3

    /cross-spawn/5.1.0:
        resolution:
            {
                integrity: sha512-pTgQJ5KC0d2hcY8eyL1IzlBPYjTkyH72XRZPnLyKus2mBfNjQs3klqbJU2VILqZryAZUt9JOb3h/mWMy23/f5A==,
            }
        dependencies:
            lru-cache: 4.1.5
            shebang-command: 1.2.0
            which: 1.3.1
        dev: true

    /cross-spawn/7.0.3:
        resolution:
            {
                integrity: sha512-iRDPJKUPVEND7dHPO8rkbOnPpyDygcDFtWjpeWNCgy8WP2rXcxXL8TskReQl6OrB2G7+UJrags1q15Fudc7G6w==,
            }
        engines: { node: '>= 8' }
        dependencies:
            path-key: 3.1.1
            shebang-command: 2.0.0
            which: 2.0.2

    /css-select/4.3.0:
        resolution:
            {
                integrity: sha512-wPpOYtnsVontu2mODhA19JrqWxNsfdatRKd64kmpRbQgh1KtItko5sTnEpPdpSaJszTOhEMlF/RPz28qj4HqhQ==,
            }
        dependencies:
            boolbase: 1.0.0
            css-what: 6.1.0
            domhandler: 4.3.1
            domutils: 2.8.0
            nth-check: 2.1.1
        dev: false

    /css-what/6.1.0:
        resolution:
            {
                integrity: sha512-HTUrgRJ7r4dsZKU6GjmpfRK1O76h97Z8MfS1G0FozR+oF2kG6Vfe8JE6zwrkbxigziPHinCJ+gCPjA9EaBDtRw==,
            }
        engines: { node: '>= 6' }
        dev: false

    /csstype/3.1.1:
        resolution:
            {
                integrity: sha512-DJR/VvkAvSZW9bTouZue2sSxDwdTN92uHjqeKVm+0dAqdfNykRzQ95tay8aXMBAAPpUiq4Qcug2L7neoRh2Egw==,
            }
        dev: true

    /csv-generate/3.4.3:
        resolution:
            {
                integrity: sha512-w/T+rqR0vwvHqWs/1ZyMDWtHHSJaN06klRqJXBEpDJaM/+dZkso0OKh1VcuuYvK3XM53KysVNq8Ko/epCK8wOw==,
            }
        dev: true

    /csv-parse/4.16.3:
        resolution:
            {
                integrity: sha512-cO1I/zmz4w2dcKHVvpCr7JVRu8/FymG5OEpmvsZYlccYolPBLoVGKUHgNoc4ZGkFeFlWGEDmMyBM+TTqRdW/wg==,
            }
        dev: true

    /csv-stringify/5.6.5:
        resolution:
            {
                integrity: sha512-PjiQ659aQ+fUTQqSrd1XEDnOr52jh30RBurfzkscaE2tPaFsDH5wOAHJiw8XAHphRknCwMUE9KRayc4K/NbO8A==,
            }
        dev: true

    /csv/5.5.3:
        resolution:
            {
                integrity: sha512-QTaY0XjjhTQOdguARF0lGKm5/mEq9PD9/VhZZegHDIBq2tQwgNpHc3dneD4mGo2iJs+fTKv5Bp0fZ+BRuY3Z0g==,
            }
        engines: { node: '>= 0.1.90' }
        dependencies:
            csv-generate: 3.4.3
            csv-parse: 4.16.3
            csv-stringify: 5.6.5
            stream-transform: 2.1.3
        dev: true

    /damerau-levenshtein/1.0.8:
        resolution:
            {
                integrity: sha512-sdQSFB7+llfUcQHUQO3+B8ERRj0Oa4w9POWMI/puGtuf7gFywGmkaLCElnudfTiKZV+NvHqL0ifzdrI8Ro7ESA==,
            }

    /data-uri-to-buffer/4.0.0:
        resolution:
            {
                integrity: sha512-Vr3mLBA8qWmcuschSLAOogKgQ/Jwxulv3RNE4FXnYWRGujzrRWQI4m12fQqRkwX06C0KanhLr4hK+GydchZsaA==,
            }
        engines: { node: '>= 12' }
        dev: false

    /dataloader/1.4.0:
        resolution:
            {
                integrity: sha512-68s5jYdlvasItOJnCuI2Q9s4q98g0pCyL3HrcKJu8KNugUl8ahgmZYg38ysLTgQjjXX3H8CJLkAvWrclWfcalw==,
            }
        dev: true

    /date-fns/2.29.1:
        resolution:
            {
                integrity: sha512-dlLD5rKaKxpFdnjrs+5azHDFOPEu4ANy/LTh04A1DTzMM7qoajmKCBc8pkKRFT41CNzw+4gQh79X5C+Jq27HAw==,
            }
        engines: { node: '>=0.11' }
        dev: true

    /debug/2.6.9:
        resolution:
            {
                integrity: sha512-bC7ElrdJaJnPbAP+1EotYvqZsb3ecl5wi6Bfi6BJTUcNowp6cvspg0jXznRTKDjm/E7AdgFBVeAPVMNcKGsHMA==,
            }
        peerDependencies:
            supports-color: '*'
        peerDependenciesMeta:
            supports-color:
                optional: true
        dependencies:
            ms: 2.0.0

    /debug/3.2.7:
        resolution:
            {
                integrity: sha512-CFjzYYAi4ThfiQvizrFQevTTXHtnCqWfe7x1AhgEscTz6ZbLbfoLRLPugTQyBth6f8ZERVUSyWHFD/7Wu4t1XQ==,
            }
        peerDependencies:
            supports-color: '*'
        peerDependenciesMeta:
            supports-color:
                optional: true
        dependencies:
            ms: 2.1.3

    /debug/4.3.4:
        resolution:
            {
                integrity: sha512-PRWFHuSU3eDtQJPvnNY7Jcket1j0t5OuOsFzPPzsekD52Zl8qUfFIPEiswXqIvHWGVHOgX+7G/vCNNhehwxfkQ==,
            }
        engines: { node: '>=6.0' }
        peerDependencies:
            supports-color: '*'
        peerDependenciesMeta:
            supports-color:
                optional: true
        dependencies:
            ms: 2.1.2

    /debug/4.3.4_supports-color@9.2.2:
        resolution:
            {
                integrity: sha512-PRWFHuSU3eDtQJPvnNY7Jcket1j0t5OuOsFzPPzsekD52Zl8qUfFIPEiswXqIvHWGVHOgX+7G/vCNNhehwxfkQ==,
            }
        engines: { node: '>=6.0' }
        peerDependencies:
            supports-color: '*'
        peerDependenciesMeta:
            supports-color:
                optional: true
        dependencies:
            ms: 2.1.2
            supports-color: 9.2.2
        dev: true

    /decamelize-keys/1.1.0:
        resolution:
            {
                integrity: sha512-ocLWuYzRPoS9bfiSdDd3cxvrzovVMZnRDVEzAs+hWIVXGDbHxWMECij2OBuyB/An0FFW/nLuq6Kv1i/YC5Qfzg==,
            }
        engines: { node: '>=0.10.0' }
        dependencies:
            decamelize: 1.2.0
            map-obj: 1.0.1
        dev: true

    /decamelize/1.2.0:
        resolution:
            {
                integrity: sha512-z2S+W9X73hAUUki+N+9Za2lBlun89zigOyGrsax+KUQ6wKW4ZoWpEYBkGhQjwAjjDCkWxhY0VKEhk8wzY7F5cA==,
            }
        engines: { node: '>=0.10.0' }
        dev: true

    /deep-eql/3.0.1:
        resolution:
            {
                integrity: sha512-+QeIQyN5ZuO+3Uk5DYh6/1eKO0m0YmJFGNmFHGACpf1ClL1nmlV/p4gNgbl2pJGxgXb4faqo6UE+M5ACEMyVcw==,
            }
        engines: { node: '>=0.12' }
        dependencies:
            type-detect: 4.0.8
        dev: true

    /deep-is/0.1.4:
        resolution:
            {
                integrity: sha512-oIPzksmTg4/MriiaYGO+okXDT7ztn/w3Eptv/+gSIdMdKsJo0u4CfYNFJPy+4SKMuCqGw2wxnA+URMg3t8a/bQ==,
            }

    /deepmerge/4.2.2:
        resolution:
            {
                integrity: sha512-FJ3UgI4gIl+PHZm53knsuSFpE+nESMr7M4v9QcgB7S63Kj/6WqMiFQJpBBYz1Pt+66bZpP3Q7Lye0Oo9MPKEdg==,
            }
        engines: { node: '>=0.10.0' }

    /defaults/1.0.4:
        resolution:
            {
                integrity: sha512-eFuaLoy/Rxalv2kr+lqMlUnrDWV+3j4pljOIJgLIhI058IQfWJ7vXhyEIHu+HtC738klGALYxOKDO0bQP3tg8A==,
            }
        dependencies:
            clone: 1.0.4
        dev: true

    /define-properties/1.1.4:
        resolution:
            {
                integrity: sha512-uckOqKcfaVvtBdsVkdPv3XjveQJsNQqmhXgRi8uhvWWuPYZCNlzT8qAyblUgNoXdHdjMTzAqeGjAoli8f+bzPA==,
            }
        engines: { node: '>= 0.4' }
        dependencies:
            has-property-descriptors: 1.0.0
            object-keys: 1.1.1

    /delegates/1.0.0:
        resolution:
            {
                integrity: sha512-bd2L678uiWATM6m5Z1VzNCErI3jiGzt6HGY8OVICs40JQq/HALfbyNJmp0UDakEY4pMMaN0Ly5om/B1VI/+xfQ==,
            }
        dev: false

    /detect-indent/6.1.0:
        resolution:
            {
                integrity: sha512-reYkTUJAZb9gUuZ2RvVCNhVHdg62RHnJ7WJl8ftMi4diZ6NWlciOzQN88pUhSELEwflJht4oQDv0F0BMlwaYtA==,
            }
        engines: { node: '>=8' }

    /detect-libc/2.0.1:
        resolution:
            {
                integrity: sha512-463v3ZeIrcWtdgIg6vI6XUncguvr2TnGl4SzDXinkt9mSLpBJKXT3mW6xT3VQdDN11+WVs29pgvivTc4Lp8v+w==,
            }
        engines: { node: '>=8' }
        dev: false

    /devalue/4.2.0:
        resolution:
            {
                integrity: sha512-mbjoAaCL2qogBKgeFxFPOXAUsZchircF+B/79LD4sHH0+NHfYm8gZpQrskKDn5gENGt35+5OI1GUF7hLVnkPDw==,
            }

    /diff-sequences/29.0.0:
        resolution:
            {
                integrity: sha512-7Qe/zd1wxSDL4D/X/FPjOMB+ZMDt71W94KYaq05I2l0oQqgXgs7s4ftYYmV38gBSrPz2vcygxfs1xn0FT+rKNA==,
            }
        engines: { node: ^14.15.0 || ^16.10.0 || >=18.0.0 }
        dev: false

    /dir-glob/3.0.1:
        resolution:
            {
                integrity: sha512-WkrWp9GR4KXfKGYzOLmTuGVi1UWFfws377n9cc55/tb6DuqyF6pcQ5AbiHEshaDpY9v6oaSr2XCDidGmMwdzIA==,
            }
        engines: { node: '>=8' }
        dependencies:
            path-type: 4.0.0

    /doctrine/2.1.0:
        resolution:
            {
                integrity: sha512-35mSku4ZXK0vfCuHEDAwt55dg2jNajHZ1odvF+8SSr82EsZY4QmXfuWso8oEd8zRhVObSN18aM0CjSdoBX7zIw==,
            }
        engines: { node: '>=0.10.0' }
        dependencies:
            esutils: 2.0.3

    /doctrine/3.0.0:
        resolution:
            {
                integrity: sha512-yS+Q5i3hBf7GBkd4KG8a7eBNNWNGLTaEwwYWUijIYM7zrlYDM0BFXHjjPWlWZ1Rg7UaddZeIDmi9jF3HmqiQ2w==,
            }
        engines: { node: '>=6.0.0' }
        dependencies:
            esutils: 2.0.3

    /dom-serializer/1.4.1:
        resolution:
            {
                integrity: sha512-VHwB3KfrcOOkelEG2ZOfxqLZdfkil8PtJi4P8N2MMXucZq2yLp75ClViUlOVwyoHEDjYU433Aq+5zWP61+RGag==,
            }
        dependencies:
            domelementtype: 2.3.0
            domhandler: 4.3.1
            entities: 2.2.0
        dev: false

    /domelementtype/2.3.0:
        resolution:
            {
                integrity: sha512-OLETBj6w0OsagBwdXnPdN0cnMfF9opN69co+7ZrbfPGrdpPVNBUj02spi6B1N7wChLQiPn4CSH/zJvXw56gmHw==,
            }
        dev: false

    /domhandler/4.3.1:
        resolution:
            {
                integrity: sha512-GrwoxYN+uWlzO8uhUXRl0P+kHE4GtVPfYzVLcUxPL7KNdHKj66vvlhiweIHqYYXWlw+T8iLMp42Lm67ghw4WMQ==,
            }
        engines: { node: '>= 4' }
        dependencies:
            domelementtype: 2.3.0
        dev: false

    /domutils/2.8.0:
        resolution:
            {
                integrity: sha512-w96Cjofp72M5IIhpjgobBimYEfoPjx1Vx0BSX9P30WBdZW2WIKU0T1Bd0kz2eNZ9ikjKgHbEyKx8BB6H1L3h3A==,
            }
        dependencies:
            dom-serializer: 1.4.1
            domelementtype: 2.3.0
            domhandler: 4.3.1
        dev: false

    /dotenv/8.6.0:
        resolution:
            {
                integrity: sha512-IrPdXQsk2BbzvCBGBOTmmSH5SodmqZNt4ERAZDmW4CT+tL8VtvinqywuANaFu4bOMWki16nqf0e4oC0QIaDr/g==,
            }
        engines: { node: '>=10' }
        dev: true

    /dset/3.1.2:
        resolution:
            {
                integrity: sha512-g/M9sqy3oHe477Ar4voQxWtaPIFw1jTdKZuomOjhCcBx9nHUNn0pu6NopuFFrTh/TRZIKEj+76vLWFu9BNKk+Q==,
            }
        engines: { node: '>=4' }

    /eastasianwidth/0.2.0:
        resolution:
            {
                integrity: sha512-I88TYZWc9XiYHRQ4/3c5rjjfgkjhLyW2luGIheGERbNQ6OY7yTybanSpDXZa8y7VUP9YmDcYa+eyq4ca7iLqWA==,
            }
        dev: true

    /electron-to-chromium/1.4.233:
        resolution:
            {
                integrity: sha512-ejwIKXTg1wqbmkcRJh9Ur3hFGHFDZDw1POzdsVrB2WZjgRuRMHIQQKNpe64N/qh3ZtH2otEoRoS+s6arAAuAAw==,
            }

    /emoji-regex/8.0.0:
        resolution:
            {
                integrity: sha512-MSjYzcWNOA0ewAHpz0MxpYFvwg6yjy1NG3xteoqz644VCo/RPgnr1/GGt+ic3iJTzQ8Eu3TdM14SawnVUmGE6A==,
            }

    /emoji-regex/9.2.2:
        resolution:
            {
                integrity: sha512-L18DaJsXSUk2+42pv8mLs5jJT2hqFkFE4j21wOmgbUqsZ2hL72NsUU785g9RXgo3s0ZNgVl42TiHp3ZtOv/Vyg==,
            }

    /enquirer/2.3.6:
        resolution:
            {
                integrity: sha512-yjNnPr315/FjS4zIsUxYguYUPP2e1NK4d7E7ZOLiyYCcbFBiTMyID+2wvm2w6+pZ/odMA7cRkjhsPbltwBOrLg==,
            }
        engines: { node: '>=8.6' }
        dependencies:
            ansi-colors: 4.1.3
        dev: true

    /entities/2.2.0:
        resolution:
            {
                integrity: sha512-p92if5Nz619I0w+akJrLZH0MX0Pb5DX39XOwQTtXSdQQOaYH03S1uIQp4mhOZtAXrxq4ViO67YTiLBo2638o9A==,
            }
        dev: false

    /error-ex/1.3.2:
        resolution:
            {
                integrity: sha512-7dFHNmqeFSEt2ZBsCriorKnn3Z2pj+fd9kmI6QoWw4//DL+icEBfc0U7qJCisqrTsKTjw4fNFy2pW9OqStD84g==,
            }
        dependencies:
            is-arrayish: 0.2.1
        dev: true

    /es-abstract/1.20.3:
        resolution:
            {
                integrity: sha512-AyrnaKVpMzljIdwjzrj+LxGmj8ik2LckwXacHqrJJ/jxz6dDDBcZ7I7nlHM0FvEW8MfbWJwOd+yT2XzYW49Frw==,
            }
        engines: { node: '>= 0.4' }
        dependencies:
            call-bind: 1.0.2
            es-to-primitive: 1.2.1
            function-bind: 1.1.1
            function.prototype.name: 1.1.5
            get-intrinsic: 1.1.3
            get-symbol-description: 1.0.0
            has: 1.0.3
            has-property-descriptors: 1.0.0
            has-symbols: 1.0.3
            internal-slot: 1.0.3
            is-callable: 1.2.7
            is-negative-zero: 2.0.2
            is-regex: 1.1.4
            is-shared-array-buffer: 1.0.2
            is-string: 1.0.7
            is-weakref: 1.0.2
            object-inspect: 1.12.2
            object-keys: 1.1.1
            object.assign: 4.1.4
            regexp.prototype.flags: 1.4.3
            safe-regex-test: 1.0.0
            string.prototype.trimend: 1.0.5
            string.prototype.trimstart: 1.0.5
            unbox-primitive: 1.0.2

    /es-shim-unscopables/1.0.0:
        resolution:
            {
                integrity: sha512-Jm6GPcCdC30eMLbZ2x8z2WuRwAws3zTBBKuusffYVUrNj/GVSUAZ+xKMaUpfNDR5IbyNA5LJbaecoUVbmUcB1w==,
            }
        dependencies:
            has: 1.0.3

    /es-to-primitive/1.2.1:
        resolution:
            {
                integrity: sha512-QCOllgZJtaUo9miYBcLChTUaHNjJF3PYs1VidD7AwiEj1kYxKeQTctLAezAOH5ZKRH0g2IgPn6KwB4IT8iRpvA==,
            }
        engines: { node: '>= 0.4' }
        dependencies:
            is-callable: 1.2.7
            is-date-object: 1.0.5
            is-symbol: 1.0.4

    /es6-promise/3.3.1:
        resolution:
            {
                integrity: sha512-SOp9Phqvqn7jtEUxPWdWfWoLmyt2VaJ6MpvP9Comy1MceMXqE6bxvaTu4iaxpYYPzhny28Lc+M87/c2cPK6lDg==,
            }

    /esbuild-android-64/0.14.54:
        resolution:
            {
                integrity: sha512-Tz2++Aqqz0rJ7kYBfz+iqyE3QMycD4vk7LBRyWaAVFgFtQ/O8EJOnVmTOiDWYZ/uYzB4kvP+bqejYdVKzE5lAQ==,
            }
        engines: { node: '>=12' }
        cpu: [x64]
        os: [android]
        requiresBuild: true
        dev: false
        optional: true

    /esbuild-android-64/0.15.10:
        resolution:
            {
                integrity: sha512-UI7krF8OYO1N7JYTgLT9ML5j4+45ra3amLZKx7LO3lmLt1Ibn8t3aZbX5Pu4BjWiqDuJ3m/hsvhPhK/5Y/YpnA==,
            }
        engines: { node: '>=12' }
        cpu: [x64]
        os: [android]
        requiresBuild: true
        optional: true

    /esbuild-android-64/0.15.13:
        resolution:
            {
                integrity: sha512-yRorukXBlokwTip+Sy4MYskLhJsO0Kn0/Fj43s1krVblfwP+hMD37a4Wmg139GEsMLl+vh8WXp2mq/cTA9J97g==,
            }
        engines: { node: '>=12' }
        cpu: [x64]
        os: [android]
        requiresBuild: true
        optional: true

    /esbuild-android-arm64/0.14.54:
        resolution:
            {
                integrity: sha512-F9E+/QDi9sSkLaClO8SOV6etqPd+5DgJje1F9lOWoNncDdOBL2YF59IhsWATSt0TLZbYCf3pNlTHvVV5VfHdvg==,
            }
        engines: { node: '>=12' }
        cpu: [arm64]
        os: [android]
        requiresBuild: true
        dev: false
        optional: true

    /esbuild-android-arm64/0.15.10:
        resolution:
            {
                integrity: sha512-EOt55D6xBk5O05AK8brXUbZmoFj4chM8u3riGflLa6ziEoVvNjRdD7Cnp82NHQGfSHgYR06XsPI8/sMuA/cUwg==,
            }
        engines: { node: '>=12' }
        cpu: [arm64]
        os: [android]
        requiresBuild: true
        optional: true

    /esbuild-android-arm64/0.15.13:
        resolution:
            {
                integrity: sha512-TKzyymLD6PiVeyYa4c5wdPw87BeAiTXNtK6amWUcXZxkV51gOk5u5qzmDaYSwiWeecSNHamFsaFjLoi32QR5/w==,
            }
        engines: { node: '>=12' }
        cpu: [arm64]
        os: [android]
        requiresBuild: true
        optional: true

    /esbuild-darwin-64/0.14.54:
        resolution:
            {
                integrity: sha512-jtdKWV3nBviOd5v4hOpkVmpxsBy90CGzebpbO9beiqUYVMBtSc0AL9zGftFuBon7PNDcdvNCEuQqw2x0wP9yug==,
            }
        engines: { node: '>=12' }
        cpu: [x64]
        os: [darwin]
        requiresBuild: true
        dev: false
        optional: true

    /esbuild-darwin-64/0.15.10:
        resolution:
            {
                integrity: sha512-hbDJugTicqIm+WKZgp208d7FcXcaK8j2c0l+fqSJ3d2AzQAfjEYDRM3Z2oMeqSJ9uFxyj/muSACLdix7oTstRA==,
            }
        engines: { node: '>=12' }
        cpu: [x64]
        os: [darwin]
        requiresBuild: true
        optional: true

    /esbuild-darwin-64/0.15.13:
        resolution:
            {
                integrity: sha512-WAx7c2DaOS6CrRcoYCgXgkXDliLnFv3pQLV6GeW1YcGEZq2Gnl8s9Pg7ahValZkpOa0iE/ojRVQ87sbUhF1Cbg==,
            }
        engines: { node: '>=12' }
        cpu: [x64]
        os: [darwin]
        requiresBuild: true
        optional: true

    /esbuild-darwin-arm64/0.14.54:
        resolution:
            {
                integrity: sha512-OPafJHD2oUPyvJMrsCvDGkRrVCar5aVyHfWGQzY1dWnzErjrDuSETxwA2HSsyg2jORLY8yBfzc1MIpUkXlctmw==,
            }
        engines: { node: '>=12' }
        cpu: [arm64]
        os: [darwin]
        requiresBuild: true
        dev: false
        optional: true

    /esbuild-darwin-arm64/0.15.10:
        resolution:
            {
                integrity: sha512-M1t5+Kj4IgSbYmunf2BB6EKLkWUq+XlqaFRiGOk8bmBapu9bCDrxjf4kUnWn59Dka3I27EiuHBKd1rSO4osLFQ==,
            }
        engines: { node: '>=12' }
        cpu: [arm64]
        os: [darwin]
        requiresBuild: true
        optional: true

    /esbuild-darwin-arm64/0.15.13:
        resolution:
            {
                integrity: sha512-U6jFsPfSSxC3V1CLiQqwvDuj3GGrtQNB3P3nNC3+q99EKf94UGpsG9l4CQ83zBs1NHrk1rtCSYT0+KfK5LsD8A==,
            }
        engines: { node: '>=12' }
        cpu: [arm64]
        os: [darwin]
        requiresBuild: true
        optional: true

    /esbuild-freebsd-64/0.14.54:
        resolution:
            {
                integrity: sha512-OKwd4gmwHqOTp4mOGZKe/XUlbDJ4Q9TjX0hMPIDBUWWu/kwhBAudJdBoxnjNf9ocIB6GN6CPowYpR/hRCbSYAg==,
            }
        engines: { node: '>=12' }
        cpu: [x64]
        os: [freebsd]
        requiresBuild: true
        dev: false
        optional: true

    /esbuild-freebsd-64/0.15.10:
        resolution:
            {
                integrity: sha512-KMBFMa7C8oc97nqDdoZwtDBX7gfpolkk6Bcmj6YFMrtCMVgoU/x2DI1p74DmYl7CSS6Ppa3xgemrLrr5IjIn0w==,
            }
        engines: { node: '>=12' }
        cpu: [x64]
        os: [freebsd]
        requiresBuild: true
        optional: true

    /esbuild-freebsd-64/0.15.13:
        resolution:
            {
                integrity: sha512-whItJgDiOXaDG/idy75qqevIpZjnReZkMGCgQaBWZuKHoElDJC1rh7MpoUgupMcdfOd+PgdEwNQW9DAE6i8wyA==,
            }
        engines: { node: '>=12' }
        cpu: [x64]
        os: [freebsd]
        requiresBuild: true
        optional: true

    /esbuild-freebsd-arm64/0.14.54:
        resolution:
            {
                integrity: sha512-sFwueGr7OvIFiQT6WeG0jRLjkjdqWWSrfbVwZp8iMP+8UHEHRBvlaxL6IuKNDwAozNUmbb8nIMXa7oAOARGs1Q==,
            }
        engines: { node: '>=12' }
        cpu: [arm64]
        os: [freebsd]
        requiresBuild: true
        dev: false
        optional: true

    /esbuild-freebsd-arm64/0.15.10:
        resolution:
            {
                integrity: sha512-m2KNbuCX13yQqLlbSojFMHpewbn8wW5uDS6DxRpmaZKzyq8Dbsku6hHvh2U+BcLwWY4mpgXzFUoENEf7IcioGg==,
            }
        engines: { node: '>=12' }
        cpu: [arm64]
        os: [freebsd]
        requiresBuild: true
        optional: true

    /esbuild-freebsd-arm64/0.15.13:
        resolution:
            {
                integrity: sha512-6pCSWt8mLUbPtygv7cufV0sZLeylaMwS5Fznj6Rsx9G2AJJsAjQ9ifA+0rQEIg7DwJmi9it+WjzNTEAzzdoM3Q==,
            }
        engines: { node: '>=12' }
        cpu: [arm64]
        os: [freebsd]
        requiresBuild: true
        optional: true

    /esbuild-linux-32/0.14.54:
        resolution:
            {
                integrity: sha512-1ZuY+JDI//WmklKlBgJnglpUL1owm2OX+8E1syCD6UAxcMM/XoWd76OHSjl/0MR0LisSAXDqgjT3uJqT67O3qw==,
            }
        engines: { node: '>=12' }
        cpu: [ia32]
        os: [linux]
        requiresBuild: true
        dev: false
        optional: true

    /esbuild-linux-32/0.15.10:
        resolution:
            {
                integrity: sha512-guXrwSYFAvNkuQ39FNeV4sNkNms1bLlA5vF1H0cazZBOLdLFIny6BhT+TUbK/hdByMQhtWQ5jI9VAmPKbVPu1w==,
            }
        engines: { node: '>=12' }
        cpu: [ia32]
        os: [linux]
        requiresBuild: true
        optional: true

    /esbuild-linux-32/0.15.13:
        resolution:
            {
                integrity: sha512-VbZdWOEdrJiYApm2kkxoTOgsoCO1krBZ3quHdYk3g3ivWaMwNIVPIfEE0f0XQQ0u5pJtBsnk2/7OPiCFIPOe/w==,
            }
        engines: { node: '>=12' }
        cpu: [ia32]
        os: [linux]
        requiresBuild: true
        optional: true

    /esbuild-linux-64/0.14.54:
        resolution:
            {
                integrity: sha512-EgjAgH5HwTbtNsTqQOXWApBaPVdDn7XcK+/PtJwZLT1UmpLoznPd8c5CxqsH2dQK3j05YsB3L17T8vE7cp4cCg==,
            }
        engines: { node: '>=12' }
        cpu: [x64]
        os: [linux]
        requiresBuild: true
        dev: false
        optional: true

    /esbuild-linux-64/0.15.10:
        resolution:
            {
                integrity: sha512-jd8XfaSJeucMpD63YNMO1JCrdJhckHWcMv6O233bL4l6ogQKQOxBYSRP/XLWP+6kVTu0obXovuckJDcA0DKtQA==,
            }
        engines: { node: '>=12' }
        cpu: [x64]
        os: [linux]
        requiresBuild: true
        optional: true

    /esbuild-linux-64/0.15.13:
        resolution:
            {
                integrity: sha512-rXmnArVNio6yANSqDQlIO4WiP+Cv7+9EuAHNnag7rByAqFVuRusLbGi2697A5dFPNXoO//IiogVwi3AdcfPC6A==,
            }
        engines: { node: '>=12' }
        cpu: [x64]
        os: [linux]
        requiresBuild: true
        optional: true

    /esbuild-linux-arm/0.14.54:
        resolution:
            {
                integrity: sha512-qqz/SjemQhVMTnvcLGoLOdFpCYbz4v4fUo+TfsWG+1aOu70/80RV6bgNpR2JCrppV2moUQkww+6bWxXRL9YMGw==,
            }
        engines: { node: '>=12' }
        cpu: [arm]
        os: [linux]
        requiresBuild: true
        dev: false
        optional: true

    /esbuild-linux-arm/0.15.10:
        resolution:
            {
                integrity: sha512-6N8vThLL/Lysy9y4Ex8XoLQAlbZKUyExCWyayGi2KgTBelKpPgj6RZnUaKri0dHNPGgReJriKVU6+KDGQwn10A==,
            }
        engines: { node: '>=12' }
        cpu: [arm]
        os: [linux]
        requiresBuild: true
        optional: true

    /esbuild-linux-arm/0.15.13:
        resolution:
            {
                integrity: sha512-Ac6LpfmJO8WhCMQmO253xX2IU2B3wPDbl4IvR0hnqcPrdfCaUa2j/lLMGTjmQ4W5JsJIdHEdW12dG8lFS0MbxQ==,
            }
        engines: { node: '>=12' }
        cpu: [arm]
        os: [linux]
        requiresBuild: true
        optional: true

    /esbuild-linux-arm64/0.14.54:
        resolution:
            {
                integrity: sha512-WL71L+0Rwv+Gv/HTmxTEmpv0UgmxYa5ftZILVi2QmZBgX3q7+tDeOQNqGtdXSdsL8TQi1vIaVFHUPDe0O0kdig==,
            }
        engines: { node: '>=12' }
        cpu: [arm64]
        os: [linux]
        requiresBuild: true
        dev: false
        optional: true

    /esbuild-linux-arm64/0.15.10:
        resolution:
            {
                integrity: sha512-GByBi4fgkvZFTHFDYNftu1DQ1GzR23jws0oWyCfhnI7eMOe+wgwWrc78dbNk709Ivdr/evefm2PJiUBMiusS1A==,
            }
        engines: { node: '>=12' }
        cpu: [arm64]
        os: [linux]
        requiresBuild: true
        optional: true

    /esbuild-linux-arm64/0.15.13:
        resolution:
            {
                integrity: sha512-alEMGU4Z+d17U7KQQw2IV8tQycO6T+rOrgW8OS22Ua25x6kHxoG6Ngry6Aq6uranC+pNWNMB6aHFPh7aTQdORQ==,
            }
        engines: { node: '>=12' }
        cpu: [arm64]
        os: [linux]
        requiresBuild: true
        optional: true

    /esbuild-linux-mips64le/0.14.54:
        resolution:
            {
                integrity: sha512-qTHGQB8D1etd0u1+sB6p0ikLKRVuCWhYQhAHRPkO+OF3I/iSlTKNNS0Lh2Oc0g0UFGguaFZZiPJdJey3AGpAlw==,
            }
        engines: { node: '>=12' }
        cpu: [mips64el]
        os: [linux]
        requiresBuild: true
        dev: false
        optional: true

    /esbuild-linux-mips64le/0.15.10:
        resolution:
            {
                integrity: sha512-BxP+LbaGVGIdQNJUNF7qpYjEGWb0YyHVSKqYKrn+pTwH/SiHUxFyJYSP3pqkku61olQiSBnSmWZ+YUpj78Tw7Q==,
            }
        engines: { node: '>=12' }
        cpu: [mips64el]
        os: [linux]
        requiresBuild: true
        optional: true

    /esbuild-linux-mips64le/0.15.13:
        resolution:
            {
                integrity: sha512-47PgmyYEu+yN5rD/MbwS6DxP2FSGPo4Uxg5LwIdxTiyGC2XKwHhHyW7YYEDlSuXLQXEdTO7mYe8zQ74czP7W8A==,
            }
        engines: { node: '>=12' }
        cpu: [mips64el]
        os: [linux]
        requiresBuild: true
        optional: true

    /esbuild-linux-ppc64le/0.14.54:
        resolution:
            {
                integrity: sha512-j3OMlzHiqwZBDPRCDFKcx595XVfOfOnv68Ax3U4UKZ3MTYQB5Yz3X1mn5GnodEVYzhtZgxEBidLWeIs8FDSfrQ==,
            }
        engines: { node: '>=12' }
        cpu: [ppc64]
        os: [linux]
        requiresBuild: true
        dev: false
        optional: true

    /esbuild-linux-ppc64le/0.15.10:
        resolution:
            {
                integrity: sha512-LoSQCd6498PmninNgqd/BR7z3Bsk/mabImBWuQ4wQgmQEeanzWd5BQU2aNi9mBURCLgyheuZS6Xhrw5luw3OkQ==,
            }
        engines: { node: '>=12' }
        cpu: [ppc64]
        os: [linux]
        requiresBuild: true
        optional: true

    /esbuild-linux-ppc64le/0.15.13:
        resolution:
            {
                integrity: sha512-z6n28h2+PC1Ayle9DjKoBRcx/4cxHoOa2e689e2aDJSaKug3jXcQw7mM+GLg+9ydYoNzj8QxNL8ihOv/OnezhA==,
            }
        engines: { node: '>=12' }
        cpu: [ppc64]
        os: [linux]
        requiresBuild: true
        optional: true

    /esbuild-linux-riscv64/0.14.54:
        resolution:
            {
                integrity: sha512-y7Vt7Wl9dkOGZjxQZnDAqqn+XOqFD7IMWiewY5SPlNlzMX39ocPQlOaoxvT4FllA5viyV26/QzHtvTjVNOxHZg==,
            }
        engines: { node: '>=12' }
        cpu: [riscv64]
        os: [linux]
        requiresBuild: true
        dev: false
        optional: true

    /esbuild-linux-riscv64/0.15.10:
        resolution:
            {
                integrity: sha512-Lrl9Cr2YROvPV4wmZ1/g48httE8z/5SCiXIyebiB5N8VT7pX3t6meI7TQVHw/wQpqP/AF4SksDuFImPTM7Z32Q==,
            }
        engines: { node: '>=12' }
        cpu: [riscv64]
        os: [linux]
        requiresBuild: true
        optional: true

    /esbuild-linux-riscv64/0.15.13:
        resolution:
            {
                integrity: sha512-+Lu4zuuXuQhgLUGyZloWCqTslcCAjMZH1k3Xc9MSEJEpEFdpsSU0sRDXAnk18FKOfEjhu4YMGaykx9xjtpA6ow==,
            }
        engines: { node: '>=12' }
        cpu: [riscv64]
        os: [linux]
        requiresBuild: true
        optional: true

    /esbuild-linux-s390x/0.14.54:
        resolution:
            {
                integrity: sha512-zaHpW9dziAsi7lRcyV4r8dhfG1qBidQWUXweUjnw+lliChJqQr+6XD71K41oEIC3Mx1KStovEmlzm+MkGZHnHA==,
            }
        engines: { node: '>=12' }
        cpu: [s390x]
        os: [linux]
        requiresBuild: true
        dev: false
        optional: true

    /esbuild-linux-s390x/0.15.10:
        resolution:
            {
                integrity: sha512-ReP+6q3eLVVP2lpRrvl5EodKX7EZ1bS1/z5j6hsluAlZP5aHhk6ghT6Cq3IANvvDdscMMCB4QEbI+AjtvoOFpA==,
            }
        engines: { node: '>=12' }
        cpu: [s390x]
        os: [linux]
        requiresBuild: true
        optional: true

    /esbuild-linux-s390x/0.15.13:
        resolution:
            {
                integrity: sha512-BMeXRljruf7J0TMxD5CIXS65y7puiZkAh+s4XFV9qy16SxOuMhxhVIXYLnbdfLrsYGFzx7U9mcdpFWkkvy/Uag==,
            }
        engines: { node: '>=12' }
        cpu: [s390x]
        os: [linux]
        requiresBuild: true
        optional: true

    /esbuild-netbsd-64/0.14.54:
        resolution:
            {
                integrity: sha512-PR01lmIMnfJTgeU9VJTDY9ZerDWVFIUzAtJuDHwwceppW7cQWjBBqP48NdeRtoP04/AtO9a7w3viI+PIDr6d+w==,
            }
        engines: { node: '>=12' }
        cpu: [x64]
        os: [netbsd]
        requiresBuild: true
        dev: false
        optional: true

    /esbuild-netbsd-64/0.15.10:
        resolution:
            {
                integrity: sha512-iGDYtJCMCqldMskQ4eIV+QSS/CuT7xyy9i2/FjpKvxAuCzrESZXiA1L64YNj6/afuzfBe9i8m/uDkFHy257hTw==,
            }
        engines: { node: '>=12' }
        cpu: [x64]
        os: [netbsd]
        requiresBuild: true
        optional: true

    /esbuild-netbsd-64/0.15.13:
        resolution:
            {
                integrity: sha512-EHj9QZOTel581JPj7UO3xYbltFTYnHy+SIqJVq6yd3KkCrsHRbapiPb0Lx3EOOtybBEE9EyqbmfW1NlSDsSzvQ==,
            }
        engines: { node: '>=12' }
        cpu: [x64]
        os: [netbsd]
        requiresBuild: true
        optional: true

    /esbuild-openbsd-64/0.14.54:
        resolution:
            {
                integrity: sha512-Qyk7ikT2o7Wu76UsvvDS5q0amJvmRzDyVlL0qf5VLsLchjCa1+IAvd8kTBgUxD7VBUUVgItLkk609ZHUc1oCaw==,
            }
        engines: { node: '>=12' }
        cpu: [x64]
        os: [openbsd]
        requiresBuild: true
        dev: false
        optional: true

    /esbuild-openbsd-64/0.15.10:
        resolution:
            {
                integrity: sha512-ftMMIwHWrnrYnvuJQRJs/Smlcb28F9ICGde/P3FUTCgDDM0N7WA0o9uOR38f5Xe2/OhNCgkjNeb7QeaE3cyWkQ==,
            }
        engines: { node: '>=12' }
        cpu: [x64]
        os: [openbsd]
        requiresBuild: true
        optional: true

    /esbuild-openbsd-64/0.15.13:
        resolution:
            {
                integrity: sha512-nkuDlIjF/sfUhfx8SKq0+U+Fgx5K9JcPq1mUodnxI0x4kBdCv46rOGWbuJ6eof2n3wdoCLccOoJAbg9ba/bT2w==,
            }
        engines: { node: '>=12' }
        cpu: [x64]
        os: [openbsd]
        requiresBuild: true
        optional: true

    /esbuild-plugin-alias/0.2.1:
        resolution:
            {
                integrity: sha512-jyfL/pwPqaFXyKnj8lP8iLk6Z0m099uXR45aSN8Av1XD4vhvQutxxPzgA2bTcAwQpa1zCXDcWOlhFgyP3GKqhQ==,
            }
        dev: false

    /esbuild-plugin-replace/1.2.0:
        resolution:
            {
                integrity: sha512-dYlDwjcKKgAi8fqsvLwDvO+03asnp1qyG4VU/qbvg061CIMfecF/qwkjr4QRetQP9Os2nJuNO95Y0rUUXhFAwg==,
            }
        dependencies:
            magic-string: 0.25.9
        dev: false

    /esbuild-sunos-64/0.14.54:
        resolution:
            {
                integrity: sha512-28GZ24KmMSeKi5ueWzMcco6EBHStL3B6ubM7M51RmPwXQGLe0teBGJocmWhgwccA1GeFXqxzILIxXpHbl9Q/Kw==,
            }
        engines: { node: '>=12' }
        cpu: [x64]
        os: [sunos]
        requiresBuild: true
        dev: false
        optional: true

    /esbuild-sunos-64/0.15.10:
        resolution:
            {
                integrity: sha512-mf7hBL9Uo2gcy2r3rUFMjVpTaGpFJJE5QTDDqUFf1632FxteYANffDZmKbqX0PfeQ2XjUDE604IcE7OJeoHiyg==,
            }
        engines: { node: '>=12' }
        cpu: [x64]
        os: [sunos]
        requiresBuild: true
        optional: true

    /esbuild-sunos-64/0.15.13:
        resolution:
            {
                integrity: sha512-jVeu2GfxZQ++6lRdY43CS0Tm/r4WuQQ0Pdsrxbw+aOrHQPHV0+LNOLnvbN28M7BSUGnJnHkHm2HozGgNGyeIRw==,
            }
        engines: { node: '>=12' }
        cpu: [x64]
        os: [sunos]
        requiresBuild: true
        optional: true

    /esbuild-windows-32/0.14.54:
        resolution:
            {
                integrity: sha512-T+rdZW19ql9MjS7pixmZYVObd9G7kcaZo+sETqNH4RCkuuYSuv9AGHUVnPoP9hhuE1WM1ZimHz1CIBHBboLU7w==,
            }
        engines: { node: '>=12' }
        cpu: [ia32]
        os: [win32]
        requiresBuild: true
        dev: false
        optional: true

    /esbuild-windows-32/0.15.10:
        resolution:
            {
                integrity: sha512-ttFVo+Cg8b5+qHmZHbEc8Vl17kCleHhLzgT8X04y8zudEApo0PxPg9Mz8Z2cKH1bCYlve1XL8LkyXGFjtUYeGg==,
            }
        engines: { node: '>=12' }
        cpu: [ia32]
        os: [win32]
        requiresBuild: true
        optional: true

    /esbuild-windows-32/0.15.13:
        resolution:
            {
                integrity: sha512-XoF2iBf0wnqo16SDq+aDGi/+QbaLFpkiRarPVssMh9KYbFNCqPLlGAWwDvxEVz+ywX6Si37J2AKm+AXq1kC0JA==,
            }
        engines: { node: '>=12' }
        cpu: [ia32]
        os: [win32]
        requiresBuild: true
        optional: true

    /esbuild-windows-64/0.14.54:
        resolution:
            {
                integrity: sha512-AoHTRBUuYwXtZhjXZbA1pGfTo8cJo3vZIcWGLiUcTNgHpJJMC1rVA44ZereBHMJtotyN71S8Qw0npiCIkW96cQ==,
            }
        engines: { node: '>=12' }
        cpu: [x64]
        os: [win32]
        requiresBuild: true
        dev: false
        optional: true

    /esbuild-windows-64/0.15.10:
        resolution:
            {
                integrity: sha512-2H0gdsyHi5x+8lbng3hLbxDWR7mKHWh5BXZGKVG830KUmXOOWFE2YKJ4tHRkejRduOGDrBvHBriYsGtmTv3ntA==,
            }
        engines: { node: '>=12' }
        cpu: [x64]
        os: [win32]
        requiresBuild: true
        optional: true

    /esbuild-windows-64/0.15.13:
        resolution:
            {
                integrity: sha512-Et6htEfGycjDrtqb2ng6nT+baesZPYQIW+HUEHK4D1ncggNrDNk3yoboYQ5KtiVrw/JaDMNttz8rrPubV/fvPQ==,
            }
        engines: { node: '>=12' }
        cpu: [x64]
        os: [win32]
        requiresBuild: true
        optional: true

    /esbuild-windows-arm64/0.14.54:
        resolution:
            {
                integrity: sha512-M0kuUvXhot1zOISQGXwWn6YtS+Y/1RT9WrVIOywZnJHo3jCDyewAc79aKNQWFCQm+xNHVTq9h8dZKvygoXQQRg==,
            }
        engines: { node: '>=12' }
        cpu: [arm64]
        os: [win32]
        requiresBuild: true
        dev: false
        optional: true

    /esbuild-windows-arm64/0.15.10:
        resolution:
            {
                integrity: sha512-S+th4F+F8VLsHLR0zrUcG+Et4hx0RKgK1eyHc08kztmLOES8BWwMiaGdoW9hiXuzznXQ0I/Fg904MNbr11Nktw==,
            }
        engines: { node: '>=12' }
        cpu: [arm64]
        os: [win32]
        requiresBuild: true
        optional: true

    /esbuild-windows-arm64/0.15.13:
        resolution:
            {
                integrity: sha512-3bv7tqntThQC9SWLRouMDmZnlOukBhOCTlkzNqzGCmrkCJI7io5LLjwJBOVY6kOUlIvdxbooNZwjtBvj+7uuVg==,
            }
        engines: { node: '>=12' }
        cpu: [arm64]
        os: [win32]
        requiresBuild: true
        optional: true

    /esbuild/0.14.54:
        resolution:
            {
                integrity: sha512-Cy9llcy8DvET5uznocPyqL3BFRrFXSVqbgpMJ9Wz8oVjZlh/zUSNbPRbov0VX7VxN2JH1Oa0uNxZ7eLRb62pJA==,
            }
        engines: { node: '>=12' }
        hasBin: true
        requiresBuild: true
        optionalDependencies:
            '@esbuild/linux-loong64': 0.14.54
            esbuild-android-64: 0.14.54
            esbuild-android-arm64: 0.14.54
            esbuild-darwin-64: 0.14.54
            esbuild-darwin-arm64: 0.14.54
            esbuild-freebsd-64: 0.14.54
            esbuild-freebsd-arm64: 0.14.54
            esbuild-linux-32: 0.14.54
            esbuild-linux-64: 0.14.54
            esbuild-linux-arm: 0.14.54
            esbuild-linux-arm64: 0.14.54
            esbuild-linux-mips64le: 0.14.54
            esbuild-linux-ppc64le: 0.14.54
            esbuild-linux-riscv64: 0.14.54
            esbuild-linux-s390x: 0.14.54
            esbuild-netbsd-64: 0.14.54
            esbuild-openbsd-64: 0.14.54
            esbuild-sunos-64: 0.14.54
            esbuild-windows-32: 0.14.54
            esbuild-windows-64: 0.14.54
            esbuild-windows-arm64: 0.14.54
        dev: false

    /esbuild/0.15.10:
        resolution:
            {
                integrity: sha512-N7wBhfJ/E5fzn/SpNgX+oW2RLRjwaL8Y0ezqNqhjD6w0H2p0rDuEz2FKZqpqLnO8DCaWumKe8dsC/ljvVSSxng==,
            }
        engines: { node: '>=12' }
        hasBin: true
        requiresBuild: true
        optionalDependencies:
            '@esbuild/android-arm': 0.15.10
            '@esbuild/linux-loong64': 0.15.10
            esbuild-android-64: 0.15.10
            esbuild-android-arm64: 0.15.10
            esbuild-darwin-64: 0.15.10
            esbuild-darwin-arm64: 0.15.10
            esbuild-freebsd-64: 0.15.10
            esbuild-freebsd-arm64: 0.15.10
            esbuild-linux-32: 0.15.10
            esbuild-linux-64: 0.15.10
            esbuild-linux-arm: 0.15.10
            esbuild-linux-arm64: 0.15.10
            esbuild-linux-mips64le: 0.15.10
            esbuild-linux-ppc64le: 0.15.10
            esbuild-linux-riscv64: 0.15.10
            esbuild-linux-s390x: 0.15.10
            esbuild-netbsd-64: 0.15.10
            esbuild-openbsd-64: 0.15.10
            esbuild-sunos-64: 0.15.10
            esbuild-windows-32: 0.15.10
            esbuild-windows-64: 0.15.10
            esbuild-windows-arm64: 0.15.10

    /esbuild/0.15.13:
        resolution:
            {
                integrity: sha512-Cu3SC84oyzzhrK/YyN4iEVy2jZu5t2fz66HEOShHURcjSkOSAVL8C/gfUT+lDJxkVHpg8GZ10DD0rMHRPqMFaQ==,
            }
        engines: { node: '>=12' }
        hasBin: true
        requiresBuild: true
        optionalDependencies:
            '@esbuild/android-arm': 0.15.13
            '@esbuild/linux-loong64': 0.15.13
            esbuild-android-64: 0.15.13
            esbuild-android-arm64: 0.15.13
            esbuild-darwin-64: 0.15.13
            esbuild-darwin-arm64: 0.15.13
            esbuild-freebsd-64: 0.15.13
            esbuild-freebsd-arm64: 0.15.13
            esbuild-linux-32: 0.15.13
            esbuild-linux-64: 0.15.13
            esbuild-linux-arm: 0.15.13
            esbuild-linux-arm64: 0.15.13
            esbuild-linux-mips64le: 0.15.13
            esbuild-linux-ppc64le: 0.15.13
            esbuild-linux-riscv64: 0.15.13
            esbuild-linux-s390x: 0.15.13
            esbuild-netbsd-64: 0.15.13
            esbuild-openbsd-64: 0.15.13
            esbuild-sunos-64: 0.15.13
            esbuild-windows-32: 0.15.13
            esbuild-windows-64: 0.15.13
            esbuild-windows-arm64: 0.15.13

    /escalade/3.1.1:
        resolution:
            {
                integrity: sha512-k0er2gUkLf8O0zKJiAhmkTnJlTvINGv7ygDNPbeIsX/TJjGJZHuh9B2UxbsaEkmlEo9MfhrSzmhIlhRlI2GXnw==,
            }
        engines: { node: '>=6' }

    /escape-string-regexp/1.0.5:
        resolution:
            {
                integrity: sha512-vbRorB5FUQWvla16U8R/qgaFIya2qGzwDrNmCZuYKrbdSUMG6I1ZCGQRefkRVhuOkIGVne7BQ35DSfo1qvJqFg==,
            }
        engines: { node: '>=0.8.0' }

    /escape-string-regexp/2.0.0:
        resolution:
            {
                integrity: sha512-UpzcLCXolUWcNu5HtVMHYdXJjArjsF9C0aNnquZYY4uW/Vu0miy5YoWvbV345HauVvcAUnpRuhMMcqTcGOY2+w==,
            }
        engines: { node: '>=8' }
        dev: false

    /escape-string-regexp/4.0.0:
        resolution:
            {
                integrity: sha512-TtpcNJ3XAzx3Gq8sWRzJaVajRs0uVxA2YAkdb1jm2YkPz4G6egUFAyA3n5vtEIZefPk5Wa4UXbKuS5fKkJWdgA==,
            }
        engines: { node: '>=10' }

    /eslint-config-next/13.0.0_nwctkcr5uyxf47tw7zkgamxmfq:
        resolution:
            {
                integrity: sha512-y2nqWS2tycWySdVhb+rhp6CuDmDazGySqkzzQZf3UTyfHyC7og1m5m/AtMFwCo5mtvDqvw1BENin52kV9733lg==,
            }
        peerDependencies:
            eslint: ^7.23.0 || ^8.0.0
            typescript: '>=3.3.1'
        peerDependenciesMeta:
            typescript:
                optional: true
        dependencies:
            '@next/eslint-plugin-next': 13.0.0
            '@rushstack/eslint-patch': 1.2.0
            '@typescript-eslint/parser': 5.39.0_nwctkcr5uyxf47tw7zkgamxmfq
            eslint: 8.23.0
            eslint-import-resolver-node: 0.3.6
            eslint-import-resolver-typescript: 2.7.1_faomjyrlgqmwswvqymymzkxcqi
            eslint-plugin-import: 2.26.0_y2efz6cxnbknnzqh7dasym63qi
            eslint-plugin-jsx-a11y: 6.6.1_eslint@8.23.0
            eslint-plugin-react: 7.31.8_eslint@8.23.0
            eslint-plugin-react-hooks: 4.6.0_eslint@8.23.0
            typescript: 4.8.4
        transitivePeerDependencies:
            - eslint-import-resolver-webpack
            - supports-color
        dev: false

    /eslint-config-prettier/8.5.0_eslint@8.23.0:
        resolution:
            {
                integrity: sha512-obmWKLUNCnhtQRKc+tmnYuQl0pFU1ibYJQ5BGhTVB08bHe9wC8qUeG7c08dj9XX+AuPj1YSGSQIHl1pnDHZR0Q==,
            }
        hasBin: true
        peerDependencies:
            eslint: '>=7.0.0'
        dependencies:
            eslint: 8.23.0
        dev: true

    /eslint-import-resolver-node/0.3.6:
        resolution:
            {
                integrity: sha512-0En0w03NRVMn9Uiyn8YRPDKvWjxCWkslUEhGNTdGx15RvPJYQ+lbOlqrlNI2vEAs4pDYK4f/HN2TbDmk5TP0iw==,
            }
        dependencies:
            debug: 3.2.7
            resolve: 1.22.1
        transitivePeerDependencies:
            - supports-color

    /eslint-import-resolver-typescript/2.7.1_faomjyrlgqmwswvqymymzkxcqi:
        resolution:
            {
                integrity: sha512-00UbgGwV8bSgUv34igBDbTOtKhqoRMy9bFjNehT40bXg6585PNIct8HhXZ0SybqB9rWtXj9crcku8ndDn/gIqQ==,
            }
        engines: { node: '>=4' }
        peerDependencies:
            eslint: '*'
            eslint-plugin-import: '*'
        dependencies:
            debug: 4.3.4
            eslint: 8.23.0
            eslint-plugin-import: 2.26.0_y2efz6cxnbknnzqh7dasym63qi
            glob: 7.2.3
            is-glob: 4.0.3
            resolve: 1.22.1
            tsconfig-paths: 3.14.1
        transitivePeerDependencies:
            - supports-color
        dev: false

    /eslint-mdx/1.17.1_eslint@8.23.0:
        resolution:
            {
                integrity: sha512-ihkTZCYipPUpzZgTeTwRajj3ZFYQAMWUm/ajscLWjXPVA2+ZQoLRreVNETRZ1znCnE3OAGbwmA1vd0uxtSk2wg==,
            }
        engines: { node: '>=10.0.0' }
        peerDependencies:
            eslint: '>=5.0.0'
        dependencies:
            cosmiconfig: 7.0.1
            eslint: 8.23.0
            remark-mdx: 1.6.22
            remark-parse: 8.0.3
            remark-stringify: 8.1.1
            tslib: 2.4.0
            unified: 9.2.2
        transitivePeerDependencies:
            - supports-color
        dev: true
        optional: true

    /eslint-module-utils/2.7.4_mjlma4v7thtbbhordex4jhajza:
        resolution:
            {
                integrity: sha512-j4GT+rqzCoRKHwURX7pddtIPGySnX9Si/cgMI5ztrcqOPtk5dDEeZ34CQVPphnqkJytlc97Vuk05Um2mJ3gEQA==,
            }
        engines: { node: '>=4' }
        peerDependencies:
            '@typescript-eslint/parser': '*'
            eslint: '*'
            eslint-import-resolver-node: '*'
            eslint-import-resolver-typescript: '*'
            eslint-import-resolver-webpack: '*'
        peerDependenciesMeta:
            '@typescript-eslint/parser':
                optional: true
            eslint:
                optional: true
            eslint-import-resolver-node:
                optional: true
            eslint-import-resolver-typescript:
                optional: true
            eslint-import-resolver-webpack:
                optional: true
        dependencies:
            '@typescript-eslint/parser': 5.39.0_nwctkcr5uyxf47tw7zkgamxmfq
            debug: 3.2.7
            eslint: 8.23.0
            eslint-import-resolver-node: 0.3.6
            eslint-import-resolver-typescript: 2.7.1_faomjyrlgqmwswvqymymzkxcqi
        transitivePeerDependencies:
            - supports-color
        dev: false

    /eslint-module-utils/2.7.4_mpclx5bujiydwxsf4tsvm3gv2e:
        resolution:
            {
                integrity: sha512-j4GT+rqzCoRKHwURX7pddtIPGySnX9Si/cgMI5ztrcqOPtk5dDEeZ34CQVPphnqkJytlc97Vuk05Um2mJ3gEQA==,
            }
        engines: { node: '>=4' }
        peerDependencies:
            '@typescript-eslint/parser': '*'
            eslint: '*'
            eslint-import-resolver-node: '*'
            eslint-import-resolver-typescript: '*'
            eslint-import-resolver-webpack: '*'
        peerDependenciesMeta:
            '@typescript-eslint/parser':
                optional: true
            eslint:
                optional: true
            eslint-import-resolver-node:
                optional: true
            eslint-import-resolver-typescript:
                optional: true
            eslint-import-resolver-webpack:
                optional: true
        dependencies:
            '@typescript-eslint/parser': 5.39.0_nwctkcr5uyxf47tw7zkgamxmfq
            debug: 3.2.7
            eslint: 8.23.0
            eslint-import-resolver-node: 0.3.6
        transitivePeerDependencies:
            - supports-color
        dev: true

    /eslint-plugin-import/2.26.0_pw2gc5x5krp7xhbeexp5tj5r64:
        resolution:
            {
                integrity: sha512-hYfi3FXaM8WPLf4S1cikh/r4IxnO6zrhZbEGz2b660EJRbuxgpDS5gkCuYgGWg2xxh2rBuIr4Pvhve/7c31koA==,
            }
        engines: { node: '>=4' }
        peerDependencies:
            '@typescript-eslint/parser': '*'
            eslint: ^2 || ^3 || ^4 || ^5 || ^6 || ^7.2.0 || ^8
        peerDependenciesMeta:
            '@typescript-eslint/parser':
                optional: true
        dependencies:
            '@typescript-eslint/parser': 5.39.0_nwctkcr5uyxf47tw7zkgamxmfq
            array-includes: 3.1.5
            array.prototype.flat: 1.3.0
            debug: 2.6.9
            doctrine: 2.1.0
            eslint: 8.23.0
            eslint-import-resolver-node: 0.3.6
            eslint-module-utils: 2.7.4_mpclx5bujiydwxsf4tsvm3gv2e
            has: 1.0.3
            is-core-module: 2.10.0
            is-glob: 4.0.3
            minimatch: 3.1.2
            object.values: 1.1.5
            resolve: 1.22.1
            tsconfig-paths: 3.14.1
        transitivePeerDependencies:
            - eslint-import-resolver-typescript
            - eslint-import-resolver-webpack
            - supports-color
        dev: true

    /eslint-plugin-import/2.26.0_y2efz6cxnbknnzqh7dasym63qi:
        resolution:
            {
                integrity: sha512-hYfi3FXaM8WPLf4S1cikh/r4IxnO6zrhZbEGz2b660EJRbuxgpDS5gkCuYgGWg2xxh2rBuIr4Pvhve/7c31koA==,
            }
        engines: { node: '>=4' }
        peerDependencies:
            '@typescript-eslint/parser': '*'
            eslint: ^2 || ^3 || ^4 || ^5 || ^6 || ^7.2.0 || ^8
        peerDependenciesMeta:
            '@typescript-eslint/parser':
                optional: true
        dependencies:
            '@typescript-eslint/parser': 5.39.0_nwctkcr5uyxf47tw7zkgamxmfq
            array-includes: 3.1.5
            array.prototype.flat: 1.3.0
            debug: 2.6.9
            doctrine: 2.1.0
            eslint: 8.23.0
            eslint-import-resolver-node: 0.3.6
            eslint-module-utils: 2.7.4_mjlma4v7thtbbhordex4jhajza
            has: 1.0.3
            is-core-module: 2.10.0
            is-glob: 4.0.3
            minimatch: 3.1.2
            object.values: 1.1.5
            resolve: 1.22.1
            tsconfig-paths: 3.14.1
        transitivePeerDependencies:
            - eslint-import-resolver-typescript
            - eslint-import-resolver-webpack
            - supports-color
        dev: false

    /eslint-plugin-jsx-a11y/6.6.1_eslint@8.23.0:
        resolution:
            {
                integrity: sha512-sXgFVNHiWffBq23uiS/JaP6eVR622DqwB4yTzKvGZGcPq6/yZ3WmOZfuBks/vHWo9GaFOqC2ZK4i6+C35knx7Q==,
            }
        engines: { node: '>=4.0' }
        requiresBuild: true
        peerDependencies:
            eslint: ^3 || ^4 || ^5 || ^6 || ^7 || ^8
        dependencies:
            '@babel/runtime': 7.19.0
            aria-query: 4.2.2
            array-includes: 3.1.5
            ast-types-flow: 0.0.7
            axe-core: 4.4.3
            axobject-query: 2.2.0
            damerau-levenshtein: 1.0.8
            emoji-regex: 9.2.2
            eslint: 8.23.0
            has: 1.0.3
            jsx-ast-utils: 3.3.3
            language-tags: 1.0.5
            minimatch: 3.1.2
            semver: 6.3.0

    /eslint-plugin-markdown/2.2.1_eslint@8.23.0:
        resolution:
            {
                integrity: sha512-FgWp4iyYvTFxPwfbxofTvXxgzPsDuSKHQy2S+a8Ve6savbujey+lgrFFbXQA0HPygISpRYWYBjooPzhYSF81iA==,
            }
        engines: { node: ^8.10.0 || ^10.12.0 || >= 12.0.0 }
        peerDependencies:
            eslint: '>=6.0.0'
        dependencies:
            eslint: 8.23.0
            mdast-util-from-markdown: 0.8.5
        transitivePeerDependencies:
            - supports-color
        dev: true
        optional: true

    /eslint-plugin-mdx/1.17.1_eslint@8.23.0:
        resolution:
            {
                integrity: sha512-yOI2FmHCh+cgkMEkznxvWxfLC8AqZgco7509DjwMoCzXaxslv7YmGBKkvZyHxcbLmswnaMRBlYcd2BT7KPEnKw==,
            }
        engines: { node: '>=10.0.0' }
        requiresBuild: true
        peerDependencies:
            eslint: '>=5.0.0'
        dependencies:
            eslint: 8.23.0
            eslint-mdx: 1.17.1_eslint@8.23.0
            eslint-plugin-markdown: 2.2.1_eslint@8.23.0
            synckit: 0.4.1
            tslib: 2.4.0
            vfile: 4.2.1
        transitivePeerDependencies:
            - supports-color
        dev: true
        optional: true

    /eslint-plugin-promise/6.0.1_eslint@8.23.0:
        resolution:
            {
                integrity: sha512-uM4Tgo5u3UWQiroOyDEsYcVMOo7re3zmno0IZmB5auxoaQNIceAbXEkSt8RNrKtaYehARHG06pYK6K1JhtP0Zw==,
            }
        engines: { node: ^12.22.0 || ^14.17.0 || >=16.0.0 }
        peerDependencies:
            eslint: ^7.0.0 || ^8.0.0
        dependencies:
            eslint: 8.23.0
        dev: true

    /eslint-plugin-react-hooks/4.6.0_eslint@8.23.0:
        resolution:
            {
                integrity: sha512-oFc7Itz9Qxh2x4gNHStv3BqJq54ExXmfC+a1NjAta66IAN87Wu0R/QArgIS9qKzX3dXKPI9H5crl9QchNMY9+g==,
            }
        engines: { node: '>=10' }
        requiresBuild: true
        peerDependencies:
            eslint: ^3.0.0 || ^4.0.0 || ^5.0.0 || ^6.0.0 || ^7.0.0 || ^8.0.0-0
        dependencies:
            eslint: 8.23.0

    /eslint-plugin-react/7.31.8_eslint@8.23.0:
        resolution:
            {
                integrity: sha512-5lBTZmgQmARLLSYiwI71tiGVTLUuqXantZM6vlSY39OaDSV0M7+32K5DnLkmFrwTe+Ksz0ffuLUC91RUviVZfw==,
            }
        engines: { node: '>=4' }
        requiresBuild: true
        peerDependencies:
            eslint: ^3 || ^4 || ^5 || ^6 || ^7 || ^8
        dependencies:
            array-includes: 3.1.5
            array.prototype.flatmap: 1.3.0
            doctrine: 2.1.0
            eslint: 8.23.0
            estraverse: 5.3.0
            jsx-ast-utils: 3.3.3
            minimatch: 3.1.2
            object.entries: 1.1.5
            object.fromentries: 2.0.5
            object.hasown: 1.1.1
            object.values: 1.1.5
            prop-types: 15.8.1
            resolve: 2.0.0-next.4
            semver: 6.3.0
            string.prototype.matchall: 4.0.7

    /eslint-plugin-sonarjs/0.15.0_eslint@8.23.0:
        resolution:
            {
                integrity: sha512-LuxHdAe6VqSbi1phsUvNjbmXLuvlobmryQJJNyQYbdubCfz6K8tmgoqNiJPnz0pP2AbYDbtuPm0ajOMgMrC+dQ==,
            }
        engines: { node: '>=12' }
        peerDependencies:
            eslint: ^5.0.0 || ^6.0.0 || ^7.0.0 || ^8.0.0
        dependencies:
            eslint: 8.23.0
        dev: true

    /eslint-plugin-svelte3/4.0.0_frfkdjwsrgdj4v6yq5by2hqlde:
        resolution:
            {
                integrity: sha512-OIx9lgaNzD02+MDFNLw0GEUbuovNcglg+wnd/UY0fbZmlQSz7GlQiQ1f+yX0XvC07XPcDOnFcichqI3xCwp71g==,
            }
        peerDependencies:
            eslint: '>=8.0.0'
            svelte: ^3.2.0
        dependencies:
            eslint: 8.23.0
            svelte: 3.52.0
        dev: true

    /eslint-plugin-svelte3/4.0.0_sfdub7vxhxkt5wmgvhhmmgyu2e:
        resolution:
            {
                integrity: sha512-OIx9lgaNzD02+MDFNLw0GEUbuovNcglg+wnd/UY0fbZmlQSz7GlQiQ1f+yX0XvC07XPcDOnFcichqI3xCwp71g==,
            }
        peerDependencies:
            eslint: '>=8.0.0'
            svelte: ^3.2.0
        dependencies:
            eslint: 8.23.0
            svelte: 3.49.0
        dev: true

    /eslint-plugin-unicorn/43.0.2_eslint@8.23.0:
        resolution:
            {
                integrity: sha512-DtqZ5mf/GMlfWoz1abIjq5jZfaFuHzGBZYIeuJfEoKKGWRHr2JiJR+ea+BF7Wx2N1PPRoT/2fwgiK1NnmNE3Hg==,
            }
        engines: { node: '>=14.18' }
        peerDependencies:
            eslint: '>=8.18.0'
        dependencies:
            '@babel/helper-validator-identifier': 7.19.1
            ci-info: 3.4.0
            clean-regexp: 1.0.0
            eslint: 8.23.0
            eslint-utils: 3.0.0_eslint@8.23.0
            esquery: 1.4.0
            indent-string: 4.0.0
            is-builtin-module: 3.2.0
            lodash: 4.17.21
            pluralize: 8.0.0
            read-pkg-up: 7.0.1
            regexp-tree: 0.1.24
            safe-regex: 2.1.1
            semver: 7.3.7
            strip-indent: 3.0.0
        dev: true

    /eslint-plugin-unused-imports/2.0.0_eslint@8.23.0:
        resolution:
            {
                integrity: sha512-3APeS/tQlTrFa167ThtP0Zm0vctjr4M44HMpeg1P4bK6wItarumq0Ma82xorMKdFsWpphQBlRPzw/pxiVELX1A==,
            }
        engines: { node: ^12.22.0 || ^14.17.0 || >=16.0.0 }
        peerDependencies:
            '@typescript-eslint/eslint-plugin': ^5.0.0
            eslint: ^8.0.0
        peerDependenciesMeta:
            '@typescript-eslint/eslint-plugin':
                optional: true
        dependencies:
            eslint: 8.23.0
            eslint-rule-composer: 0.3.0
        dev: true

    /eslint-rule-composer/0.3.0:
        resolution:
            {
                integrity: sha512-bt+Sh8CtDmn2OajxvNO+BX7Wn4CIWMpTRm3MaiKPCQcnnlm0CS2mhui6QaoeQugs+3Kj2ESKEEGJUdVafwhiCg==,
            }
        engines: { node: '>=4.0.0' }
        dev: true

    /eslint-scope/5.1.1:
        resolution:
            {
                integrity: sha512-2NxwbF/hZ0KpepYN0cNbo+FN6XoK7GaHlQhgx/hIZl6Va0bF45RQOOwhLIy8lQDbuCiadSLCBnH2CFYquit5bw==,
            }
        engines: { node: '>=8.0.0' }
        dependencies:
            esrecurse: 4.3.0
            estraverse: 4.3.0
        dev: true

    /eslint-scope/7.1.1:
        resolution:
            {
                integrity: sha512-QKQM/UXpIiHcLqJ5AOyIW7XZmzjkzQXYE54n1++wb0u9V/abW3l9uQnxX8Z5Xd18xyKIMTUAyQ0k1e8pz6LUrw==,
            }
        engines: { node: ^12.22.0 || ^14.17.0 || >=16.0.0 }
        dependencies:
            esrecurse: 4.3.0
            estraverse: 5.3.0

    /eslint-utils/3.0.0_eslint@8.23.0:
        resolution:
            {
                integrity: sha512-uuQC43IGctw68pJA1RgbQS8/NP7rch6Cwd4j3ZBtgo4/8Flj4eGE7ZYSZRN3iq5pVUv6GPdW5Z1RFleo84uLDA==,
            }
        engines: { node: ^10.0.0 || ^12.0.0 || >= 14.0.0 }
        peerDependencies:
            eslint: '>=5'
        dependencies:
            eslint: 8.23.0
            eslint-visitor-keys: 2.1.0

    /eslint-visitor-keys/2.1.0:
        resolution:
            {
                integrity: sha512-0rSmRBzXgDzIsD6mGdJgevzgezI534Cer5L/vyMX0kHzT/jiB43jRhd9YUlMGYLQy2zprNmoT8qasCGtY+QaKw==,
            }
        engines: { node: '>=10' }

    /eslint-visitor-keys/3.3.0:
        resolution:
            {
                integrity: sha512-mQ+suqKJVyeuwGYHAdjMFqjCyfl8+Ldnxuyp3ldiMBFKkvytrXUZWaiPCEav8qDHKty44bD+qV1IP4T+w+xXRA==,
            }
        engines: { node: ^12.22.0 || ^14.17.0 || >=16.0.0 }

    /eslint/8.23.0:
        resolution:
            {
                integrity: sha512-pBG/XOn0MsJcKcTRLr27S5HpzQo4kLr+HjLQIyK4EiCsijDl/TB+h5uEuJU6bQ8Edvwz1XWOjpaP2qgnXGpTcA==,
            }
        engines: { node: ^12.22.0 || ^14.17.0 || >=16.0.0 }
        hasBin: true
        dependencies:
            '@eslint/eslintrc': 1.3.1
            '@humanwhocodes/config-array': 0.10.4
            '@humanwhocodes/gitignore-to-minimatch': 1.0.2
            '@humanwhocodes/module-importer': 1.0.1
            ajv: 6.12.6
            chalk: 4.1.2
            cross-spawn: 7.0.3
            debug: 4.3.4
            doctrine: 3.0.0
            escape-string-regexp: 4.0.0
            eslint-scope: 7.1.1
            eslint-utils: 3.0.0_eslint@8.23.0
            eslint-visitor-keys: 3.3.0
            espree: 9.4.0
            esquery: 1.4.0
            esutils: 2.0.3
            fast-deep-equal: 3.1.3
            file-entry-cache: 6.0.1
            find-up: 5.0.0
            functional-red-black-tree: 1.0.1
            glob-parent: 6.0.2
            globals: 13.17.0
            globby: 11.1.0
            grapheme-splitter: 1.0.4
            ignore: 5.2.0
            import-fresh: 3.3.0
            imurmurhash: 0.1.4
            is-glob: 4.0.3
            js-yaml: 4.1.0
            json-stable-stringify-without-jsonify: 1.0.1
            levn: 0.4.1
            lodash.merge: 4.6.2
            minimatch: 3.1.2
            natural-compare: 1.4.0
            optionator: 0.9.1
            regexpp: 3.2.0
            strip-ansi: 6.0.1
            strip-json-comments: 3.1.1
            text-table: 0.2.0
        transitivePeerDependencies:
            - supports-color

    /espree/9.4.0:
        resolution:
            {
                integrity: sha512-DQmnRpLj7f6TgN/NYb0MTzJXL+vJF9h3pHy4JhCIs3zwcgez8xmGg3sXHcEO97BrmO2OSvCwMdfdlyl+E9KjOw==,
            }
        engines: { node: ^12.22.0 || ^14.17.0 || >=16.0.0 }
        dependencies:
            acorn: 8.8.0
            acorn-jsx: 5.3.2_acorn@8.8.0
            eslint-visitor-keys: 3.3.0

    /esprima/4.0.1:
        resolution:
            {
                integrity: sha512-eGuFFw7Upda+g4p+QHvnW0RyTX/SVeJBDM/gCtMARO0cLuT2HcEKnTPvhjV6aGeqrCB/sbNop0Kszm0jsaWU4A==,
            }
        engines: { node: '>=4' }
        hasBin: true

    /esquery/1.4.0:
        resolution:
            {
                integrity: sha512-cCDispWt5vHHtwMY2YrAQ4ibFkAL8RbH5YGBnZBc90MolvvfkkQcJro/aZiAQUlQ3qgrYS6D6v8Gc5G5CQsc9w==,
            }
        engines: { node: '>=0.10' }
        dependencies:
            estraverse: 5.3.0

    /esrecurse/4.3.0:
        resolution:
            {
                integrity: sha512-KmfKL3b6G+RXvP8N1vr3Tq1kL/oCFgn2NYXEtqP8/L3pKapUA4G8cFVaoF3SU323CD4XypR/ffioHmkti6/Tag==,
            }
        engines: { node: '>=4.0' }
        dependencies:
            estraverse: 5.3.0

    /estraverse/4.3.0:
        resolution:
            {
                integrity: sha512-39nnKffWz8xN1BU/2c79n9nB9HDzo0niYUqx6xyqUnyoAnQyyWpOTdZEeiCch8BBu515t4wp9ZmgVfVhn9EBpw==,
            }
        engines: { node: '>=4.0' }
        dev: true

    /estraverse/5.3.0:
        resolution:
            {
                integrity: sha512-MMdARuVEQziNTeJD8DgMqmhwR11BRQ/cBP+pLtYdSTnf3MIO8fFeiINEbX36ZdNlfU/7A9f3gUw49B3oQsvwBA==,
            }
        engines: { node: '>=4.0' }

    /estree-walker/0.6.1:
        resolution:
            {
                integrity: sha512-SqmZANLWS0mnatqbSfRP5g8OXZC12Fgg1IwNtLsyHDzJizORW4khDfjPqJZsemPWBB2uqykUah5YpQ6epsqC/w==,
            }
        dev: false

    /estree-walker/2.0.2:
        resolution:
            {
                integrity: sha512-Rfkk/Mp/DL7JVje3u18FxFujQlTNR2q6QfMSMB7AvCBx91NGj/ba3kCfza0f6dVDbw7YlRf/nDrn7pQrCCyQ/w==,
            }
        dev: false

    /estree-walker/3.0.1:
        resolution:
            {
                integrity: sha512-woY0RUD87WzMBUiZLx8NsYr23N5BKsOMZHhu2hoNRVh6NXGfoiT1KOL8G3UHlJAnEDGmfa5ubNA/AacfG+Kb0g==,
            }
        dev: false

    /esutils/2.0.3:
        resolution:
            {
                integrity: sha512-kVscqXk4OCp68SZ0dkgEKVi6/8ij300KBWTJq32P/dYeWTSwK41WyTxalN1eRmA5Z9UU/LX9D7FWSmV9SAYx6g==,
            }
        engines: { node: '>=0.10.0' }

    /event-target-polyfill/0.0.3:
        resolution:
            {
                integrity: sha512-ZMc6UuvmbinrCk4RzGyVmRyIsAyxMRlp4CqSrcQRO8Dy0A9ldbiRy5kdtBj4OtP7EClGdqGfIqo9JmOClMsGLQ==,
            }

    /event-target-shim/5.0.1:
        resolution:
            {
                integrity: sha512-i/2XbnSz/uxRCU6+NdVJgKWDTM427+MqYbkQzD321DuCQJUqOuJKIA0IM2+W2xtYHdKOmZ4dR6fExsd4SXL+WQ==,
            }
        engines: { node: '>=6' }

    /execa/5.1.1:
        resolution:
            {
                integrity: sha512-8uSpZZocAZRBAPIEINJj3Lo9HyGitllczc27Eh5YYojjMFMn8yHMDMaUHE2Jqfq05D/wucwI4JGURyXt1vchyg==,
            }
        engines: { node: '>=10' }
        dependencies:
            cross-spawn: 7.0.3
            get-stream: 6.0.1
            human-signals: 2.1.0
            is-stream: 2.0.1
            merge-stream: 2.0.0
            npm-run-path: 4.0.1
            onetime: 5.1.2
            signal-exit: 3.0.7
            strip-final-newline: 2.0.0
        dev: true

    /execa/6.1.0:
        resolution:
            {
                integrity: sha512-QVWlX2e50heYJcCPG0iWtf8r0xjEYfz/OYLGDYH+IyjWezzPNxz63qNFOu0l4YftGWuizFVZHHs8PrLU5p2IDA==,
            }
        engines: { node: ^12.20.0 || ^14.13.1 || >=16.0.0 }
        dependencies:
            cross-spawn: 7.0.3
            get-stream: 6.0.1
            human-signals: 3.0.1
            is-stream: 3.0.0
            merge-stream: 2.0.0
            npm-run-path: 5.1.0
            onetime: 6.0.0
            signal-exit: 3.0.7
            strip-final-newline: 3.0.0
        dev: false

    /expect/29.1.2:
        resolution:
            {
                integrity: sha512-AuAGn1uxva5YBbBlXb+2JPxJRuemZsmlGcapPXWNSBNsQtAULfjioREGBWuI0EOvYUKjDnrCy8PW5Zlr1md5mw==,
            }
        engines: { node: ^14.15.0 || ^16.10.0 || >=18.0.0 }
        dependencies:
            '@jest/expect-utils': 29.1.2
            jest-get-type: 29.0.0
            jest-matcher-utils: 29.1.2
            jest-message-util: 29.1.2
            jest-util: 29.1.2
        dev: false

    /extend/3.0.2:
        resolution:
            {
                integrity: sha512-fjquC59cD7CyW6urNXK0FBufkZcoiGG80wTuPujX590cB5Ttln20E2UB4S/WARVqhXffZl2LNgS+gQdPIIim/g==,
            }

    /extendable-error/0.1.7:
        resolution:
            {
                integrity: sha512-UOiS2in6/Q0FK0R0q6UY9vYpQ21mr/Qn1KOnte7vsACuNJf514WvCCUHSRCPcgjPT2bAhNIJdlE6bVap1GKmeg==,
            }
        dev: true

    /external-editor/3.1.0:
        resolution:
            {
                integrity: sha512-hMQ4CX1p1izmuLYyZqLMO/qGNw10wSv9QDCPfzXfyFrOaCSSoRfqE1Kf1s5an66J5JZC62NewG+mK49jOCtQew==,
            }
        engines: { node: '>=4' }
        dependencies:
            chardet: 0.7.0
            iconv-lite: 0.4.24
            tmp: 0.0.33
        dev: true

    /fast-deep-equal/3.1.3:
        resolution:
            {
                integrity: sha512-f3qQ9oQy9j2AhBe/H9VC91wLmKBCCU/gDOnKNAYG5hswO7BLKj09Hc5HYNz9cGI++xlpDCIgDaitVs03ATR84Q==,
            }

    /fast-glob/3.2.11:
        resolution:
            {
                integrity: sha512-xrO3+1bxSo3ZVHAnqzyuewYT6aMFHRAd4Kcs92MAonjwQZLsK9d0SF1IyQ3k5PoirxTW0Oe/RqFgMQ6TcNE5Ew==,
            }
        engines: { node: '>=8.6.0' }
        dependencies:
            '@nodelib/fs.stat': 2.0.5
            '@nodelib/fs.walk': 1.2.8
            glob-parent: 5.1.2
            merge2: 1.4.1
            micromatch: 4.0.5

    /fast-json-stable-stringify/2.1.0:
        resolution:
            {
                integrity: sha512-lhd/wF+Lk98HZoTCtlVraHtfh5XYijIjalXck7saUtuanSDyLMxnHhSXEDJqHxD7msR8D0uCmqlkwjCV8xvwHw==,
            }

    /fast-levenshtein/2.0.6:
        resolution:
            {
                integrity: sha512-DCXu6Ifhqcks7TZKY3Hxp3y6qphY5SJZmrWMDrKcERSOXWQdMhU9Ig/PYrzyw/ul9jOIyh0N4M0tbC5hodg8dw==,
            }

    /fastq/1.13.0:
        resolution:
            {
                integrity: sha512-YpkpUnK8od0o1hmeSc7UUs/eB/vIPWJYjKck2QKIzAf71Vm1AAQ3EbuZB3g2JIy+pg+ERD0vqI79KyZiB2e2Nw==,
            }
        dependencies:
            reusify: 1.0.4

    /fb-watchman/2.0.2:
        resolution:
            {
                integrity: sha512-p5161BqbuCaSnB8jIbzQHOlpgsPmK5rJVDfDKO91Axs5NC1uu3HRQm6wt9cd9/+GtQQIO53JdGXXoyDpTAsgYA==,
            }
        dependencies:
            bser: 2.1.1
        dev: false

    /feather-icons/4.29.0:
        resolution:
            {
                integrity: sha512-Y7VqN9FYb8KdaSF0qD1081HCkm0v4Eq/fpfQYQnubpqi0hXx14k+gF9iqtRys1SIcTEi97xDi/fmsPFZ8xo0GQ==,
            }
        dependencies:
            classnames: 2.3.1
            core-js: 3.25.0
        dev: false

    /fetch-blob/3.2.0:
        resolution:
            {
                integrity: sha512-7yAQpD2UMJzLi1Dqv7qFYnPbaPx7ZfFK6PiIxQ4PfkGPyNyl2Ugx+a/umUonmKqjhM4DnfbMvdX6otXq83soQQ==,
            }
        engines: { node: ^12.20 || >= 14.13 }
        dependencies:
            node-domexception: 1.0.0
            web-streams-polyfill: 3.2.1
        dev: false

    /file-entry-cache/6.0.1:
        resolution:
            {
                integrity: sha512-7Gps/XWymbLk2QLYK4NzpMOrYjMhdIxXuIvy2QBsLE6ljuodKvdkWs/cpyJJ3CVIVpH0Oi1Hvg1ovbMzLdFBBg==,
            }
        engines: { node: ^10.12.0 || >=12.0.0 }
        dependencies:
            flat-cache: 3.0.4

    /file-uri-to-path/1.0.0:
        resolution:
            {
                integrity: sha512-0Zt+s3L7Vf1biwWZ29aARiVYLx7iMGnEUl9x33fbB/j3jR81u/O2LbqK+Bm1CDSNDKVtJ/YjwY7TUd5SkeLQLw==,
            }
        dev: false

    /fill-range/7.0.1:
        resolution:
            {
                integrity: sha512-qOo9F+dMUmC2Lcb4BbVvnKJxTPjCm+RRpe4gDuGrzkL7mEVl/djYSu2OdQ2Pa302N4oqkSg9ir6jaLWJ2USVpQ==,
            }
        engines: { node: '>=8' }
        dependencies:
            to-regex-range: 5.0.1

    /find-cache-dir/3.3.2:
        resolution:
            {
                integrity: sha512-wXZV5emFEjrridIgED11OoUKLxiYjAcqot/NJdAkOhlJ+vGzwhOAfcG5OX1jP+S0PcjEn8bdMJv+g2jwQ3Onig==,
            }
        engines: { node: '>=8' }
        dependencies:
            commondir: 1.0.1
            make-dir: 3.1.0
            pkg-dir: 4.2.0
        dev: false

    /find-up/4.1.0:
        resolution:
            {
                integrity: sha512-PpOwAdQ/YlXQ2vj8a3h8IipDuYRi3wceVQQGYWxNINccq40Anw7BlsEXCMbt1Zt+OLA6Fq9suIpIWD0OsnISlw==,
            }
        engines: { node: '>=8' }
        dependencies:
            locate-path: 5.0.0
            path-exists: 4.0.0

    /find-up/5.0.0:
        resolution:
            {
                integrity: sha512-78/PXT1wlLLDgTzDs7sjq9hzz0vXD+zn+7wypEe4fXQxCmdmqfGsEPQxmiCSQI3ajFV91bVSsvNtrJRiW6nGng==,
            }
        engines: { node: '>=10' }
        dependencies:
            locate-path: 6.0.0
            path-exists: 4.0.0

    /find-yarn-workspace-root2/1.2.16:
        resolution:
            {
                integrity: sha512-hr6hb1w8ePMpPVUK39S4RlwJzi+xPLuVuG8XlwXU3KD5Yn3qgBWVfy3AzNlDhWvE1EORCE65/Qm26rFQt3VLVA==,
            }
        dependencies:
            micromatch: 4.0.5
            pkg-dir: 4.2.0
        dev: true

    /flat-cache/3.0.4:
        resolution:
            {
                integrity: sha512-dm9s5Pw7Jc0GvMYbshN6zchCA9RgQlzzEZX3vylR9IqFfS8XciblUXOKfW6SiuJ0e13eDYZoZV5wdrev7P3Nwg==,
            }
        engines: { node: ^10.12.0 || >=12.0.0 }
        dependencies:
            flatted: 3.2.7
            rimraf: 3.0.2

    /flatted/3.2.7:
        resolution:
            {
                integrity: sha512-5nqDSxl8nn5BSNxyR3n4I6eDmbolI6WT+QqR547RwxQapgjQBmtktdP+HTBb/a/zLsbzERTONyUB5pefh5TtjQ==,
            }

    /flexsearch/0.7.21:
        resolution:
            {
                integrity: sha512-W7cHV7Hrwjid6lWmy0IhsWDFQboWSng25U3VVywpHOTJnnAZNPScog67G+cVpeX9f7yDD21ih0WDrMMT+JoaYg==,
            }
        dev: false

    /form-data-encoder/1.7.2:
        resolution:
            {
                integrity: sha512-qfqtYan3rxrnCk1VYaA4H+Ms9xdpPqvLZa6xmMgFvhO32x7/3J/ExcTd6qpxM0vH2GdMI+poehyBZvqfMTto8A==,
            }

    /formdata-node/4.3.3:
        resolution:
            {
                integrity: sha512-coTew7WODO2vF+XhpUdmYz4UBvlsiTMSNaFYZlrXIqYbFd4W7bMwnoALNLE6uvNgzTg2j1JDF0ZImEfF06VPAA==,
            }
        engines: { node: '>= 12.20' }
        dependencies:
            node-domexception: 1.0.0
            web-streams-polyfill: 4.0.0-beta.1

    /formdata-polyfill/4.0.10:
        resolution:
            {
                integrity: sha512-buewHzMvYL29jdeQTVILecSaZKnt/RJWjoZCF5OW60Z67/GmSLBkOFM7qh1PI3zFNtJbaZL5eQu1vLfazOwj4g==,
            }
        engines: { node: '>=12.20.0' }
        dependencies:
            fetch-blob: 3.2.0
        dev: false

    /fs-extra/10.1.0:
        resolution:
            {
                integrity: sha512-oRXApq54ETRj4eMiFzGnHWGy+zo5raudjuxN0b8H7s/RU2oW0Wvsx9O0ACRN/kRq9E8Vu/ReskGB5o3ji+FzHQ==,
            }
        engines: { node: '>=12' }
        dependencies:
            graceful-fs: 4.2.10
            jsonfile: 6.1.0
            universalify: 2.0.0
        dev: false

    /fs-extra/7.0.1:
        resolution:
            {
                integrity: sha512-YJDaCJZEnBmcbw13fvdAM9AwNOJwOzrE4pqMqBq5nFiEqXUqHwlK4B+3pUw6JNvfSPtX05xFHtYy/1ni01eGCw==,
            }
        engines: { node: '>=6 <7 || >=8' }
        dependencies:
            graceful-fs: 4.2.10
            jsonfile: 4.0.0
            universalify: 0.1.2
        dev: true

    /fs-extra/8.1.0:
        resolution:
            {
                integrity: sha512-yhlQgA6mnOJUKOsRUFsgJdQCvkKhcz8tlZG5HBQfReYZy46OwLcY+Zia0mtdHsOo9y/hP+CxMN0TU9QxoOtG4g==,
            }
        engines: { node: '>=6 <7 || >=8' }
        dependencies:
            graceful-fs: 4.2.10
            jsonfile: 4.0.0
            universalify: 0.1.2
        dev: true

    /fs-minipass/2.1.0:
        resolution:
            {
                integrity: sha512-V/JgOLFCS+R6Vcq0slCuaeWEdNC3ouDlJMNIsacH2VtALiu9mV4LPrHc5cDl8k5aw6J8jwgWWpiTo5RYhmIzvg==,
            }
        engines: { node: '>= 8' }
        dependencies:
            minipass: 3.3.4
        dev: false

    /fs-monkey/1.0.3:
        resolution:
            {
                integrity: sha512-cybjIfiiE+pTWicSCLFHSrXZ6EilF30oh91FDP9S2B051prEa7QWfrVTQm10/dDpswBDXZugPa1Ogu8Yh+HV0Q==,
            }
        dev: false

    /fs.realpath/1.0.0:
        resolution:
            {
                integrity: sha512-OO0pH2lK6a0hZnAdau5ItzHPI6pUlvI7jMVnxUQRtw4owF2wk8lOSabtGDCTP4Ggrg2MbGnWO9X8K1t4+fGMDw==,
            }

    /fsevents/2.3.2:
        resolution:
            {
                integrity: sha512-xiqMQR4xAeHTuB9uWm+fFRcIOgKBMiOBP+eXiyT7jsgVCq1bkVygt00oASowB7EdtpOHaaPgKt812P9ab+DDKA==,
            }
        engines: { node: ^8.16.0 || ^10.6.0 || >=11.0.0 }
        os: [darwin]
        requiresBuild: true
        optional: true

    /function-bind/1.1.1:
        resolution:
            {
                integrity: sha512-yIovAzMX49sF8Yl58fSCWJ5svSLuaibPxXQJFLmBObTuCr0Mf1KiPopGM9NiFjiYBCbfaa2Fh6breQ6ANVTI0A==,
            }

    /function.prototype.name/1.1.5:
        resolution:
            {
                integrity: sha512-uN7m/BzVKQnCUF/iW8jYea67v++2u7m5UgENbHRtdDVclOUP+FMPlCNdmk0h/ysGyo2tavMJEDqJAkJdRa1vMA==,
            }
        engines: { node: '>= 0.4' }
        dependencies:
            call-bind: 1.0.2
            define-properties: 1.1.4
            es-abstract: 1.20.3
            functions-have-names: 1.2.3

    /functional-red-black-tree/1.0.1:
        resolution:
            {
                integrity: sha512-dsKNQNdj6xA3T+QlADDA7mOSlX0qiMINjn0cgr+eGHGsbSHzTabcIogz2+p/iqP1Xs6EP/sS2SbqH+brGTbq0g==,
            }

    /functions-have-names/1.2.3:
        resolution:
            {
                integrity: sha512-xckBUXyTIqT97tq2x2AMb+g163b5JFysYk0x4qxNFwbfQkmNZoiRHb6sPzI9/QV33WeuvVYBUIiD4NzNIyqaRQ==,
            }

    /gauge/3.0.2:
        resolution:
            {
                integrity: sha512-+5J6MS/5XksCuXq++uFRsnUd7Ovu1XenbeuIuNRJxYWjgQbPuFhT14lAvsWfqfAmnwluf1OwMjz39HjfLPci0Q==,
            }
        engines: { node: '>=10' }
        dependencies:
            aproba: 2.0.0
            color-support: 1.1.3
            console-control-strings: 1.1.0
            has-unicode: 2.0.1
            object-assign: 4.1.1
            signal-exit: 3.0.7
            string-width: 4.2.3
            strip-ansi: 6.0.1
            wide-align: 1.1.5
        dev: false

    /gensync/1.0.0-beta.2:
        resolution:
            {
                integrity: sha512-3hN7NaskYvMDLQY55gnW3NQ+mesEAepTqlg+VEbj7zzqEMBVNhzcGYYeqFo/TlYz6eQiFcp1HcsCZO+nGgS8zg==,
            }
        engines: { node: '>=6.9.0' }

    /get-caller-file/2.0.5:
        resolution:
            {
                integrity: sha512-DyFP3BM/3YHTQOCUL/w0OZHR0lpKeGrxotcHWcqNEdnltqFwXVfhEBQ94eIo34AfQpo0rGki4cyIiftY06h2Fg==,
            }
        engines: { node: 6.* || 8.* || >= 10.* }
        dev: true

    /get-func-name/2.0.0:
        resolution:
            {
                integrity: sha512-Hm0ixYtaSZ/V7C8FJrtZIuBBI+iSgL+1Aq82zSu8VQNB4S3Gk8e7Qs3VwBDJAhmRZcFqkl3tQu36g/Foh5I5ig==,
            }
        dev: true

    /get-intrinsic/1.1.3:
        resolution:
            {
                integrity: sha512-QJVz1Tj7MS099PevUG5jvnt9tSkXN8K14dxQlikJuPt4uD9hHAHjLyLBiLR5zELelBdD9QNRAXZzsJx0WaDL9A==,
            }
        dependencies:
            function-bind: 1.1.1
            has: 1.0.3
            has-symbols: 1.0.3

    /get-package-type/0.1.0:
        resolution:
            {
                integrity: sha512-pjzuKtY64GYfWizNAJ0fr9VqttZkNiK2iS430LtIHzjBEr6bX8Am2zm4sW4Ro5wjWW5cAlRL1qAMTcXbjNAO2Q==,
            }
        engines: { node: '>=8.0.0' }
        dev: false

    /get-stream/6.0.1:
        resolution:
            {
                integrity: sha512-ts6Wi+2j3jQjqi70w5AlN8DFnkSwC+MqmxEzdEALB2qXZYV3X/b1CTfgPLGJNMeAWxdPfU8FO1ms3NUfaHCPYg==,
            }
        engines: { node: '>=10' }

    /get-symbol-description/1.0.0:
        resolution:
            {
                integrity: sha512-2EmdH1YvIQiZpltCNgkuiUnyukzxM/R6NDJX31Ke3BG1Nq5b0S2PhX59UKi9vZpPDQVdqn+1IcaAwnzTT5vCjw==,
            }
        engines: { node: '>= 0.4' }
        dependencies:
            call-bind: 1.0.2
            get-intrinsic: 1.1.3

    /github-slugger/1.4.0:
        resolution:
            {
                integrity: sha512-w0dzqw/nt51xMVmlaV1+JRzN+oCa1KfcgGEWhxUG16wbdA+Xnt/yoFO8Z8x/V82ZcZ0wy6ln9QDup5avbhiDhQ==,
            }
        dev: false

    /glob-parent/5.1.2:
        resolution:
            {
                integrity: sha512-AOIgSQCepiJYwP3ARnGx+5VnTu2HBYdzbGP45eLw1vr3zB3vZLeyed1sC9hnbcOc9/SrMyM5RPQrkGz4aS9Zow==,
            }
        engines: { node: '>= 6' }
        dependencies:
            is-glob: 4.0.3

    /glob-parent/6.0.2:
        resolution:
            {
                integrity: sha512-XxwI8EOhVQgWp6iDL+3b0r86f4d6AX6zSU55HfB4ydCEuXLXc5FcYeOu+nnGftS4TEju/11rt4KJPTMgbfmv4A==,
            }
        engines: { node: '>=10.13.0' }
        dependencies:
            is-glob: 4.0.3

    /glob/7.1.7:
        resolution:
            {
                integrity: sha512-OvD9ENzPLbegENnYP5UUfJIirTg4+XwMWGaQfQTY0JenxNvvIKP3U3/tAQSPIu/lHxXYSZmpXlUHeqAIdKzBLQ==,
            }
        dependencies:
            fs.realpath: 1.0.0
            inflight: 1.0.6
            inherits: 2.0.4
            minimatch: 3.1.2
            once: 1.4.0
            path-is-absolute: 1.0.1
        dev: false

    /glob/7.2.3:
        resolution:
            {
                integrity: sha512-nFR0zLpU2YCaRxwoCJvL6UvCH2JFyFVIvwTLsIf21AuHlMskA1hhTdk+LlYJtOlYt9v6dvszD2BGRqBL+iQK9Q==,
            }
        dependencies:
            fs.realpath: 1.0.0
            inflight: 1.0.6
            inherits: 2.0.4
            minimatch: 3.1.2
            once: 1.4.0
            path-is-absolute: 1.0.1

    /glob/8.0.3:
        resolution:
            {
                integrity: sha512-ull455NHSHI/Y1FqGaaYFaLGkNMMJbavMrEGFXG/PGrg6y7sutWHUHrz6gy6WEBH6akM1M414dWKCNs+IhKdiQ==,
            }
        engines: { node: '>=12' }
        dependencies:
            fs.realpath: 1.0.0
            inflight: 1.0.6
            inherits: 2.0.4
            minimatch: 5.1.0
            once: 1.4.0
        dev: false

    /globals/11.12.0:
        resolution:
            {
                integrity: sha512-WOBp/EEGUiIsJSp7wcv/y6MO+lV9UoncWqxuFfm8eBwzWNgyfBd6Gz+IeKQ9jCmyhoH99g15M3T+QaVHFjizVA==,
            }
        engines: { node: '>=4' }

    /globals/13.17.0:
        resolution:
            {
                integrity: sha512-1C+6nQRb1GwGMKm2dH/E7enFAMxGTmGI7/dEdhy/DNelv85w9B72t3uc5frtMNXIbzrarJJ/lTCjcaZwbLJmyw==,
            }
        engines: { node: '>=8' }
        dependencies:
            type-fest: 0.20.2

    /globalyzer/0.1.0:
        resolution:
            {
                integrity: sha512-40oNTM9UfG6aBmuKxk/giHn5nQ8RVz/SS4Ir6zgzOv9/qC3kKZ9v4etGTcJbEl/NyVQH7FGU7d+X1egr57Md2Q==,
            }

    /globby/11.1.0:
        resolution:
            {
                integrity: sha512-jhIXaOzy1sb8IyocaruWSn1TjmnBVs8Ayhcy83rmxNJ8q2uWKCAj3CnJY+KpGSXCueAPc0i05kVvVKtP1t9S3g==,
            }
        engines: { node: '>=10' }
        dependencies:
            array-union: 2.1.0
            dir-glob: 3.0.1
            fast-glob: 3.2.11
            ignore: 5.2.0
            merge2: 1.4.1
            slash: 3.0.0

    /globrex/0.1.2:
        resolution:
            {
                integrity: sha512-uHJgbwAMwNFf5mLst7IWLNg14x1CkeqglJb/K3doi4dw6q2IvAAmM/Y81kevy83wP+Sst+nutFTYOGg3d1lsxg==,
            }

    /graceful-fs/4.2.10:
        resolution:
            {
                integrity: sha512-9ByhssR2fPVsNZj478qUUbKfmL0+t5BDVyjShtyZZLiK7ZDAArFFfopyOTj0M05wE2tJPisA4iTnnXl2YoPvOA==,
            }

    /grapheme-splitter/1.0.4:
        resolution:
            {
                integrity: sha512-bzh50DW9kTPM00T8y4o8vQg89Di9oLJVLW/KaOGIXJWP/iqCN6WKYkbNOF04vFLJhwcpYUh9ydh/+5vpOqV4YQ==,
            }

    /graphql-relay/0.10.0_graphql@15.8.0:
        resolution:
            {
                integrity: sha512-44yBuw2/DLNEiMypbNZBt1yMDbBmyVPVesPywnteGGALiBmdyy1JP8jSg8ClLePg8ZZxk0O4BLhd1a6U/1jDOQ==,
            }
        engines: { node: ^12.20.0 || ^14.15.0 || >= 15.9.0 }
        peerDependencies:
            graphql: ^16.2.0
        dependencies:
            graphql: 15.8.0
        dev: false

    /graphql-tag/2.12.6_graphql@15.8.0:
        resolution:
            {
                integrity: sha512-FdSNcu2QQcWnM2VNvSCCDCVS5PpPqpzgFT8+GXzqJuoDd0CBncxCY278u4mhRO7tMgo2JjgJA5aZ+nWSQ/Z+xg==,
            }
        engines: { node: '>=10' }
        peerDependencies:
            graphql: ^0.9.0 || ^0.10.0 || ^0.11.0 || ^0.12.0 || ^0.13.0 || ^14.0.0 || ^15.0.0 || ^16.0.0
        dependencies:
            graphql: 15.8.0
            tslib: 2.4.0
        dev: false

    /graphql-ws/5.11.2_graphql@15.8.0:
        resolution:
            {
                integrity: sha512-4EiZ3/UXYcjm+xFGP544/yW1+DVI8ZpKASFbzrV5EDTFWJp0ZvLl4Dy2fSZAzz9imKp5pZMIcjB0x/H69Pv/6w==,
            }
        engines: { node: '>=10' }
        peerDependencies:
            graphql: '>=0.11 <=16'
        dependencies:
            graphql: 15.8.0
        dev: false

    /graphql/15.8.0:
        resolution:
            {
                integrity: sha512-5gghUc24tP9HRznNpV2+FIoq3xKkj5dTQqf4v0CpdPbFVwFkWoxOM+o+2OC9ZSvjEMTjfmG9QT+gcvggTwW1zw==,
            }
        engines: { node: '>= 10.x' }

    /hard-rejection/2.1.0:
        resolution:
            {
                integrity: sha512-VIZB+ibDhx7ObhAe7OVtoEbuP4h/MuOTHJ+J8h/eBXotJYl0fBgR72xDFCKgIh22OJZIOVNxBMWuhAr10r8HdA==,
            }
        engines: { node: '>=6' }
        dev: true

    /has-bigints/1.0.2:
        resolution:
            {
                integrity: sha512-tSvCKtBr9lkF0Ex0aQiP9N+OpV4zi2r/Nee5VkRDbaqv35RLYMzbwQfFSZZH0kR+Rd6302UJZ2p/bJCEoR3VoQ==,
            }

    /has-flag/3.0.0:
        resolution:
            {
                integrity: sha512-sKJf1+ceQBr4SMkvQnBDNDtf4TXpVhVGateu0t918bl30FnbE2m4vNLX+VWe/dpjlb+HugGYzW7uQXH98HPEYw==,
            }
        engines: { node: '>=4' }

    /has-flag/4.0.0:
        resolution:
            {
                integrity: sha512-EykJT/Q1KjTWctppgIAgfSO0tKVuZUjhgMr17kqTumMl6Afv3EISleU7qZUzoXDFTAHTDC4NOoG/ZxU3EvlMPQ==,
            }
        engines: { node: '>=8' }

    /has-property-descriptors/1.0.0:
        resolution:
            {
                integrity: sha512-62DVLZGoiEBDHQyqG4w9xCuZ7eJEwNmJRWw2VY84Oedb7WFcA27fiEVe8oUQx9hAUJ4ekurquucTGwsyO1XGdQ==,
            }
        dependencies:
            get-intrinsic: 1.1.3

    /has-symbols/1.0.3:
        resolution:
            {
                integrity: sha512-l3LCuF6MgDNwTDKkdYGEihYjt5pRPbEg46rtlmnSPlUbgmB8LOIrKJbYYFBSbnPaJexMKtiPO8hmeRjRz2Td+A==,
            }
        engines: { node: '>= 0.4' }

    /has-tostringtag/1.0.0:
        resolution:
            {
                integrity: sha512-kFjcSNhnlGV1kyoGk7OXKSawH5JOb/LzUc5w9B02hOTO0dfFRjbHQKvg1d6cf3HbeUmtU9VbbV3qzZ2Teh97WQ==,
            }
        engines: { node: '>= 0.4' }
        dependencies:
            has-symbols: 1.0.3

    /has-unicode/2.0.1:
        resolution:
            {
                integrity: sha512-8Rf9Y83NBReMnx0gFzA8JImQACstCYWUplepDa9xprwwtmgEZUF0h/i5xSA625zB/I37EtrswSST6OXxwaaIJQ==,
            }
        dev: false

    /has/1.0.3:
        resolution:
            {
                integrity: sha512-f2dvO0VU6Oej7RkWJGrehjbzMAjFp5/VKPp5tTpWIV4JHHZK1/BxbFRtf/siA2SWTe09caDmVtYYzWEIbBS4zw==,
            }
        engines: { node: '>= 0.4.0' }
        dependencies:
            function-bind: 1.1.1

    /hast-util-has-property/2.0.0:
        resolution:
            {
                integrity: sha512-4Qf++8o5v14us4Muv3HRj+Er6wTNGA/N9uCaZMty4JWvyFKLdhULrv4KE1b65AthsSO9TXSZnjuxS8ecIyhb0w==,
            }
        dev: false

    /hast-util-heading-rank/2.1.0:
        resolution:
            {
                integrity: sha512-w+Rw20Q/iWp2Bcnr6uTrYU6/ftZLbHKhvc8nM26VIWpDqDMlku2iXUVTeOlsdoih/UKQhY7PHQ+vZ0Aqq8bxtQ==,
            }
        dependencies:
            '@types/hast': 2.3.4
        dev: false

    /hast-util-is-element/2.1.2:
        resolution:
            {
                integrity: sha512-thjnlGAnwP8ef/GSO1Q8BfVk2gundnc2peGQqEg2kUt/IqesiGg/5mSwN2fE7nLzy61pg88NG6xV+UrGOrx9EA==,
            }
        dependencies:
            '@types/hast': 2.3.4
            '@types/unist': 2.0.6
        dev: false

    /hast-util-to-string/2.0.0:
        resolution:
            {
                integrity: sha512-02AQ3vLhuH3FisaMM+i/9sm4OXGSq1UhOOCpTLLQtHdL3tZt7qil69r8M8iDkZYyC0HCFylcYoP+8IO7ddta1A==,
            }
        dependencies:
            '@types/hast': 2.3.4
        dev: false

    /he/1.2.0:
        resolution:
            {
                integrity: sha512-F/1DnUGPopORZi0ni+CvrCgHQ5FyEAHRLSApuYWMmrbSwoN2Mn/7k+Gl38gJnR7yyDZk6WLXwiGod1JOWNDKGw==,
            }
        hasBin: true
        dev: false

    /hosted-git-info/2.8.9:
        resolution:
            {
                integrity: sha512-mxIDAb9Lsm6DoOJ7xH+5+X4y1LU/4Hi50L9C5sIswK3JzULS4bwk1FvjdBgvYR4bzT4tuUQiC15FE2f5HbLvYw==,
            }
        dev: true

    /https-proxy-agent/5.0.1:
        resolution:
            {
                integrity: sha512-dFcAjpTQFgoLMzC2VwU+C/CbS7uRL0lWmxDITmqm7C+7F0Odmj6s9l6alZc6AELXhrnggM2CeWSXHGOdX2YtwA==,
            }
        engines: { node: '>= 6' }
        dependencies:
            agent-base: 6.0.2
            debug: 4.3.4
        transitivePeerDependencies:
            - supports-color
        dev: false

    /human-id/1.0.2:
        resolution:
            {
                integrity: sha512-UNopramDEhHJD+VR+ehk8rOslwSfByxPIZyJRfV739NDhN5LF1fa1MqnzKm2lGTQRjNrjK19Q5fhkgIfjlVUKw==,
            }
        dev: true

    /human-signals/2.1.0:
        resolution:
            {
                integrity: sha512-B4FFZ6q/T2jhhksgkbEW3HBvWIfDW85snkQgawt07S7J5QXTk6BkNV+0yAeZrM5QpMAdYlocGoljn0sJ/WQkFw==,
            }
        engines: { node: '>=10.17.0' }
        dev: true

    /human-signals/3.0.1:
        resolution:
            {
                integrity: sha512-rQLskxnM/5OCldHo+wNXbpVgDn5A17CUoKX+7Sokwaknlq7CdSnphy0W39GU8dw59XiCXmFXDg4fRuckQRKewQ==,
            }
        engines: { node: '>=12.20.0' }
        dev: false

    /husky/7.0.4:
        resolution:
            {
                integrity: sha512-vbaCKN2QLtP/vD4yvs6iz6hBEo6wkSzs8HpRah1Z6aGmF2KW5PdYuAd7uX5a+OyBZHBhd+TFLqgjUgytQr4RvQ==,
            }
        engines: { node: '>=12' }
        hasBin: true
        dev: true

    /iconv-lite/0.4.24:
        resolution:
            {
                integrity: sha512-v3MXnZAcvnywkTUEZomIActle7RXXeedOR31wwl7VlyoXO4Qi9arvSenNQWne1TcRwhCL1HwLI21bEqdpj8/rA==,
            }
        engines: { node: '>=0.10.0' }
        dependencies:
            safer-buffer: 2.1.2
        dev: true

    /ignore/5.2.0:
        resolution:
            {
                integrity: sha512-CmxgYGiEPCLhfLnpPp1MoRmifwEIOgjcHXxOBjv7mY96c+eWScsOP9c112ZyLdWHi0FxHjI+4uVhKYp/gcdRmQ==,
            }
        engines: { node: '>= 4' }

    /import-fresh/3.3.0:
        resolution:
            {
                integrity: sha512-veYYhQa+D1QBKznvhUHxb8faxlrwUnxseDAbAp457E0wLNio2bOSKnjYDhMj+YiAq61xrMGhQk9iXVk5FzgQMw==,
            }
        engines: { node: '>=6' }
        dependencies:
            parent-module: 1.0.1
            resolve-from: 4.0.0

    /import-meta-resolve/2.1.0:
        resolution:
            {
                integrity: sha512-yG9pxkWJVTy4cmRsNWE3ztFdtFuYIV8G4N+cbCkO8b+qngkLyIUhxQFuZ0qJm67+0nUOxjMPT7nfksPKza1v2g==,
            }

    /imurmurhash/0.1.4:
        resolution:
            {
                integrity: sha512-JmXMZ6wuvDmLiHEml9ykzqO6lwFbof0GG4IkcGaENdCRDDmMVnny7s5HsIgHCbaq0w2MyPhDqkhTUgS2LU2PHA==,
            }
        engines: { node: '>=0.8.19' }

    /indent-string/4.0.0:
        resolution:
            {
                integrity: sha512-EdDDZu4A2OyIK7Lr/2zG+w5jmbuk1DVBnEwREQvBzspBJkCEbRa8GxU1lghYcaGJCnRWibjDXlq779X1/y5xwg==,
            }
        engines: { node: '>=8' }
        dev: true

    /inflight/1.0.6:
        resolution:
            {
                integrity: sha512-k92I/b08q4wvFscXCLvqfsHCrjrF7yiXsQuIVvVE7N82W3+aqpzuUdBbfhWcy/FZR3/4IgflMgKLOsvPDrGCJA==,
            }
        dependencies:
            once: 1.4.0
            wrappy: 1.0.2

    /inherits/2.0.4:
        resolution:
            {
                integrity: sha512-k/vGaX4/Yla3WzyMCvTQOXYeIHvqOKtnqBduzTHpzpQZzAskKMhZ2K+EnBiSM9zGSoIFeMpXKxa4dYeZIQqewQ==,
            }

    /internal-slot/1.0.3:
        resolution:
            {
                integrity: sha512-O0DB1JC/sPyZl7cIo78n5dR7eUSwwpYPiXRhTzNxZVAMUuB8vlnRFyLxdrVToks6XPLVnFfbzaVd5WLjhgg+vA==,
            }
        engines: { node: '>= 0.4' }
        dependencies:
            get-intrinsic: 1.1.3
            has: 1.0.3
            side-channel: 1.0.4

    /is-alphabetical/1.0.4:
        resolution:
            {
                integrity: sha512-DwzsA04LQ10FHTZuL0/grVDk4rFoVH1pjAToYwBrHSxcrBIGQuXrQMtD5U1b0U2XVgKZCTLLP8u2Qxqhy3l2Vg==,
            }
        dev: true
        optional: true

    /is-alphanumeric/1.0.0:
        resolution:
            {
                integrity: sha512-ZmRL7++ZkcMOfDuWZuMJyIVLr2keE1o/DeNWh1EmgqGhUcV+9BIVsx0BcSBOHTZqzjs4+dISzr2KAeBEWGgXeA==,
            }
        engines: { node: '>=0.10.0' }
        dev: true
        optional: true

    /is-alphanumerical/1.0.4:
        resolution:
            {
                integrity: sha512-UzoZUr+XfVz3t3v4KyGEniVL9BDRoQtY7tOyrRybkVNjDFWyo1yhXNGrrBTQxp3ib9BLAWs7k2YKBQsFRkZG9A==,
            }
        dependencies:
            is-alphabetical: 1.0.4
            is-decimal: 1.0.4
        dev: true
        optional: true

    /is-arrayish/0.2.1:
        resolution:
            {
                integrity: sha512-zz06S8t0ozoDXMG+ube26zeCTNXcKIPJZJi8hBrF4idCLms4CG9QtK7qBl1boi5ODzFpjswb5JPmHCbMpjaYzg==,
            }
        dev: true

    /is-bigint/1.0.4:
        resolution:
            {
                integrity: sha512-zB9CruMamjym81i2JZ3UMn54PKGsQzsJeo6xvN3HJJ4CAsQNB6iRutp2To77OfCNuoxspsIhzaPoO1zyCEhFOg==,
            }
        dependencies:
            has-bigints: 1.0.2

    /is-binary-path/2.1.0:
        resolution:
            {
                integrity: sha512-ZMERYes6pDydyuGidse7OsHxtbI7WVeUEozgR/g7rd0xUimYNlvZRE/K2MgZTjWy725IfelLeVcEM97mmtRGXw==,
            }
        engines: { node: '>=8' }
        dependencies:
            binary-extensions: 2.2.0
<<<<<<< HEAD
        dev: true
=======
>>>>>>> f956f684

    /is-boolean-object/1.1.2:
        resolution:
            {
                integrity: sha512-gDYaKHJmnj4aWxyj6YHyXVpdQawtVLHU5cb+eztPGczf6cjuTdwve5ZIEfgXqH4e57An1D1AKf8CZ3kYrQRqYA==,
            }
        engines: { node: '>= 0.4' }
        dependencies:
            call-bind: 1.0.2
            has-tostringtag: 1.0.0

    /is-buffer/2.0.5:
        resolution:
            {
                integrity: sha512-i2R6zNFDwgEHJyQUtJEk0XFi1i0dPFn/oqjK3/vPCcDeJvW5NQ83V8QbicfF1SupOaB0h8ntgBC2YiE7dfyctQ==,
            }
        engines: { node: '>=4' }

    /is-builtin-module/3.2.0:
        resolution:
            {
                integrity: sha512-phDA4oSGt7vl1n5tJvTWooWWAsXLY+2xCnxNqvKhGEzujg+A43wPlPOyDg3C8XQHN+6k/JTQWJ/j0dQh/qr+Hw==,
            }
        engines: { node: '>=6' }
        dependencies:
            builtin-modules: 3.3.0
        dev: true

    /is-callable/1.2.7:
        resolution:
            {
                integrity: sha512-1BC0BVFhS/p0qtw6enp8e+8OD0UrK0oFLztSjNzhcKA3WDuJxxAPXzPuPtKkjEY9UUoEWlX/8fgKeu2S8i9JTA==,
            }
        engines: { node: '>= 0.4' }

    /is-ci/3.0.1:
        resolution:
            {
                integrity: sha512-ZYvCgrefwqoQ6yTyYUbQu64HsITZ3NfKX1lzaEYdkTDcfKzzCI/wthRRYKkdjHKFVgNiXKAKm65Zo1pk2as/QQ==,
            }
        hasBin: true
        dependencies:
            ci-info: 3.4.0
        dev: true

    /is-core-module/2.10.0:
        resolution:
            {
                integrity: sha512-Erxj2n/LDAZ7H8WNJXd9tw38GYM3dv8rk8Zcs+jJuxYTW7sozH+SS8NtrSjVL1/vpLvWi1hxy96IzjJ3EHTJJg==,
            }
        dependencies:
            has: 1.0.3

    /is-date-object/1.0.5:
        resolution:
            {
                integrity: sha512-9YQaSxsAiSwcvS33MBk3wTCVnWK+HhF8VZR2jRxehM16QcVOdHqPn4VPHmRK4lSr38n9JriurInLcP90xsYNfQ==,
            }
        engines: { node: '>= 0.4' }
        dependencies:
            has-tostringtag: 1.0.0

    /is-decimal/1.0.4:
        resolution:
            {
                integrity: sha512-RGdriMmQQvZ2aqaQq3awNA6dCGtKpiDFcOzrTWrDAT2MiWrKQVPmxLGHl7Y2nNu6led0kEyoX0enY0qXYsv9zw==,
            }
        dev: true
        optional: true

    /is-extglob/2.1.1:
        resolution:
            {
                integrity: sha512-SbKbANkN603Vi4jEZv49LeVJMn4yGwsbzZworEoyEiutsN3nJYdbO36zfhGJ6QEDpOZIFkDtnq5JRxmvl3jsoQ==,
            }
        engines: { node: '>=0.10.0' }

    /is-fullwidth-code-point/3.0.0:
        resolution:
            {
                integrity: sha512-zymm5+u+sCsSWyD9qNaejV3DFvhCKclKdizYaJUuHA83RLjb7nSuGnddCHGv0hk+KY7BMAlsWeK4Ueg6EV6XQg==,
            }
        engines: { node: '>=8' }

    /is-fullwidth-code-point/4.0.0:
        resolution:
            {
                integrity: sha512-O4L094N2/dZ7xqVdrXhh9r1KODPJpFms8B5sGdJLPy664AgvXsreZUyCQQNItZRDlYug4xStLjNp/sz3HvBowQ==,
            }
        engines: { node: '>=12' }
        dev: true

    /is-glob/4.0.3:
        resolution:
            {
                integrity: sha512-xelSayHH36ZgE7ZWhli7pW34hNbNl8Ojv5KVmkJD4hBdD3th8Tfk9vYasLM+mXWOZhFkgZfxhLSnrwRr4elSSg==,
            }
        engines: { node: '>=0.10.0' }
        dependencies:
            is-extglob: 2.1.1

    /is-hexadecimal/1.0.4:
        resolution:
            {
                integrity: sha512-gyPJuv83bHMpocVYoqof5VDiZveEoGoFL8m3BXNb2VW8Xs+rz9kqO8LOQ5DH6EsuvilT1ApazU0pyl+ytbPtlw==,
            }
        dev: true
        optional: true

    /is-negative-zero/2.0.2:
        resolution:
            {
                integrity: sha512-dqJvarLawXsFbNDeJW7zAz8ItJ9cd28YufuuFzh0G8pNHjJMnY08Dv7sYX2uF5UpQOwieAeOExEYAWWfu7ZZUA==,
            }
        engines: { node: '>= 0.4' }

    /is-number-object/1.0.7:
        resolution:
            {
                integrity: sha512-k1U0IRzLMo7ZlYIfzRu23Oh6MiIFasgpb9X76eqfFZAqwH44UI4KTBvBYIZ1dSL9ZzChTB9ShHfLkR4pdW5krQ==,
            }
        engines: { node: '>= 0.4' }
        dependencies:
            has-tostringtag: 1.0.0

    /is-number/7.0.0:
        resolution:
            {
                integrity: sha512-41Cifkg6e8TylSpdtTpeLVMqvSBEVzTttHvERD741+pnZ8ANv0004MRL43QKPDlK9cGvNp6NZWZUBlbGXYxxng==,
            }
        engines: { node: '>=0.12.0' }

    /is-plain-obj/1.1.0:
        resolution:
            {
                integrity: sha512-yvkRyxmFKEOQ4pNXCmJG5AEQNlXJS5LaONXo5/cLdTZdWvsZ1ioJEonLGAosKlMWE8lwUy/bJzMjcw8az73+Fg==,
            }
        engines: { node: '>=0.10.0' }
        dev: true

    /is-plain-obj/2.1.0:
        resolution:
            {
                integrity: sha512-YWnfyRwxL/+SsrWYfOpUtz5b3YD+nyfkHvjbcanzk8zgyO4ASD67uVMRt8k5bM4lLMDnXfriRhOpemw+NfT1eA==,
            }
        engines: { node: '>=8' }
        dev: true
        optional: true

    /is-plain-obj/4.1.0:
        resolution:
            {
                integrity: sha512-+Pgi+vMuUNkJyExiMBt5IlFoMyKnr5zhJ4Uspz58WOhBF5QoIZkFyNHIbBAtHwzVAgk5RtndVNsDRN61/mmDqg==,
            }
        engines: { node: '>=12' }
        dev: false

    /is-regex/1.1.4:
        resolution:
            {
                integrity: sha512-kvRdxDsxZjhzUX07ZnLydzS1TU/TJlTUHHY4YLL87e37oUA49DfkLqgy+VjFocowy29cKvcSiu+kIv728jTTVg==,
            }
        engines: { node: '>= 0.4' }
        dependencies:
            call-bind: 1.0.2
            has-tostringtag: 1.0.0

    /is-shared-array-buffer/1.0.2:
        resolution:
            {
                integrity: sha512-sqN2UDu1/0y6uvXyStCOzyhAjCSlHceFoMKJW8W9EU9cvic/QdsZ0kEU93HEy3IUEFZIiH/3w+AH/UQbPHNdhA==,
            }
        dependencies:
            call-bind: 1.0.2

    /is-stream/2.0.1:
        resolution:
            {
                integrity: sha512-hFoiJiTl63nn+kstHGBtewWSKnQLpyb155KHheA1l39uvtO9nWIop1p3udqPcUd/xbF1VLMO4n7OI6p7RbngDg==,
            }
        engines: { node: '>=8' }
        dev: true

    /is-stream/3.0.0:
        resolution:
            {
                integrity: sha512-LnQR4bZ9IADDRSkvpqMGvt/tEJWclzklNgSw48V5EAaAeDd6qGvN8ei6k5p0tvxSR171VmGyHuTiAOfxAbr8kA==,
            }
        engines: { node: ^12.20.0 || ^14.13.1 || >=16.0.0 }
        dev: false

    /is-string/1.0.7:
        resolution:
            {
                integrity: sha512-tE2UXzivje6ofPW7l23cjDOMa09gb7xlAqG6jG5ej6uPV32TlWP3NKPigtaGeHNu9fohccRYvIiZMfOOnOYUtg==,
            }
        engines: { node: '>= 0.4' }
        dependencies:
            has-tostringtag: 1.0.0

    /is-subdir/1.2.0:
        resolution:
            {
                integrity: sha512-2AT6j+gXe/1ueqbW6fLZJiIw3F8iXGJtt0yDrZaBhAZEG1raiTxKWU+IPqMCzQAXOUCKdA4UDMgacKH25XG2Cw==,
            }
        engines: { node: '>=4' }
        dependencies:
            better-path-resolve: 1.0.0
        dev: true

    /is-symbol/1.0.4:
        resolution:
            {
                integrity: sha512-C/CPBqKWnvdcxqIARxyOh4v1UUEOCHpgDa0WYgpKDFMszcrPcffg5uhwSgPCLD2WWxmq6isisz87tzT01tuGhg==,
            }
        engines: { node: '>= 0.4' }
        dependencies:
            has-symbols: 1.0.3

    /is-weakref/1.0.2:
        resolution:
            {
                integrity: sha512-qctsuLZmIQ0+vSSMfoVvyFe2+GSEvnmZ2ezTup1SBse9+twCCeial6EEi3Nc2KFcf6+qz2FBPnjXsk8xhKSaPQ==,
            }
        dependencies:
            call-bind: 1.0.2

    /is-whitespace-character/1.0.4:
        resolution:
            {
                integrity: sha512-SDweEzfIZM0SJV0EUga669UTKlmL0Pq8Lno0QDQsPnvECB3IM2aP0gdx5TrU0A01MAPfViaZiI2V1QMZLaKK5w==,
            }
        dev: true
        optional: true

    /is-windows/1.0.2:
        resolution:
            {
                integrity: sha512-eXK1UInq2bPmjyX6e3VHIzMLobc4J94i4AWn+Hpq3OU5KkrRC96OAcR3PRJ/pGu6m8TRnBHP9dkXQVsT/COVIA==,
            }
        engines: { node: '>=0.10.0' }
        dev: true

    /is-word-character/1.0.4:
        resolution:
            {
                integrity: sha512-5SMO8RVennx3nZrqtKwCGyyetPE9VDba5ugvKLaD4KopPG5kR4mQ7tNt/r7feL5yt5h3lpuBbIUmCOG2eSzXHA==,
            }
        dev: true
        optional: true

    /isexe/2.0.0:
        resolution:
            {
                integrity: sha512-RHxMLp9lnKHGHRng9QFhRCMbYAcVpn69smSGcq3f36xjgVVWThj4qqLbTLlq7Ssj8B+fIQ1EuCEGI2lKsyQeIw==,
            }

    /istanbul-lib-coverage/3.2.0:
        resolution:
            {
                integrity: sha512-eOeJ5BHCmHYvQK7xt9GkdHuzuCGS1Y6g9Gvnx3Ym33fz/HpLRYxiS0wHNr+m/MBC8B647Xt608vCDEvhl9c6Mw==,
            }
        engines: { node: '>=8' }
        dev: false

    /istanbul-lib-instrument/5.2.1:
        resolution:
            {
                integrity: sha512-pzqtp31nLv/XFOzXGuvhCb8qhjmTVo5vjVk19XE4CRlSWz0KoeJ3bw9XsA7nOp9YBf4qHjwBxkDzKcME/J29Yg==,
            }
        engines: { node: '>=8' }
        dependencies:
            '@babel/core': 7.19.6
            '@babel/parser': 7.19.6
            '@istanbuljs/schema': 0.1.3
            istanbul-lib-coverage: 3.2.0
            semver: 6.3.0
        transitivePeerDependencies:
            - supports-color
        dev: false

    /javascript-natural-sort/0.7.1:
        resolution:
            {
                integrity: sha512-nO6jcEfZWQXDhOiBtG2KvKyEptz7RVbpGP4vTD2hLBdmNQSsCiicO2Ioinv6UI4y9ukqnBpy+XZ9H6uLNgJTlw==,
            }
        dev: true

    /jest-diff/29.1.2:
        resolution:
            {
                integrity: sha512-4GQts0aUopVvecIT4IwD/7xsBaMhKTYoM4/njE/aVw9wpw+pIUVp8Vab/KnSzSilr84GnLBkaP3JLDnQYCKqVQ==,
            }
        engines: { node: ^14.15.0 || ^16.10.0 || >=18.0.0 }
        dependencies:
            chalk: 4.1.2
            diff-sequences: 29.0.0
            jest-get-type: 29.0.0
            pretty-format: 29.1.2
        dev: false

    /jest-get-type/29.0.0:
        resolution:
            {
                integrity: sha512-83X19z/HuLKYXYHskZlBAShO7UfLFXu/vWajw9ZNJASN32li8yHMaVGAQqxFW1RCFOkB7cubaL6FaJVQqqJLSw==,
            }
        engines: { node: ^14.15.0 || ^16.10.0 || >=18.0.0 }
        dev: false

    /jest-haste-map/29.1.2:
        resolution:
            {
                integrity: sha512-xSjbY8/BF11Jh3hGSPfYTa/qBFrm3TPM7WU8pU93m2gqzORVLkHFWvuZmFsTEBPRKndfewXhMOuzJNHyJIZGsw==,
            }
        engines: { node: ^14.15.0 || ^16.10.0 || >=18.0.0 }
        dependencies:
            '@jest/types': 29.1.2
            '@types/graceful-fs': 4.1.5
            '@types/node': 18.8.1
            anymatch: 3.1.2
            fb-watchman: 2.0.2
            graceful-fs: 4.2.10
            jest-regex-util: 29.0.0
            jest-util: 29.1.2
            jest-worker: 29.1.2
            micromatch: 4.0.5
            walker: 1.0.8
        optionalDependencies:
            fsevents: 2.3.2
        dev: false

    /jest-matcher-utils/29.1.2:
        resolution:
            {
                integrity: sha512-MV5XrD3qYSW2zZSHRRceFzqJ39B2z11Qv0KPyZYxnzDHFeYZGJlgGi0SW+IXSJfOewgJp/Km/7lpcFT+cgZypw==,
            }
        engines: { node: ^14.15.0 || ^16.10.0 || >=18.0.0 }
        dependencies:
            chalk: 4.1.2
            jest-diff: 29.1.2
            jest-get-type: 29.0.0
            pretty-format: 29.1.2
        dev: false

    /jest-message-util/29.1.2:
        resolution:
            {
                integrity: sha512-9oJ2Os+Qh6IlxLpmvshVbGUiSkZVc2FK+uGOm6tghafnB2RyjKAxMZhtxThRMxfX1J1SOMhTn9oK3/MutRWQJQ==,
            }
        engines: { node: ^14.15.0 || ^16.10.0 || >=18.0.0 }
        dependencies:
            '@babel/code-frame': 7.18.6
            '@jest/types': 29.1.2
            '@types/stack-utils': 2.0.1
            chalk: 4.1.2
            graceful-fs: 4.2.10
            micromatch: 4.0.5
            pretty-format: 29.1.2
            slash: 3.0.0
            stack-utils: 2.0.5
        dev: false

    /jest-regex-util/29.0.0:
        resolution:
            {
                integrity: sha512-BV7VW7Sy0fInHWN93MMPtlClweYv2qrSCwfeFWmpribGZtQPWNvRSq9XOVgOEjU1iBGRKXUZil0o2AH7Iy9Lug==,
            }
        engines: { node: ^14.15.0 || ^16.10.0 || >=18.0.0 }
        dev: false

    /jest-snapshot/29.1.2:
        resolution:
            {
                integrity: sha512-rYFomGpVMdBlfwTYxkUp3sjD6usptvZcONFYNqVlaz4EpHPnDvlWjvmOQ9OCSNKqYZqLM2aS3wq01tWujLg7gg==,
            }
        engines: { node: ^14.15.0 || ^16.10.0 || >=18.0.0 }
        dependencies:
            '@babel/core': 7.17.8
            '@babel/generator': 7.19.3
            '@babel/plugin-syntax-jsx': 7.18.6_@babel+core@7.17.8
            '@babel/plugin-syntax-typescript': 7.18.6_@babel+core@7.17.8
            '@babel/traverse': 7.19.3
            '@babel/types': 7.19.3
            '@jest/expect-utils': 29.1.2
            '@jest/transform': 29.1.2
            '@jest/types': 29.1.2
            '@types/babel__traverse': 7.18.2
            '@types/prettier': 2.7.1
            babel-preset-current-node-syntax: 1.0.1_@babel+core@7.17.8
            chalk: 4.1.2
            expect: 29.1.2
            graceful-fs: 4.2.10
            jest-diff: 29.1.2
            jest-get-type: 29.0.0
            jest-haste-map: 29.1.2
            jest-matcher-utils: 29.1.2
            jest-message-util: 29.1.2
            jest-util: 29.1.2
            natural-compare: 1.4.0
            pretty-format: 29.1.2
            semver: 7.3.7
        transitivePeerDependencies:
            - supports-color
        dev: false

    /jest-util/29.1.2:
        resolution:
            {
                integrity: sha512-vPCk9F353i0Ymx3WQq3+a4lZ07NXu9Ca8wya6o4Fe4/aO1e1awMMprZ3woPFpKwghEOW+UXgd15vVotuNN9ONQ==,
            }
        engines: { node: ^14.15.0 || ^16.10.0 || >=18.0.0 }
        dependencies:
            '@jest/types': 29.1.2
            '@types/node': 18.8.1
            chalk: 4.1.2
            ci-info: 3.4.0
            graceful-fs: 4.2.10
            picomatch: 2.3.1
        dev: false

    /jest-worker/29.1.2:
        resolution:
            {
                integrity: sha512-AdTZJxKjTSPHbXT/AIOjQVmoFx0LHFcVabWu0sxI7PAy7rFf8c0upyvgBKgguVXdM4vY74JdwkyD4hSmpTW8jA==,
            }
        engines: { node: ^14.15.0 || ^16.10.0 || >=18.0.0 }
        dependencies:
            '@types/node': 18.8.1
            jest-util: 29.1.2
            merge-stream: 2.0.0
            supports-color: 8.1.1
        dev: false

    /js-tokens/4.0.0:
        resolution:
            {
                integrity: sha512-RdJUflcE3cUzKiMqQgsCu06FPu9UdIJO0beYbPhHN4k6apgJtifcoCtT9bcxOpYBtpD2kCM6Sbzg4CausW/PKQ==,
            }

    /js-yaml/3.14.1:
        resolution:
            {
                integrity: sha512-okMH7OXXJ7YrN9Ok3/SXrnu4iX9yOk+25nqX4imS2npuvTYDmo/QEZoqwZkYaIDk3jVvBOTOIEgEhaLOynBS9g==,
            }
        hasBin: true
        dependencies:
            argparse: 1.0.10
            esprima: 4.0.1

    /js-yaml/4.1.0:
        resolution:
            {
                integrity: sha512-wpxZs9NoxZaJESJGIZTyDEaYpl0FKSA+FB9aJiyemKhMwkxQg63h4T1KJgUGHpTqPDNRcmmYLugrRjJlBtWvRA==,
            }
        hasBin: true
        dependencies:
            argparse: 2.0.1

    /jsesc/2.5.2:
        resolution:
            {
                integrity: sha512-OYu7XEzjkCQ3C5Ps3QIZsQfNpqoJyZZA99wd9aWd05NCtC5pWOkShK2mkL6HXQR6/Cy2lbNdPlZBpuQHXE63gA==,
            }
        engines: { node: '>=4' }
        hasBin: true

    /json-parse-even-better-errors/2.3.1:
        resolution:
            {
                integrity: sha512-xyFwyhro/JEof6Ghe2iz2NcXoj2sloNsWr/XsERDK/oiPCfaNhl5ONfp+jQdAZRQQ0IJWNzH9zIZF7li91kh2w==,
            }
        dev: true

    /json-schema-traverse/0.4.1:
        resolution:
            {
                integrity: sha512-xbbCH5dCYU5T8LcEhhuh7HJ88HXuW3qsI3Y0zOZFKfZEHcpWiHU/Jxzk629Brsab/mMiHQti9wMP+845RPe3Vg==,
            }

    /json-stable-stringify-without-jsonify/1.0.1:
        resolution:
            {
                integrity: sha512-Bdboy+l7tA3OGW6FjyFHWkP5LuByj1Tk33Ljyq0axyzdk9//JSi2u3fP1QSmd1KNwq6VOKYGlAu87CisVir6Pw==,
            }

    /json5/1.0.1:
        resolution:
            {
                integrity: sha512-aKS4WQjPenRxiQsC93MNfjx+nbF4PAdYzmd/1JIj8HYzqfbu86beTuNgXDzPknWk0n0uARlyewZo4s++ES36Ow==,
            }
        hasBin: true
        dependencies:
            minimist: 1.2.6

    /json5/2.2.1:
        resolution:
            {
                integrity: sha512-1hqLFMSrGHRHxav9q9gNjJ5EXznIxGVO09xQRrwplcS8qs28pZ8s8hupZAmqDwZUmVZ2Qb2jnyPOWcDH8m8dlA==,
            }
        engines: { node: '>=6' }
        hasBin: true

    /jsonfile/4.0.0:
        resolution:
            {
                integrity: sha512-m6F1R3z8jjlf2imQHS2Qez5sjKWQzbuuhuJ/FKYFRZvPE3PuHcSMVZzfsLhGVOkfd20obL5SWEBew5ShlquNxg==,
            }
        optionalDependencies:
            graceful-fs: 4.2.10
        dev: true

    /jsonfile/6.1.0:
        resolution:
            {
                integrity: sha512-5dgndWOriYSm5cnYaJNhalLNDKOqFwyDB/rr1E9ZsGciGvKPs8R2xYGCacuf3z6K1YKDz182fd+fY3cn3pMqXQ==,
            }
        dependencies:
            universalify: 2.0.0
        optionalDependencies:
            graceful-fs: 4.2.10
        dev: false

    /jsx-ast-utils/3.3.3:
        resolution:
            {
                integrity: sha512-fYQHZTZ8jSfmWZ0iyzfwiU4WDX4HpHbMCZ3gPlWYiCl3BoeOTsqKBqnTVfH2rYT7eP5c3sVbeSPHnnJOaTrWiw==,
            }
        engines: { node: '>=4.0' }
        dependencies:
            array-includes: 3.1.5
            object.assign: 4.1.4

    /kind-of/6.0.3:
        resolution:
            {
                integrity: sha512-dcS1ul+9tmeD95T+x28/ehLgd9mENa3LsvDTtzm3vyBEO7RPptvAD+t44WVXaUjTBRcrpFeFlC8WCruUR456hw==,
            }
        engines: { node: '>=0.10.0' }
        dev: true

    /kleur/3.0.3:
        resolution:
            {
                integrity: sha512-eTIzlVOSUR+JxdDFepEYcBMtZ9Qqdef+rnzWdRZuMbOywu5tO2w2N7rqjoANZ5k9vywhL6Br1VRjUIgTQx4E8w==,
            }
        engines: { node: '>=6' }
        dev: false

    /kleur/4.1.5:
        resolution:
            {
                integrity: sha512-o+NO+8WrRiQEE4/7nwRJhN1HWpVmJm511pBHUxPLtp0BUISzlBplORYSmTclCnJvQq2tKu/sgl3xVpkc7ZWuQQ==,
            }
        engines: { node: '>=6' }

    /language-subtag-registry/0.3.22:
        resolution:
            {
                integrity: sha512-tN0MCzyWnoz/4nHS6uxdlFWoUZT7ABptwKPQ52Ea7URk6vll88bWBVhodtnlfEuCcKWNGoc+uGbw1cwa9IKh/w==,
            }

    /language-tags/1.0.5:
        resolution:
            {
                integrity: sha512-qJhlO9cGXi6hBGKoxEG/sKZDAHD5Hnu9Hs4WbOY3pCWXDhw0N8x1NenNzm2EnNLkLkk7J2SdxAkDSbb6ftT+UQ==,
            }
        dependencies:
            language-subtag-registry: 0.3.22

    /levn/0.4.1:
        resolution:
            {
                integrity: sha512-+bT2uH4E5LGE7h/n3evcS/sQlJXCpIp6ym8OWJ5eV6+67Dsql/LaaT7qJBAt2rzfoa/5QBGBhxDix1dMt2kQKQ==,
            }
        engines: { node: '>= 0.8.0' }
        dependencies:
            prelude-ls: 1.2.1
            type-check: 0.4.0

    /lilconfig/2.0.5:
        resolution:
            {
                integrity: sha512-xaYmXZtTHPAw5m+xLN8ab9C+3a8YmV3asNSPOATITbtwrfbwaLJj8h66H1WMIpALCkqsIzK3h7oQ+PdX+LQ9Eg==,
            }
        engines: { node: '>=10' }
        dev: true

    /lines-and-columns/1.2.4:
        resolution:
            {
                integrity: sha512-7ylylesZQ/PV29jhEDl3Ufjo6ZX7gCqJr5F7PKrqc93v7fzSymt1BpwEU8nAUXs8qzzvqhbjhK5QZg6Mt/HkBg==,
            }
        dev: true

    /lint-staged/12.5.0:
        resolution:
            {
                integrity: sha512-BKLUjWDsKquV/JuIcoQW4MSAI3ggwEImF1+sB4zaKvyVx1wBk3FsG7UK9bpnmBTN1pm7EH2BBcMwINJzCRv12g==,
            }
        engines: { node: ^12.20.0 || ^14.13.1 || >=16.0.0 }
        hasBin: true
        dependencies:
            cli-truncate: 3.1.0
            colorette: 2.0.19
            commander: 9.4.0
            debug: 4.3.4_supports-color@9.2.2
            execa: 5.1.1
            lilconfig: 2.0.5
            listr2: 4.0.5
            micromatch: 4.0.5
            normalize-path: 3.0.0
            object-inspect: 1.12.2
            pidtree: 0.5.0
            string-argv: 0.3.1
            supports-color: 9.2.2
            yaml: 1.10.2
        transitivePeerDependencies:
            - enquirer
        dev: true

    /listr2/4.0.5:
        resolution:
            {
                integrity: sha512-juGHV1doQdpNT3GSTs9IUN43QJb7KHdF9uqg7Vufs/tG9VTzpFphqF4pm/ICdAABGQxsyNn9CiYA3StkI6jpwA==,
            }
        engines: { node: '>=12' }
        peerDependencies:
            enquirer: '>= 2.3.0 < 3'
        peerDependenciesMeta:
            enquirer:
                optional: true
        dependencies:
            cli-truncate: 2.1.0
            colorette: 2.0.19
            log-update: 4.0.0
            p-map: 4.0.0
            rfdc: 1.3.0
            rxjs: 7.5.6
            through: 2.3.8
            wrap-ansi: 7.0.0
        dev: true

    /load-yaml-file/0.2.0:
        resolution:
            {
                integrity: sha512-OfCBkGEw4nN6JLtgRidPX6QxjBQGQf72q3si2uvqyFEMbycSFFHwAZeXx6cJgFM9wmLrf9zBwCP3Ivqa+LLZPw==,
            }
        engines: { node: '>=6' }
        dependencies:
            graceful-fs: 4.2.10
            js-yaml: 3.14.1
            pify: 4.0.1
            strip-bom: 3.0.0
        dev: true

    /local-pkg/0.4.2:
        resolution:
            {
                integrity: sha512-mlERgSPrbxU3BP4qBqAvvwlgW4MTg78iwJdGGnv7kibKjWcJksrG3t6LB5lXI93wXRDvG4NpUgJFmTG4T6rdrg==,
            }
        engines: { node: '>=14' }
        dev: true

    /locate-path/5.0.0:
        resolution:
            {
                integrity: sha512-t7hw9pI+WvuwNJXwk5zVHpyhIqzg2qTlklJOf0mVxGSbe3Fp2VieZcduNYjaLDoy6p9uGpQEGWG87WpMKlNq8g==,
            }
        engines: { node: '>=8' }
        dependencies:
            p-locate: 4.1.0

    /locate-path/6.0.0:
        resolution:
            {
                integrity: sha512-iPZK6eYjbxRu3uB4/WZ3EsEIMJFMqAoopl3R+zuq0UjcAm/MO6KCweDgPfP3elTztoKP3KtnVHxTn2NHBSDVUw==,
            }
        engines: { node: '>=10' }
        dependencies:
            p-locate: 5.0.0

    /lodash.merge/4.6.2:
        resolution:
            {
                integrity: sha512-0KpjqXRVvrYyCsX1swR/XTK0va6VQkQM6MNo7PqW77ByjAhoARA8EfrP1N4+KlKj8YS0ZUCtRT/YUuhyYDujIQ==,
            }

    /lodash.startcase/4.4.0:
        resolution:
            {
                integrity: sha512-+WKqsK294HMSc2jEbNgpHpd0JfIBhp7rEV4aqXWqFr6AlXov+SlcgB1Fv01y2kGe3Gc8nMW7VA0SrGuSkRfIEg==,
            }
        dev: true

    /lodash/4.17.21:
        resolution:
            {
                integrity: sha512-v2kDEe57lecTulaDIuNTPy3Ry4gLGJ6Z1O3vE1krgXZNrsQ+LFTGHVxVjcXPs17LhbZVGedAJv8XZ1tvj5FvSg==,
            }

    /log-update/4.0.0:
        resolution:
            {
                integrity: sha512-9fkkDevMefjg0mmzWFBW8YkFP91OrizzkW3diF7CpG+S2EYdy4+TVfGwz1zeF8x7hCx1ovSPTOE9Ngib74qqUg==,
            }
        engines: { node: '>=10' }
        dependencies:
            ansi-escapes: 4.3.2
            cli-cursor: 3.1.0
            slice-ansi: 4.0.0
            wrap-ansi: 6.2.0
        dev: true

    /longest-streak/2.0.4:
        resolution:
            {
                integrity: sha512-vM6rUVCVUJJt33bnmHiZEvr7wPT78ztX7rojL+LW51bHtLh6HTjx84LA5W4+oa6aKEJA7jJu5LR6vQRBpA5DVg==,
            }
        dev: true
        optional: true

    /loose-envify/1.4.0:
        resolution:
            {
                integrity: sha512-lyuxPGr/Wfhrlem2CL/UcnUc1zcqKAImBDzukY7Y5F/yQiNdko6+fRLevlw1HgMySw7f611UIY408EtxRSoK3Q==,
            }
        hasBin: true
        dependencies:
            js-tokens: 4.0.0

    /loupe/2.3.4:
        resolution:
            {
                integrity: sha512-OvKfgCC2Ndby6aSTREl5aCCPTNIzlDfQZvZxNUrBrihDhL3xcrYegTblhmEiCrg2kKQz4XsFIaemE5BF4ybSaQ==,
            }
        dependencies:
            get-func-name: 2.0.0
        dev: true

    /lru-cache/4.1.5:
        resolution:
            {
                integrity: sha512-sWZlbEP2OsHNkXrMl5GYk/jKk70MBng6UU4YI/qGDYbgf6YbP4EvmqISbXCoJiRKs+1bSpFHVgQxvJ17F2li5g==,
            }
        dependencies:
            pseudomap: 1.0.2
            yallist: 2.1.2
        dev: true

    /lru-cache/6.0.0:
        resolution:
            {
                integrity: sha512-Jo6dJ04CmSjuznwJSS3pUeWmd/H0ffTlkXXgwZi+eq1UCmqQwCh+eLsYOYCwY991i2Fah4h1BEMCx4qThGbsiA==,
            }
        engines: { node: '>=10' }
        dependencies:
            yallist: 4.0.0

    /magic-string/0.25.9:
        resolution:
            {
                integrity: sha512-RmF0AsMzgt25qzqqLc1+MbHmhdx0ojF2Fvs4XnOqz2ZOBXzzkEwc/dJQZCYHAn7v1jbVOjAZfK8msRn4BxO4VQ==,
            }
        dependencies:
            sourcemap-codec: 1.4.8

    /magic-string/0.26.7:
        resolution:
            {
                integrity: sha512-hX9XH3ziStPoPhJxLq1syWuZMxbDvGNbVchfrdCtanC7D13888bMFow61x8axrx+GfHLtVeAx2kxL7tTGRl+Ow==,
            }
        engines: { node: '>=12' }
        dependencies:
            sourcemap-codec: 1.4.8

    /make-dir/3.1.0:
        resolution:
            {
                integrity: sha512-g3FeP20LNwhALb/6Cz6Dd4F2ngze0jz7tbzrD2wAV+o9FeNHe4rL+yK2md0J/fiSf1sa1ADhXqi5+oVwOM/eGw==,
            }
        engines: { node: '>=8' }
        dependencies:
            semver: 6.3.0
        dev: false

    /makeerror/1.0.12:
        resolution:
            {
                integrity: sha512-JmqCvUhmt43madlpFzG4BQzG2Z3m6tvQDNKdClZnO3VbIudJYmxsT0FNJMeiB2+JTSlTQTSbU8QdesVmwJcmLg==,
            }
        dependencies:
            tmpl: 1.0.5
        dev: false

    /map-obj/1.0.1:
        resolution:
            {
                integrity: sha512-7N/q3lyZ+LVCp7PzuxrJr4KMbBE2hW7BT7YNia330OFxIf4d3r5zVpicP2650l7CPN6RM9zOJRl3NGpqSiw3Eg==,
            }
        engines: { node: '>=0.10.0' }
        dev: true

    /map-obj/4.3.0:
        resolution:
            {
                integrity: sha512-hdN1wVrZbb29eBGiGjJbeP8JbKjq1urkHJ/LIP/NY48MZ1QVXUsQBV1G1zvYFHn1XE06cwjBsOI2K3Ulnj1YXQ==,
            }
        engines: { node: '>=8' }
        dev: true

    /markdown-escapes/1.0.4:
        resolution:
            {
                integrity: sha512-8z4efJYk43E0upd0NbVXwgSTQs6cT3T06etieCMEg7dRbzCbxUCK/GHlX8mhHRDcp+OLlHkPKsvqQTCvsRl2cg==,
            }
        dev: true
        optional: true

    /markdown-table/2.0.0:
        resolution:
            {
                integrity: sha512-Ezda85ToJUBhM6WGaG6veasyym+Tbs3cMAw/ZhOPqXiYsr0jgocBV3j3nx+4lk47plLlIqjwuTm/ywVI+zjJ/A==,
            }
        dependencies:
            repeat-string: 1.6.1
        dev: true
        optional: true

    /mdast-util-compact/2.0.1:
        resolution:
            {
                integrity: sha512-7GlnT24gEwDrdAwEHrU4Vv5lLWrEer4KOkAiKT9nYstsTad7Oc1TwqT2zIMKRdZF7cTuaf+GA1E4Kv7jJh8mPA==,
            }
        dependencies:
            unist-util-visit: 2.0.3
        dev: true
        optional: true

    /mdast-util-from-markdown/0.8.5:
        resolution:
            {
                integrity: sha512-2hkTXtYYnr+NubD/g6KGBS/0mFmBcifAsI0yIWRiRo0PjVs6SSOSOdtzbp6kSGnShDN6G5aWZpKQ2lWRy27mWQ==,
            }
        dependencies:
            '@types/mdast': 3.0.10
            mdast-util-to-string: 2.0.0
            micromark: 2.11.4
            parse-entities: 2.0.0
            unist-util-stringify-position: 2.0.3
        transitivePeerDependencies:
            - supports-color
        dev: true
        optional: true

    /mdast-util-to-string/2.0.0:
        resolution:
            {
                integrity: sha512-AW4DRS3QbBayY/jJmD8437V1Gombjf8RSOUCMFBuo5iHi58AGEgVCKQ+ezHkZZDpAQS75hcBMpLqjpJTjtUL7w==,
            }
        dev: true
        optional: true

    /mdsvex/0.10.6_svelte@3.49.0:
        resolution:
            {
                integrity: sha512-aGRDY0r5jx9+OOgFdyB9Xm3EBr9OUmcrTDPWLB7a7g8VPRxzPy4MOBmcVYgz7ErhAJ7bZ/coUoj6aHio3x/2mA==,
            }
        peerDependencies:
            svelte: 3.x
        dependencies:
            '@types/unist': 2.0.6
            prism-svelte: 0.4.7
            prismjs: 1.29.0
            svelte: 3.49.0
            vfile-message: 2.0.4
        dev: false

    /memfs/3.4.7:
        resolution:
            {
                integrity: sha512-ygaiUSNalBX85388uskeCyhSAoOSgzBbtVCr9jA2RROssFL9Q19/ZXFqS+2Th2sr1ewNIWgFdLzLC3Yl1Zv+lw==,
            }
        engines: { node: '>= 4.0.0' }
        dependencies:
            fs-monkey: 1.0.3
        dev: false

    /meow/6.1.1:
        resolution:
            {
                integrity: sha512-3YffViIt2QWgTy6Pale5QpopX/IvU3LPL03jOTqp6pGj3VjesdO/U8CuHMKpnQr4shCNCM5fd5XFFvIIl6JBHg==,
            }
        engines: { node: '>=8' }
        dependencies:
            '@types/minimist': 1.2.2
            camelcase-keys: 6.2.2
            decamelize-keys: 1.1.0
            hard-rejection: 2.1.0
            minimist-options: 4.1.0
            normalize-package-data: 2.5.0
            read-pkg-up: 7.0.1
            redent: 3.0.0
            trim-newlines: 3.0.1
            type-fest: 0.13.1
            yargs-parser: 18.1.3
        dev: true

    /merge-stream/2.0.0:
        resolution:
            {
                integrity: sha512-abv/qOcuPfk3URPfDzmZU1LKmuw8kT+0nIHvKrKgFrwifol/doWcdA4ZqsWQ8ENrFKkd67Mfpo/LovbIUsbt3w==,
            }

    /merge2/1.4.1:
        resolution:
            {
                integrity: sha512-8q7VEgMJW4J8tcfVPy8g09NcQwZdbwFEqhe/WZkoIzjn/3TGDwtOCYtXGxA3O8tPzpczCCDgv+P2P5y00ZJOOg==,
            }
        engines: { node: '>= 8' }

    /micromark/2.11.4:
        resolution:
            {
                integrity: sha512-+WoovN/ppKolQOFIAajxi7Lu9kInbPxFuTBVEavFcL8eAfVstoc5MocPmqBeAdBOJV00uaVjegzH4+MA0DN/uA==,
            }
        dependencies:
            debug: 4.3.4
            parse-entities: 2.0.0
        transitivePeerDependencies:
            - supports-color
        dev: true
        optional: true

    /micromatch/4.0.5:
        resolution:
            {
                integrity: sha512-DMy+ERcEW2q8Z2Po+WNXuw3c5YaUSFjAO5GsJqfEl7UjvtIuFKO6ZrKvcItdy98dwFI2N1tg3zNIdKaQT+aNdA==,
            }
        engines: { node: '>=8.6' }
        dependencies:
            braces: 3.0.2
            picomatch: 2.3.1

    /mime/3.0.0:
        resolution:
            {
                integrity: sha512-jSCU7/VB1loIWBZe14aEYHU/+1UMEHoaO7qxCOVJOw9GgH72VAWppxNcjU+x9a2k3GSIBXNKxXQFqRvvZ7vr3A==,
            }
        engines: { node: '>=10.0.0' }
        hasBin: true

    /mimic-fn/2.1.0:
        resolution:
            {
                integrity: sha512-OqbOk5oEQeAZ8WXWydlu9HJjz9WVdEIvamMCcXmuqUYjTknH/sqsWvhQ3vgwKFRR1HpjvNBKQ37nbJgYzGqGcg==,
            }
        engines: { node: '>=6' }
        dev: true

    /mimic-fn/4.0.0:
        resolution:
            {
                integrity: sha512-vqiC06CuhBTUdZH+RYl8sFrL096vA45Ok5ISO6sE/Mr1jRbGH4Csnhi8f3wKVl7x8mO4Au7Ir9D3Oyv1VYMFJw==,
            }
        engines: { node: '>=12' }
        dev: false

    /min-indent/1.0.1:
        resolution:
            {
                integrity: sha512-I9jwMn07Sy/IwOj3zVkVik2JTvgpaykDZEigL6Rx6N9LbMywwUSMtxET+7lVoDLLd3O3IXwJwvuuns8UB/HeAg==,
            }
        engines: { node: '>=4' }

    /minimatch/3.1.2:
        resolution:
            {
                integrity: sha512-J7p63hRiAjw1NDEww1W7i37+ByIrOWO5XQQAzZ3VOcL0PNybwpfmV/N05zFAzwQ9USyEcX6t3UO+K5aqBQOIHw==,
            }
        dependencies:
            brace-expansion: 1.1.11

    /minimatch/5.1.0:
        resolution:
            {
                integrity: sha512-9TPBGGak4nHfGZsPBohm9AWg6NoT7QTCehS3BIJABslyZbzxfV78QM2Y6+i741OPZIafFAaiiEMh5OyIrJPgtg==,
            }
        engines: { node: '>=10' }
        dependencies:
            brace-expansion: 2.0.1
        dev: false

    /minimist-options/4.1.0:
        resolution:
            {
                integrity: sha512-Q4r8ghd80yhO/0j1O3B2BjweX3fiHg9cdOwjJd2J76Q135c+NDxGCqdYKQ1SKBuFfgWbAUzBfvYjPUEeNgqN1A==,
            }
        engines: { node: '>= 6' }
        dependencies:
            arrify: 1.0.1
            is-plain-obj: 1.1.0
            kind-of: 6.0.3
        dev: true

    /minimist/1.2.6:
        resolution:
            {
                integrity: sha512-Jsjnk4bw3YJqYzbdyBiNsPWHPfO++UGG749Cxs6peCu5Xg4nrena6OVxOYxrQTqww0Jmwt+Ref8rggumkTLz9Q==,
            }

    /minipass/3.3.4:
        resolution:
            {
                integrity: sha512-I9WPbWHCGu8W+6k1ZiGpPu0GkoKBeorkfKNuAFBNS1HNFJvke82sxvI5bzcCNpWPorkOO5QQ+zomzzwRxejXiw==,
            }
        engines: { node: '>=8' }
        dependencies:
            yallist: 4.0.0
        dev: false

    /minizlib/2.1.2:
        resolution:
            {
                integrity: sha512-bAxsR8BVfj60DWXHE3u30oHzfl4G7khkSuPW+qvpd7jFRHm7dLxOjUk1EHACJ/hxLY8phGJ0YhYHZo7jil7Qdg==,
            }
        engines: { node: '>= 8' }
        dependencies:
            minipass: 3.3.4
            yallist: 4.0.0
        dev: false

    /mixme/0.5.4:
        resolution:
            {
                integrity: sha512-3KYa4m4Vlqx98GPdOHghxSdNtTvcP8E0kkaJ5Dlh+h2DRzF7zpuVVcA8B0QpKd11YJeP9QQ7ASkKzOeu195Wzw==,
            }
        engines: { node: '>= 8.0.0' }
        dev: true

    /mkdirp/0.5.6:
        resolution:
            {
                integrity: sha512-FP+p8RB8OWpF3YZBCrP5gtADmtXApB5AMLn+vdyA+PyxCjrCs00mjyUozssO33cwDeT3wNGdLxJ5M//YqtHAJw==,
            }
        hasBin: true
        dependencies:
            minimist: 1.2.6

    /mkdirp/1.0.4:
        resolution:
            {
                integrity: sha512-vVqVZQyf3WLx2Shd0qJ9xuvqgAyKPLAiqITEtqW0oIUjzo3PePDd6fW9iFz30ef7Ysp/oiWqbhszeGWW2T6Gzw==,
            }
        engines: { node: '>=10' }
        hasBin: true
        dev: false

    /mri/1.2.0:
        resolution:
            {
                integrity: sha512-tzzskb3bG8LvYGFF/mDTpq3jpI6Q9wc3LEmBaghu+DdCssd1FakN7Bc0hVNmEyGq1bq3RgfkCb3cmQLpNPOroA==,
            }
        engines: { node: '>=4' }

    /mrmime/1.0.1:
        resolution:
            {
                integrity: sha512-hzzEagAgDyoU1Q6yg5uI+AorQgdvMCur3FcKf7NhMKWsaYg+RnbTyHRa/9IlLF9rf455MOCtcqqrQQ83pPP7Uw==,
            }
        engines: { node: '>=10' }

    /ms/2.0.0:
        resolution:
            {
                integrity: sha512-Tpp60P6IUJDTuOq/5Z8cdskzJujfwqfOTkrwIwj7IRISpnkJnT6SyJ4PCPnGMoFjC9ddhal5KVIYtAt97ix05A==,
            }

    /ms/2.1.2:
        resolution:
            {
                integrity: sha512-sGkPx+VjMtmA6MX27oA4FBFELFCZZ4S4XqeGOXCv68tT+jb3vk/RyaKWP0PTKyWtmLSM0b+adUTEvbs1PEaH2w==,
            }

    /ms/2.1.3:
        resolution:
            {
                integrity: sha512-6FlzubTLZG3J2a/NVCAleEhjzq5oxgHyaCU9yYXvcLsvoVaHJq/s5xXI6/XXP6tz7R9xAOtHnSO/tXtF3WRTlA==,
            }

    /nanoid/3.3.4:
        resolution:
            {
                integrity: sha512-MqBkQh/OHTS2egovRtLk45wEyNXwF+cokD+1YPf9u5VfJiRdAiRwB2froX5Co9Rh20xs4siNPm8naNotSD6RBw==,
            }
        engines: { node: ^10 || ^12 || ^13.7 || ^14 || >=15.0.1 }
        hasBin: true

    /natural-compare/1.4.0:
        resolution:
            {
                integrity: sha512-OWND8ei3VtNC9h7V60qff3SVobHr996CTwgxubgyQYEpg290h9J0buyECNNJexkFm5sOajh5G116RYA1c8ZMSw==,
            }

    /next/13.0.1_biqbaboplfbrettd7655fr4n2y:
        resolution:
            {
                integrity: sha512-ErCNBPIeZMKFn6hX+ZBSlqZVgJIeitEqhGTuQUNmYXJ07/A71DZ7AJI8eyHYUdBb686LUpV1/oBdTq9RpzRVPg==,
            }
        engines: { node: '>=14.6.0' }
        hasBin: true
        peerDependencies:
            fibers: '>= 3.1.0'
            node-sass: ^6.0.0 || ^7.0.0
            react: ^18.2.0
            react-dom: ^18.2.0
            sass: ^1.3.0
        peerDependenciesMeta:
            fibers:
                optional: true
            node-sass:
                optional: true
            sass:
                optional: true
        dependencies:
            '@next/env': 13.0.1
            '@swc/helpers': 0.4.11
            caniuse-lite: 1.0.30001425
            postcss: 8.4.14
            react: 18.2.0
            react-dom: 18.2.0_react@18.2.0
            styled-jsx: 5.1.0_react@18.2.0
            use-sync-external-store: 1.2.0_react@18.2.0
        optionalDependencies:
            '@next/swc-android-arm-eabi': 13.0.1
            '@next/swc-android-arm64': 13.0.1
            '@next/swc-darwin-arm64': 13.0.1
            '@next/swc-darwin-x64': 13.0.1
            '@next/swc-freebsd-x64': 13.0.1
            '@next/swc-linux-arm-gnueabihf': 13.0.1
            '@next/swc-linux-arm64-gnu': 13.0.1
            '@next/swc-linux-arm64-musl': 13.0.1
            '@next/swc-linux-x64-gnu': 13.0.1
            '@next/swc-linux-x64-musl': 13.0.1
            '@next/swc-win32-arm64-msvc': 13.0.1
            '@next/swc-win32-ia32-msvc': 13.0.1
            '@next/swc-win32-x64-msvc': 13.0.1
        transitivePeerDependencies:
            - '@babel/core'
            - babel-plugin-macros

    /node-domexception/1.0.0:
        resolution:
            {
                integrity: sha512-/jKZoMpw0F8GRwl4/eLROPA3cfcXtLApP0QzLmUT/HuPCZWyB7IY9ZrMeKw2O/nFIqPQB3PVM9aYm0F312AXDQ==,
            }
        engines: { node: '>=10.5.0' }

    /node-fetch/2.6.7:
        resolution:
            {
                integrity: sha512-ZjMPFEfVx5j+y2yF35Kzx5sF7kDzxuDj6ziH4FFbOp87zKDZNx8yExJIb05OGF4Nlt9IHFIMBkRl41VdvcNdbQ==,
            }
        engines: { node: 4.x || >=6.0.0 }
        peerDependencies:
            encoding: ^0.1.0
        peerDependenciesMeta:
            encoding:
                optional: true
        dependencies:
            whatwg-url: 5.0.0

    /node-fetch/3.2.10:
        resolution:
            {
                integrity: sha512-MhuzNwdURnZ1Cp4XTazr69K0BTizsBroX7Zx3UgDSVcZYKF/6p0CBe4EUb/hLqmzVhl0UpYfgRljQ4yxE+iCxA==,
            }
        engines: { node: ^12.20.0 || ^14.13.1 || >=16.0.0 }
        dependencies:
            data-uri-to-buffer: 4.0.0
            fetch-blob: 3.2.0
            formdata-polyfill: 4.0.10
        dev: false

    /node-gyp-build/4.5.0:
        resolution:
            {
                integrity: sha512-2iGbaQBV+ITgCz76ZEjmhUKAKVf7xfY1sRl4UiKQspfZMH2h06SyhNsnSVy50cwkFQDGLyif6m/6uFXHkOZ6rg==,
            }
        hasBin: true
        dev: false

    /node-html-parser/5.4.1:
        resolution:
            {
                integrity: sha512-xy/O2wOEBJsIRLs4avwa1lVY7tIpXXOoHHUJLa0GvnoPPqMG1hgBVl1tNI3GHOwRktTVZy+Y6rjghk4B9/NLyg==,
            }
        dependencies:
            css-select: 4.3.0
            he: 1.2.0
        dev: false

    /node-int64/0.4.0:
        resolution:
            {
                integrity: sha512-O5lz91xSOeoXP6DulyHfllpq+Eg00MWitZIbtPfoSEvqIHdl5gfcY6hYzDWnj0qD5tz52PI08u9qUvSVeUBeHw==,
            }
        dev: false

    /node-releases/2.0.6:
        resolution:
            {
                integrity: sha512-PiVXnNuFm5+iYkLBNeq5211hvO38y63T0i2KKh2KnUs3RpzJ+JtODFjkD8yjLwnDkTYF1eKXheUwdssR+NRZdg==,
            }

    /nopt/5.0.0:
        resolution:
            {
                integrity: sha512-Tbj67rffqceeLpcRXrT7vKAN8CwfPeIBgM7E6iBkmKLV7bEMwpGgYLGv0jACUsECaa/vuxP0IjEont6umdMgtQ==,
            }
        engines: { node: '>=6' }
        hasBin: true
        dependencies:
            abbrev: 1.1.1
        dev: false

    /normalize-package-data/2.5.0:
        resolution:
            {
                integrity: sha512-/5CMN3T0R4XTj4DcGaexo+roZSdSFW/0AOOTROrjxzCG1wrWXEsGbRKevjlIL+ZDE4sZlJr5ED4YW0yqmkK+eA==,
            }
        dependencies:
            hosted-git-info: 2.8.9
            resolve: 1.22.1
            semver: 5.7.1
            validate-npm-package-license: 3.0.4
        dev: true

    /normalize-path/3.0.0:
        resolution:
            {
                integrity: sha512-6eZs5Ls3WtCisHWp9S2GUy8dqkpGi4BVSz3GaqiE6ezub0512ESztXUwUB6C6IKbQkY2Pnb/mD4WYojCRwcwLA==,
            }
        engines: { node: '>=0.10.0' }

    /npm-run-path/4.0.1:
        resolution:
            {
                integrity: sha512-S48WzZW777zhNIrn7gxOlISNAqi9ZC/uQFnRdbeIHhZhCA6UqpkOT8T1G7BvfdgP4Er8gF4sUbaS0i7QvIfCWw==,
            }
        engines: { node: '>=8' }
        dependencies:
            path-key: 3.1.1
        dev: true

    /npm-run-path/5.1.0:
        resolution:
            {
                integrity: sha512-sJOdmRGrY2sjNTRMbSvluQqg+8X7ZK61yvzBEIDhz4f8z1TZFYABsqjjCBd/0PUNE9M6QDgHJXQkGUEm7Q+l9Q==,
            }
        engines: { node: ^12.20.0 || ^14.13.1 || >=16.0.0 }
        dependencies:
            path-key: 4.0.0
        dev: false

    /npmlog/5.0.1:
        resolution:
            {
                integrity: sha512-AqZtDUWOMKs1G/8lwylVjrdYgqA4d9nu8hc+0gzRxlDb1I10+FHBGMXs6aiQHFdCUUlqH99MUMuLfzWDNDtfxw==,
            }
        dependencies:
            are-we-there-yet: 2.0.0
            console-control-strings: 1.1.0
            gauge: 3.0.2
            set-blocking: 2.0.0
        dev: false

    /npx-import/1.1.3:
        resolution:
            {
                integrity: sha512-zy6249FJ81OtPsvz2y0+rgis31EN5wbdwBG2umtEh65W/4onYArHuoUSZ+W+T7BQYK7YF+h9G4CuGPusMCcLOw==,
            }
        dependencies:
            execa: 6.1.0
            parse-package-name: 1.0.0
            semver: 7.3.7
            validate-npm-package-name: 4.0.0
        dev: false

    /nth-check/2.1.1:
        resolution:
            {
                integrity: sha512-lqjrjmaOoAnWfMmBPL+XNnynZh2+swxiX3WUE0s4yEHI6m+AwrK2UZOimIRl3X/4QctVqS8AiZjFqyOGrMXb/w==,
            }
        dependencies:
            boolbase: 1.0.0
        dev: false

    /object-assign/4.1.1:
        resolution:
            {
                integrity: sha512-rJgTQnkUnH1sFw8yT6VSU3zD3sWmu6sZhIseY8VX+GRu3P6F7Fu+JNDoXfklElbLJSnc3FUQHVe4cU5hj+BcUg==,
            }
        engines: { node: '>=0.10.0' }

    /object-inspect/1.12.2:
        resolution:
            {
                integrity: sha512-z+cPxW0QGUp0mcqcsgQyLVRDoXFQbXOwBaqyF7VIgI4TWNQsDHrBpUQslRmIfAoYWdYzs6UlKJtB2XJpTaNSpQ==,
            }

    /object-keys/1.1.1:
        resolution:
            {
                integrity: sha512-NuAESUOUMrlIXOfHKzD6bpPu3tYt3xvjNdRIQ+FeT0lNb4K8WR70CaDxhuNguS2XG+GjkyMwOzsN5ZktImfhLA==,
            }
        engines: { node: '>= 0.4' }

    /object.assign/4.1.4:
        resolution:
            {
                integrity: sha512-1mxKf0e58bvyjSCtKYY4sRe9itRk3PJpquJOjeIkz885CczcI4IvJJDLPS72oowuSh+pBxUFROpX+TU++hxhZQ==,
            }
        engines: { node: '>= 0.4' }
        dependencies:
            call-bind: 1.0.2
            define-properties: 1.1.4
            has-symbols: 1.0.3
            object-keys: 1.1.1

    /object.entries/1.1.5:
        resolution:
            {
                integrity: sha512-TyxmjUoZggd4OrrU1W66FMDG6CuqJxsFvymeyXI51+vQLN67zYfZseptRge703kKQdo4uccgAKebXFcRCzk4+g==,
            }
        engines: { node: '>= 0.4' }
        dependencies:
            call-bind: 1.0.2
            define-properties: 1.1.4
            es-abstract: 1.20.3

    /object.fromentries/2.0.5:
        resolution:
            {
                integrity: sha512-CAyG5mWQRRiBU57Re4FKoTBjXfDoNwdFVH2Y1tS9PqCsfUTymAohOkEMSG3aRNKmv4lV3O7p1et7c187q6bynw==,
            }
        engines: { node: '>= 0.4' }
        dependencies:
            call-bind: 1.0.2
            define-properties: 1.1.4
            es-abstract: 1.20.3

    /object.hasown/1.1.1:
        resolution:
            {
                integrity: sha512-LYLe4tivNQzq4JdaWW6WO3HMZZJWzkkH8fnI6EebWl0VZth2wL2Lovm74ep2/gZzlaTdV62JZHEqHQ2yVn8Q/A==,
            }
        dependencies:
            define-properties: 1.1.4
            es-abstract: 1.20.3

    /object.values/1.1.5:
        resolution:
            {
                integrity: sha512-QUZRW0ilQ3PnPpbNtgdNV1PDbEqLIiSFB3l+EnGtBQ/8SUTLj1PZwtQHABZtLgwpJZTSZhuGLOGk57Drx2IvYg==,
            }
        engines: { node: '>= 0.4' }
        dependencies:
            call-bind: 1.0.2
            define-properties: 1.1.4
            es-abstract: 1.20.3

    /once/1.4.0:
        resolution:
            {
                integrity: sha512-lNaJgI+2Q5URQBkccEKHTQOPaXdUxnZZElQTZY0MFUAuaEqe1E+Nyvgdz/aIyNi6Z9MzO5dv1H8n58/GELp3+w==,
            }
        dependencies:
            wrappy: 1.0.2

    /onetime/5.1.2:
        resolution:
            {
                integrity: sha512-kbpaSSGJTWdAY5KPVeMOKXSrPtr8C8C7wodJbcsd51jRnmD+GZu8Y0VoU6Dm5Z4vWr0Ig/1NKuWRKf7j5aaYSg==,
            }
        engines: { node: '>=6' }
        dependencies:
            mimic-fn: 2.1.0
        dev: true

    /onetime/6.0.0:
        resolution:
            {
                integrity: sha512-1FlR+gjXK7X+AsAHso35MnyN5KqGwJRi/31ft6x0M194ht7S+rWAvd7PHss9xSKMzE0asv1pyIHaJYq+BbacAQ==,
            }
        engines: { node: '>=12' }
        dependencies:
            mimic-fn: 4.0.0
        dev: false

    /optionator/0.9.1:
        resolution:
            {
                integrity: sha512-74RlY5FCnhq4jRxVUPKDaRwrVNXMqsGsiW6AJw4XK8hmtm10wC0ypZBLw5IIp85NZMr91+qd1RvvENwg7jjRFw==,
            }
        engines: { node: '>= 0.8.0' }
        dependencies:
            deep-is: 0.1.4
            fast-levenshtein: 2.0.6
            levn: 0.4.1
            prelude-ls: 1.2.1
            type-check: 0.4.0
            word-wrap: 1.2.3

    /os-tmpdir/1.0.2:
        resolution:
            {
                integrity: sha512-D2FR03Vir7FIu45XBY20mTb+/ZSWB00sjU9jdQXt83gDrI4Ztz5Fs7/yy74g2N5SVQY4xY1qDr4rNddwYRVX0g==,
            }
        engines: { node: '>=0.10.0' }
        dev: true

    /outdent/0.5.0:
        resolution:
            {
                integrity: sha512-/jHxFIzoMXdqPzTaCpFzAAWhpkSjZPF4Vsn6jAfNpmbH/ymsmd7Qc6VE9BGn0L6YMj6uwpQLxCECpus4ukKS9Q==,
            }
        dev: true

    /p-filter/2.1.0:
        resolution:
            {
                integrity: sha512-ZBxxZ5sL2HghephhpGAQdoskxplTwr7ICaehZwLIlfL6acuVgZPm8yBNuRAFBGEqtD/hmUeq9eqLg2ys9Xr/yw==,
            }
        engines: { node: '>=8' }
        dependencies:
            p-map: 2.1.0
        dev: true

    /p-limit/2.3.0:
        resolution:
            {
                integrity: sha512-//88mFWSJx8lxCzwdAABTJL2MyWB12+eIY7MDL2SqLmAkeKU9qxRvWuSyTjm3FUmpBEMuFfckAIqEaVGUDxb6w==,
            }
        engines: { node: '>=6' }
        dependencies:
            p-try: 2.2.0

    /p-limit/3.1.0:
        resolution:
            {
                integrity: sha512-TYOanM3wGwNGsZN2cVTYPArw454xnXj5qmWF1bEoAc4+cU/ol7GVh7odevjp1FNHduHc3KZMcFduxU5Xc6uJRQ==,
            }
        engines: { node: '>=10' }
        dependencies:
            yocto-queue: 0.1.0

    /p-locate/4.1.0:
        resolution:
            {
                integrity: sha512-R79ZZ/0wAxKGu3oYMlz8jy/kbhsNrS7SKZ7PxEHBgJ5+F2mtFW2fK2cOtBh1cHYkQsbzFV7I+EoRKe6Yt0oK7A==,
            }
        engines: { node: '>=8' }
        dependencies:
            p-limit: 2.3.0

    /p-locate/5.0.0:
        resolution:
            {
                integrity: sha512-LaNjtRWUBY++zB5nE/NwcaoMylSPk+S+ZHNB1TzdbMJMny6dynpAGt7X/tl/QYq3TIeE6nxHppbo2LGymrG5Pw==,
            }
        engines: { node: '>=10' }
        dependencies:
            p-limit: 3.1.0

    /p-map/2.1.0:
        resolution:
            {
                integrity: sha512-y3b8Kpd8OAN444hxfBbFfj1FY/RjtTd8tzYwhUqNYXx0fXx2iX4maP4Qr6qhIKbQXI02wTLAda4fYUbDagTUFw==,
            }
        engines: { node: '>=6' }
        dev: true

    /p-map/4.0.0:
        resolution:
            {
                integrity: sha512-/bjOqmgETBYB5BoEeGVea8dmvHb2m9GLy1E9W43yeyfP6QQCZGFNa+XRceJEuDB6zqr+gKpIAmlLebMpykw/MQ==,
            }
        engines: { node: '>=10' }
        dependencies:
            aggregate-error: 3.1.0
        dev: true

    /p-try/2.2.0:
        resolution:
            {
                integrity: sha512-R4nPAVTAU0B9D35/Gk3uJf/7XYbQcyohSKdvAxIRSNghFl4e71hVoGnBNQz9cWaXxO2I10KTC+3jMdvvoKw6dQ==,
            }
        engines: { node: '>=6' }

    /parent-module/1.0.1:
        resolution:
            {
                integrity: sha512-GQ2EWRpQV8/o+Aw8YqtfZZPfNRWZYkbidE9k5rpl/hC3vtHHBfGm2Ifi6qWV+coDGkrUKZAxE3Lot5kcsRlh+g==,
            }
        engines: { node: '>=6' }
        dependencies:
            callsites: 3.1.0

    /parse-entities/2.0.0:
        resolution:
            {
                integrity: sha512-kkywGpCcRYhqQIchaWqZ875wzpS/bMKhz5HnN3p7wveJTkTtyAB/AlnS0f8DFSqYW1T82t6yEAkEcB+A1I3MbQ==,
            }
        dependencies:
            character-entities: 1.2.4
            character-entities-legacy: 1.1.4
            character-reference-invalid: 1.1.4
            is-alphanumerical: 1.0.4
            is-decimal: 1.0.4
            is-hexadecimal: 1.0.4
        dev: true
        optional: true

    /parse-json/5.2.0:
        resolution:
            {
                integrity: sha512-ayCKvm/phCGxOkYRSCM82iDwct8/EonSEgCSxWxD7ve6jHggsFl4fZVQBPRNgQoKiuV/odhFrGzQXZwbifC8Rg==,
            }
        engines: { node: '>=8' }
        dependencies:
            '@babel/code-frame': 7.18.6
            error-ex: 1.3.2
            json-parse-even-better-errors: 2.3.1
            lines-and-columns: 1.2.4
        dev: true

    /parse-package-name/1.0.0:
        resolution:
            {
                integrity: sha512-kBeTUtcj+SkyfaW4+KBe0HtsloBJ/mKTPoxpVdA57GZiPerREsUWJOhVj9anXweFiJkm5y8FG1sxFZkZ0SN6wg==,
            }
        dev: false

    /path-exists/4.0.0:
        resolution:
            {
                integrity: sha512-ak9Qy5Q7jYb2Wwcey5Fpvg2KoAc/ZIhLSLOSBmRmygPsGwkVVt0fZa0qrtMz+m6tJTAHfZQ8FnmB4MG4LWy7/w==,
            }
        engines: { node: '>=8' }

    /path-is-absolute/1.0.1:
        resolution:
            {
                integrity: sha512-AVbw3UJ2e9bq64vSaS9Am0fje1Pa8pbGqTTsmXfaIiMpnr5DlDhfJOuLj9Sf95ZPVDAUerDfEk88MPmPe7UCQg==,
            }
        engines: { node: '>=0.10.0' }

    /path-key/3.1.1:
        resolution:
            {
                integrity: sha512-ojmeN0qd+y0jszEtoY48r0Peq5dwMEkIlCOu6Q5f41lfkswXuKtYrhgoTpLnyIcHm24Uhqx+5Tqm2InSwLhE6Q==,
            }
        engines: { node: '>=8' }

    /path-key/4.0.0:
        resolution:
            {
                integrity: sha512-haREypq7xkM7ErfgIyA0z+Bj4AGKlMSdlQE2jvJo6huWD1EdkKYV+G/T4nq0YEF2vgTT8kqMFKo1uHn950r4SQ==,
            }
        engines: { node: '>=12' }
        dev: false

    /path-parse/1.0.7:
        resolution:
            {
                integrity: sha512-LDJzPVEEEPR+y48z93A0Ed0yXb8pAByGWo/k5YYdYgpY2/2EsOsksJrq7lOHxryrVOn1ejG6oAp8ahvOIQD8sw==,
            }

    /path-type/4.0.0:
        resolution:
            {
                integrity: sha512-gDKb8aZMDeD/tZWs9P6+q0J9Mwkdl6xMV8TjnGP3qJVJ06bdMgkbBlLU8IdfOsIsFz2BW1rNVT3XuNEl8zPAvw==,
            }
        engines: { node: '>=8' }

    /pathval/1.1.1:
        resolution:
            {
                integrity: sha512-Dp6zGqpTdETdR63lehJYPeIOqpiNBNtc7BpWSLrOje7UaIsE5aY92r/AunQA7rsXvet3lrJ3JnZX29UPTKXyKQ==,
            }
        dev: true

    /picocolors/1.0.0:
        resolution:
            {
                integrity: sha512-1fygroTLlHu66zi26VoTDv8yRgm0Fccecssto+MhsZ0D/DGW2sm8E8AjW7NU5VVTRt5GxbeZ5qBuJr+HyLYkjQ==,
            }

    /picomatch/2.3.1:
        resolution:
            {
                integrity: sha512-JU3teHTNjmE2VCGFzuY8EXzCDVwEqB2a8fsIvwaStHhAWJEeVd1o1QD80CU6+ZdEXXSLbSsuLwJjkCBWqRQUVA==,
            }
        engines: { node: '>=8.6' }

    /pidtree/0.5.0:
        resolution:
            {
                integrity: sha512-9nxspIM7OpZuhBxPg73Zvyq7j1QMPMPsGKTqRc2XOaFQauDvoNz9fM1Wdkjmeo7l9GXOZiRs97sPkuayl39wjA==,
            }
        engines: { node: '>=0.10' }
        hasBin: true
        dev: true

    /pify/4.0.1:
        resolution:
            {
                integrity: sha512-uB80kBFb/tfd68bVleG9T5GGsGPjJrLAUpR5PZIrhBnIaRTQRjqdJSsIKkOP6OAIFbj7GOrcudc5pNjZ+geV2g==,
            }
        engines: { node: '>=6' }
        dev: true

    /pirates/4.0.4:
        resolution:
            {
                integrity: sha512-ZIrVPH+A52Dw84R0L3/VS9Op04PuQ2SEoJL6bkshmiTic/HldyW9Tf7oH5mhJZBK7NmDx27vSMrYEXPXclpDKw==,
            }
        engines: { node: '>= 6' }
        dev: false

    /pkg-dir/4.2.0:
        resolution:
            {
                integrity: sha512-HRDzbaKjC+AOWVXxAU/x54COGeIv9eb+6CkDSQoNTt4XyWoIJvuPsXizxu/Fr23EiekbtZwmh1IcIG/l/a10GQ==,
            }
        engines: { node: '>=8' }
        dependencies:
            find-up: 4.1.0

    /playwright-core/1.25.0:
        resolution:
            {
                integrity: sha512-kZ3Jwaf3wlu0GgU0nB8UMQ+mXFTqBIFz9h1svTlNduNKjnbPXFxw7mJanLVjqxHJRn62uBfmgBj93YHidk2N5Q==,
            }
        engines: { node: '>=14' }
        hasBin: true
        dev: true

    /pluralize/8.0.0:
        resolution:
            {
                integrity: sha512-Nc3IT5yHzflTfbjgqWcCPpo7DaKy4FnpB0l/zCAW0Tc7jxAiuqSxHasntB3D7887LSrA93kDJ9IXovxJYxyLCA==,
            }
        engines: { node: '>=4' }
        dev: true

    /postcss/8.4.14:
        resolution:
            {
                integrity: sha512-E398TUmfAYFPBSdzgeieK2Y1+1cpdxJx8yXbK/m57nRhKSmk1GB2tO4lbLBtlkfPQTDKfe4Xqv1ASWPpayPEig==,
            }
        engines: { node: ^10 || ^12 || >=14 }
        dependencies:
            nanoid: 3.3.4
            picocolors: 1.0.0
            source-map-js: 1.0.2

    /postcss/8.4.16:
        resolution:
            {
                integrity: sha512-ipHE1XBvKzm5xI7hiHCZJCSugxvsdq2mPnsq5+UF+VHCjiBvtDrlxJfMBToWaP9D5XlgNmcFGqoHmUn0EYEaRQ==,
            }
        engines: { node: ^10 || ^12 || >=14 }
        dependencies:
            nanoid: 3.3.4
            picocolors: 1.0.0
            source-map-js: 1.0.2

    /postcss/8.4.19:
        resolution:
            {
                integrity: sha512-h+pbPsyhlYj6N2ozBmHhHrs9DzGmbaarbLvWipMRO7RLS+v4onj26MPFXA5OBYFxyqYhUJK456SwDcY9H2/zsA==,
            }
        engines: { node: ^10 || ^12 || >=14 }
        dependencies:
            nanoid: 3.3.4
            picocolors: 1.0.0
            source-map-js: 1.0.2
        dev: false

    /preferred-pm/3.0.3:
        resolution:
            {
                integrity: sha512-+wZgbxNES/KlJs9q40F/1sfOd/j7f1O9JaHcW5Dsn3aUUOZg3L2bjpVUcKV2jvtElYfoTuQiNeMfQJ4kwUAhCQ==,
            }
        engines: { node: '>=10' }
        dependencies:
            find-up: 5.0.0
            find-yarn-workspace-root2: 1.2.16
            path-exists: 4.0.0
            which-pm: 2.0.0
        dev: true

    /prelude-ls/1.2.1:
        resolution:
            {
                integrity: sha512-vkcDPrRZo1QZLbn5RLGPpg/WmIQ65qoWWhcGKf/b5eplkkarX0m9z8ppCat4mlOqUsWpyNuYgO3VRyrYHSzX5g==,
            }
        engines: { node: '>= 0.8.0' }

    /prettier-plugin-svelte/2.7.0_lrllcp5xtrkmmdzifit4hd52ze:
        resolution:
            {
                integrity: sha512-fQhhZICprZot2IqEyoiUYLTRdumULGRvw0o4dzl5jt0jfzVWdGqeYW27QTWAeXhoupEZJULmNoH3ueJwUWFLIA==,
            }
        peerDependencies:
            prettier: ^1.16.4 || ^2.0.0
            svelte: ^3.2.0
        dependencies:
            prettier: 2.7.1
            svelte: 3.52.0
        dev: true

    /prettier-plugin-svelte/2.7.0_o3ioganyptcsrh6x4hnxvjkpqi:
        resolution:
            {
                integrity: sha512-fQhhZICprZot2IqEyoiUYLTRdumULGRvw0o4dzl5jt0jfzVWdGqeYW27QTWAeXhoupEZJULmNoH3ueJwUWFLIA==,
            }
        peerDependencies:
            prettier: ^1.16.4 || ^2.0.0
            svelte: ^3.2.0
        dependencies:
            prettier: 2.7.1
            svelte: 3.49.0
        dev: true

    /prettier/2.7.1:
        resolution:
            {
                integrity: sha512-ujppO+MkdPqoVINuDFDRLClm7D78qbDt0/NR+wp5FqEZOoTNAjPHWj17QRhu7geIHJfcNhRk1XVQmF8Bp3ye+g==,
            }
        engines: { node: '>=10.13.0' }
        hasBin: true
        dev: true

    /pretty-format/29.1.2:
        resolution:
            {
                integrity: sha512-CGJ6VVGXVRP2o2Dorl4mAwwvDWT25luIsYhkyVQW32E4nL+TgW939J7LlKT/npq5Cpq6j3s+sy+13yk7xYpBmg==,
            }
        engines: { node: ^14.15.0 || ^16.10.0 || >=18.0.0 }
        dependencies:
            '@jest/schemas': 29.0.0
            ansi-styles: 5.2.0
            react-is: 18.2.0
        dev: false

    /prism-svelte/0.4.7:
        resolution:
            {
                integrity: sha512-yABh19CYbM24V7aS7TuPYRNMqthxwbvx6FF/Rw920YbyBWO3tnyPIqRMgHuSVsLmuHkkBS1Akyof463FVdkeDQ==,
            }
        dev: false

    /prism-svelte/0.5.0:
        resolution:
            {
                integrity: sha512-db91Bf3pRGKDPz1lAqLFSJXeW13mulUJxhycysFpfXV5MIK7RgWWK2E5aPAa71s8TCzQUXxF5JOV42/iOs6QkA==,
            }
        dev: false

    /prismjs/1.29.0:
        resolution:
            {
                integrity: sha512-Kx/1w86q/epKcmte75LNrEoT+lX8pBpavuAbvJWRXar7Hz8jrtF+e3vY751p0R8H9HdArwaCTNDDzHg/ScJK1Q==,
            }
        engines: { node: '>=6' }
        dev: false

    /prompts/2.4.2:
        resolution:
            {
                integrity: sha512-NxNv/kLguCA7p3jE8oL2aEBsrJWgAakBpgmgK6lpPWV+WuOmY6r2/zbAVnP+T8bQlA0nzHXSJSJW0Hq7ylaD2Q==,
            }
        engines: { node: '>= 6' }
        dependencies:
            kleur: 3.0.3
            sisteransi: 1.0.5
        dev: false

    /prop-types/15.8.1:
        resolution:
            {
                integrity: sha512-oj87CgZICdulUohogVAR7AjlC0327U4el4L6eAvOqCeudMDVU0NThNaV+b9Df4dXgSP1gXMTnPdhfe/2qDH5cg==,
            }
        dependencies:
            loose-envify: 1.4.0
            object-assign: 4.1.1
            react-is: 16.13.1

    /pseudomap/1.0.2:
        resolution:
            {
                integrity: sha512-b/YwNhb8lk1Zz2+bXXpS/LK9OisiZZ1SNsSLxN1x2OXVEhW2Ckr/7mWE5vrC1ZTiJlD9g19jWszTmJsB+oEpFQ==,
            }
        dev: true

    /punycode/2.1.1:
        resolution:
            {
                integrity: sha512-XRsRjdf+j5ml+y/6GKHPZbrF/8p2Yga0JPtdqTIY2Xe5ohJPD9saDJJLPvp9+NSBprVvevdXZybnj2cv8OEd0A==,
            }
        engines: { node: '>=6' }

    /pvtsutils/1.3.2:
        resolution:
            {
                integrity: sha512-+Ipe2iNUyrZz+8K/2IOo+kKikdtfhRKzNpQbruF2URmqPtoqAs8g3xS7TJvFF2GcPXjh7DkqMnpVveRFq4PgEQ==,
            }
        dependencies:
            tslib: 2.4.0

    /pvutils/1.1.3:
        resolution:
            {
                integrity: sha512-pMpnA0qRdFp32b1sJl1wOJNxZLQ2cbQx+k6tjNtZ8CpvVhNqEPRgivZ2WOUev2YMajecdH7ctUPDvEe87nariQ==,
            }
        engines: { node: '>=6.0.0' }

    /queue-microtask/1.2.3:
        resolution:
            {
                integrity: sha512-NuaNSa6flKT5JaSYQzJok04JzTL1CA6aGhv5rfLW3PgqA+M2ChpZQnAC8h8i4ZFkBS8X5RqkDBHA7r4hej3K9A==,
            }

    /quick-lru/4.0.1:
        resolution:
            {
                integrity: sha512-ARhCpm70fzdcvNQfPoy49IaanKkTlRWF2JMzqhcJbhSFRZv7nPTvZJdcY7301IPmvW+/p0RgIWnQDLJxifsQ7g==,
            }
        engines: { node: '>=8' }
        dev: true

    /react-dom/18.2.0_react@18.2.0:
        resolution:
            {
                integrity: sha512-6IMTriUmvsjHUjNtEDudZfuDQUoWXVxKHhlEGSk81n4YFS+r/Kl99wXiwlVXtPBtJenozv2P+hxDsw9eA7Xo6g==,
            }
        peerDependencies:
            react: ^18.2.0
        dependencies:
            loose-envify: 1.4.0
            react: 18.2.0
            scheduler: 0.23.0

    /react-is/16.13.1:
        resolution:
            {
                integrity: sha512-24e6ynE2H+OKt4kqsOvNd8kBpV65zoxbA4BVsEOB3ARVWQki/DHzaUoC5KuON/BiccDaCCTZBuOcfZs70kR8bQ==,
            }

    /react-is/18.2.0:
        resolution:
            {
                integrity: sha512-xWGDIW6x921xtzPkhiULtthJHoJvBbF3q26fzloPCK0hsvxtPVelvftw3zjbHWSkR2km9Z+4uxbDDK/6Zw9B8w==,
            }
        dev: false

    /react/18.2.0:
        resolution:
            {
                integrity: sha512-/3IjMdb2L9QbBdWiW5e3P2/npwMBaU9mHCSCUzNln0ZCYbcfTsGbTJrU/kGemdH2IWmB2ioZ+zkxtmq6g09fGQ==,
            }
        engines: { node: '>=0.10.0' }
        dependencies:
            loose-envify: 1.4.0

    /read-pkg-up/7.0.1:
        resolution:
            {
                integrity: sha512-zK0TB7Xd6JpCLmlLmufqykGE+/TlOePD6qKClNW7hHDKFh/J7/7gCWGR7joEQEW1bKq3a3yUZSObOoWLFQ4ohg==,
            }
        engines: { node: '>=8' }
        dependencies:
            find-up: 4.1.0
            read-pkg: 5.2.0
            type-fest: 0.8.1
        dev: true

    /read-pkg/5.2.0:
        resolution:
            {
                integrity: sha512-Ug69mNOpfvKDAc2Q8DRpMjjzdtrnv9HcSMX+4VsZxD1aZ6ZzrIE7rlzXBtWTyhULSMKg076AW6WR5iZpD0JiOg==,
            }
        engines: { node: '>=8' }
        dependencies:
            '@types/normalize-package-data': 2.4.1
            normalize-package-data: 2.5.0
            parse-json: 5.2.0
            type-fest: 0.6.0
        dev: true

    /read-yaml-file/1.1.0:
        resolution:
            {
                integrity: sha512-VIMnQi/Z4HT2Fxuwg5KrY174U1VdUIASQVWXXyqtNRtxSr9IYkn1rsI6Tb6HsrHCmB7gVpNwX6JxPTHcH6IoTA==,
            }
        engines: { node: '>=6' }
        dependencies:
            graceful-fs: 4.2.10
            js-yaml: 3.14.1
            pify: 4.0.1
            strip-bom: 3.0.0
        dev: true

    /readable-stream/3.6.0:
        resolution:
            {
                integrity: sha512-BViHy7LKeTz4oNnkcLJ+lVSL6vpiFeX6/d3oSH8zCW7UxP2onchk+vTGB143xuFjHS3deTgkKoXXymXqymiIdA==,
            }
        engines: { node: '>= 6' }
        dependencies:
            inherits: 2.0.4
            string_decoder: 1.3.0
            util-deprecate: 1.0.2
        dev: false

    /readdirp/3.6.0:
        resolution:
            {
                integrity: sha512-hOS089on8RduqdbhvQ5Z37A0ESjsqz6qnRcffsMU3495FuTdqSm+7bhJ29JvIOsBDEEnan5DPu9t3To9VRlMzA==,
            }
        engines: { node: '>=8.10.0' }
        dependencies:
            picomatch: 2.3.1
<<<<<<< HEAD
        dev: true
=======
>>>>>>> f956f684

    /recast/0.21.5:
        resolution:
            {
                integrity: sha512-hjMmLaUXAm1hIuTqOdeYObMslq/q+Xff6QE3Y2P+uoHAg2nmVlLBps2hzh1UJDdMtDTMXOFewK6ky51JQIeECg==,
            }
        engines: { node: '>= 4' }
        dependencies:
            ast-types: 0.15.2
            esprima: 4.0.1
            source-map: 0.6.1
            tslib: 2.4.0
        dev: false

    /redent/3.0.0:
        resolution:
            {
                integrity: sha512-6tDA8g98We0zd0GvVeMT9arEOnTw9qM03L9cJXaCjrip1OO764RDBLBfrB4cwzNGDj5OA5ioymC9GkizgWJDUg==,
            }
        engines: { node: '>=8' }
        dependencies:
            indent-string: 4.0.0
            strip-indent: 3.0.0
        dev: true

    /regenerator-runtime/0.13.9:
        resolution:
            {
                integrity: sha512-p3VT+cOEgxFsRRA9X4lkI1E+k2/CtnKtU4gcxyaCUreilL/vqI6CdZ3wxVUx3UOUg+gnUOQQcRI7BmSI656MYA==,
            }

    /regexp-tree/0.1.24:
        resolution:
            {
                integrity: sha512-s2aEVuLhvnVJW6s/iPgEGK6R+/xngd2jNQ+xy4bXNDKxZKJH6jpPHY6kVeVv1IeLCHgswRj+Kl3ELaDjG6V1iw==,
            }
        hasBin: true
        dev: true

    /regexp.prototype.flags/1.4.3:
        resolution:
            {
                integrity: sha512-fjggEOO3slI6Wvgjwflkc4NFRCTZAu5CnNfBd5qOMYhWdn67nJBBu34/TkD++eeFmd8C9r9jfXJ27+nSiRkSUA==,
            }
        engines: { node: '>= 0.4' }
        dependencies:
            call-bind: 1.0.2
            define-properties: 1.1.4
            functions-have-names: 1.2.3

    /regexpp/3.2.0:
        resolution:
            {
                integrity: sha512-pq2bWo9mVD43nbts2wGv17XLiNLya+GklZ8kaDLV2Z08gDCsGpnKn9BFMepvWuHCbyVvY7J5o5+BVvoQbmlJLg==,
            }
        engines: { node: '>=8' }

    /rehype-autolink-headings/6.1.1:
        resolution:
            {
                integrity: sha512-NMYzZIsHM3sA14nC5rAFuUPIOfg+DFmf9EY1YMhaNlB7+3kK/ZlE6kqPfuxr1tsJ1XWkTrMtMoyHosU70d35mA==,
            }
        dependencies:
            '@types/hast': 2.3.4
            extend: 3.0.2
            hast-util-has-property: 2.0.0
            hast-util-heading-rank: 2.1.0
            hast-util-is-element: 2.1.2
            unified: 10.1.2
            unist-util-visit: 4.1.1
        dev: false

    /rehype-slug/5.0.1:
        resolution:
            {
                integrity: sha512-X5v3wV/meuOX9NFcGhJvUpEjIvQl2gDvjg3z40RVprYFt7q3th4qMmYLULiu3gXvbNX1ppx+oaa6JyY1W67pTA==,
            }
        dependencies:
            '@types/hast': 2.3.4
            github-slugger: 1.4.0
            hast-util-has-property: 2.0.0
            hast-util-heading-rank: 2.1.0
            hast-util-to-string: 2.0.0
            unified: 10.1.2
            unist-util-visit: 4.1.1
        dev: false

    /remark-mdx/1.6.22:
        resolution:
            {
                integrity: sha512-phMHBJgeV76uyFkH4rvzCftLfKCr2RZuF+/gmVcaKrpsihyzmhXjA0BEMDaPTXG5y8qZOKPVo83NAOX01LPnOQ==,
            }
        dependencies:
            '@babel/core': 7.12.9
            '@babel/helper-plugin-utils': 7.10.4
            '@babel/plugin-proposal-object-rest-spread': 7.12.1_@babel+core@7.12.9
            '@babel/plugin-syntax-jsx': 7.12.1_@babel+core@7.12.9
            '@mdx-js/util': 1.6.22
            is-alphabetical: 1.0.4
            remark-parse: 8.0.3
            unified: 9.2.0
        transitivePeerDependencies:
            - supports-color
        dev: true
        optional: true

    /remark-parse/8.0.3:
        resolution:
            {
                integrity: sha512-E1K9+QLGgggHxCQtLt++uXltxEprmWzNfg+MxpfHsZlrddKzZ/hZyWHDbK3/Ap8HJQqYJRXP+jHczdL6q6i85Q==,
            }
        dependencies:
            ccount: 1.1.0
            collapse-white-space: 1.0.6
            is-alphabetical: 1.0.4
            is-decimal: 1.0.4
            is-whitespace-character: 1.0.4
            is-word-character: 1.0.4
            markdown-escapes: 1.0.4
            parse-entities: 2.0.0
            repeat-string: 1.6.1
            state-toggle: 1.0.3
            trim: 0.0.1
            trim-trailing-lines: 1.1.4
            unherit: 1.1.3
            unist-util-remove-position: 2.0.1
            vfile-location: 3.2.0
            xtend: 4.0.2
        dev: true
        optional: true

    /remark-stringify/8.1.1:
        resolution:
            {
                integrity: sha512-q4EyPZT3PcA3Eq7vPpT6bIdokXzFGp9i85igjmhRyXWmPs0Y6/d2FYwUNotKAWyLch7g0ASZJn/KHHcHZQ163A==,
            }
        dependencies:
            ccount: 1.1.0
            is-alphanumeric: 1.0.0
            is-decimal: 1.0.4
            is-whitespace-character: 1.0.4
            longest-streak: 2.0.4
            markdown-escapes: 1.0.4
            markdown-table: 2.0.0
            mdast-util-compact: 2.0.1
            parse-entities: 2.0.0
            repeat-string: 1.6.1
            state-toggle: 1.0.3
            stringify-entities: 3.1.0
            unherit: 1.1.3
            xtend: 4.0.2
        dev: true
        optional: true

    /repeat-string/1.6.1:
        resolution:
            {
                integrity: sha512-PV0dzCYDNfRi1jCDbJzpW7jNNDRuCOG/jI5ctQcGKt/clZD+YcPS3yIlWuTJMmESC8aevCFmWJy5wjAFgNqN6w==,
            }
        engines: { node: '>=0.10' }
        dev: true
        optional: true

    /require-directory/2.1.1:
        resolution:
            {
                integrity: sha512-fGxEI7+wsG9xrvdjsrlmL22OMTTiHRwAMroiEeMgq8gzoLC/PQr7RsRDSTLUg/bZAZtF+TVIkHc6/4RIKrui+Q==,
            }
        engines: { node: '>=0.10.0' }
        dev: true

    /require-main-filename/2.0.0:
        resolution:
            {
                integrity: sha512-NKN5kMDylKuldxYLSUfrbo5Tuzh4hd+2E8NPPX02mZtn1VuREQToYe/ZdlJy+J3uCpfaiGF05e7B8W0iXbQHmg==,
            }
        dev: true

    /resolve-from/4.0.0:
        resolution:
            {
                integrity: sha512-pb/MYmXstAkysRFx8piNI1tGFNQIFA3vkE3Gq4EuA1dF6gHp/+vgZqsCGJapvy8N3Q+4o7FwvquPJcnZ7RYy4g==,
            }
        engines: { node: '>=4' }

    /resolve-from/5.0.0:
        resolution:
            {
                integrity: sha512-qYg9KP24dD5qka9J47d0aVky0N+b4fTU89LN9iDnjB5waksiC49rvMB0PrUJQGoTmH50XPiqOvAjDfaijGxYZw==,
            }
        engines: { node: '>=8' }

    /resolve/1.22.1:
        resolution:
            {
                integrity: sha512-nBpuuYuY5jFsli/JIs1oldw6fOQCBioohqWZg/2hiaOybXOft4lonv85uDOKXdf8rhyK159cxU5cDcK/NKk8zw==,
            }
        hasBin: true
        dependencies:
            is-core-module: 2.10.0
            path-parse: 1.0.7
            supports-preserve-symlinks-flag: 1.0.0

    /resolve/2.0.0-next.4:
        resolution:
            {
                integrity: sha512-iMDbmAWtfU+MHpxt/I5iWI7cY6YVEZUQ3MBgPQ++XD1PELuJHIl82xBmObyP2KyQmkNB2dsqF7seoQQiAn5yDQ==,
            }
        hasBin: true
        dependencies:
            is-core-module: 2.10.0
            path-parse: 1.0.7
            supports-preserve-symlinks-flag: 1.0.0

    /restore-cursor/3.1.0:
        resolution:
            {
                integrity: sha512-l+sSefzHpj5qimhFSE5a8nufZYAM3sBSVMAPtYkmC+4EH2anSGaEMXSD0izRQbu9nfyQ9y5JrVmp7E8oZrUjvA==,
            }
        engines: { node: '>=8' }
        dependencies:
            onetime: 5.1.2
            signal-exit: 3.0.7
        dev: true

    /reusify/1.0.4:
        resolution:
            {
                integrity: sha512-U9nH88a3fc/ekCF1l0/UP1IosiuIjyTh7hBvXVMHYgVcfGvt897Xguj2UOLDeI5BG2m7/uwyaLVT6fbtCwTyzw==,
            }
        engines: { iojs: '>=1.0.0', node: '>=0.10.0' }

    /rfdc/1.3.0:
        resolution:
            {
                integrity: sha512-V2hovdzFbOi77/WajaSMXk2OLm+xNIeQdMMuB7icj7bk6zi2F8GGAxigcnDFpJHbNyNcgyJDiP+8nOrY5cZGrA==,
            }
        dev: true

    /rimraf/2.7.1:
        resolution:
            {
                integrity: sha512-uWjbaKIK3T1OSVptzX7Nl6PvQ3qAGtKEtVRjRuazjfL3Bx5eI409VZSqgND+4UNnmzLVdPj9FqFJNPqBZFve4w==,
            }
        hasBin: true
        dependencies:
            glob: 7.2.3

    /rimraf/3.0.2:
        resolution:
            {
                integrity: sha512-JZkJMZkAGFFPP2YqXZXPbMlMBgsxzE8ILs4lMIX/2o0L9UBw9O/Y3o6wFw/i9YLapcUJWwqbi3kdxIPdC62TIA==,
            }
        hasBin: true
        dependencies:
            glob: 7.2.3

    /rollup-plugin-typescript2/0.34.1_gypgyaqhine6mwjfvh7icfhviq:
        resolution:
            {
                integrity: sha512-P4cHLtGikESmqi1CA+tdMDUv8WbQV48mzPYt77TSTOPJpERyZ9TXdDgjSDix8Fkqce6soYz3+fa4lrC93IEkcw==,
            }
        peerDependencies:
            rollup: '>=1.26.3'
            typescript: '>=2.4.0'
        dependencies:
            '@rollup/pluginutils': 4.2.1
            find-cache-dir: 3.3.2
            fs-extra: 10.1.0
            rollup: 2.79.1
            semver: 7.3.7
            tslib: 2.4.0
            typescript: 4.8.4
        dev: false

    /rollup-pluginutils/2.8.2:
        resolution:
            {
                integrity: sha512-EEp9NhnUkwY8aif6bxgovPHMoMoNr2FulJziTndpt5H9RdwC47GSGuII9XxpSdzVGM0GWrNPHV6ie1LTNJPaLQ==,
            }
        dependencies:
            estree-walker: 0.6.1
        dev: false

    /rollup/2.77.3:
        resolution:
            {
                integrity: sha512-/qxNTG7FbmefJWoeeYJFbHehJ2HNWnjkAFRKzWN/45eNBBF/r8lo992CwcJXEzyVxs5FmfId+vTSTQDb+bxA+g==,
            }
        engines: { node: '>=10.0.0' }
        hasBin: true
        optionalDependencies:
            fsevents: 2.3.2
        dev: false

    /rollup/2.78.1:
        resolution:
            {
                integrity: sha512-VeeCgtGi4P+o9hIg+xz4qQpRl6R401LWEXBmxYKOV4zlF82lyhgh2hTZnheFUbANE8l2A41F458iwj2vEYaXJg==,
            }
        engines: { node: '>=10.0.0' }
        hasBin: true
        optionalDependencies:
            fsevents: 2.3.2
        dev: true

    /rollup/2.79.1:
        resolution:
            {
                integrity: sha512-uKxbd0IhMZOhjAiD5oAFp7BqvkA4Dv47qpOCtaNvng4HBwdbWtdOh8f5nZNuk2rp51PMGk3bzfWu5oayNEuYnw==,
            }
        engines: { node: '>=10.0.0' }
        hasBin: true
        optionalDependencies:
            fsevents: 2.3.2

    /run-parallel/1.2.0:
        resolution:
            {
                integrity: sha512-5l4VyZR86LZ/lDxZTR6jqL8AFE2S0IFLMP26AbjsLVADxHdhB/c0GUsH+y39UfCi3dzz8OlQuPmnaJOMoDHQBA==,
            }
        dependencies:
            queue-microtask: 1.2.3

    /rxjs/6.6.7:
        resolution:
            {
                integrity: sha512-hTdwr+7yYNIT5n4AMYp85KA6yw2Va0FLa3Rguvbpa4W3I5xynaBZo41cM3XM+4Q6fRMj3sBYIR1VAmZMXYJvRQ==,
            }
        engines: { npm: '>=2.0.0' }
        dependencies:
            tslib: 1.14.1
        dev: true

    /rxjs/7.5.6:
        resolution:
            {
                integrity: sha512-dnyv2/YsXhnm461G+R/Pe5bWP41Nm6LBXEYWI6eiFP4fiwx6WRI/CD0zbdVAudd9xwLEF2IDcKXLHit0FYjUzw==,
            }
        dependencies:
            tslib: 2.4.0
        dev: true

    /sade/1.8.1:
        resolution:
            {
                integrity: sha512-xal3CZX1Xlo/k4ApwCFrHVACi9fBqJ7V+mwhBsuf/1IOKbBy098Fex+Wa/5QMubw09pSZ/u8EY8PWgevJsXp1A==,
            }
        engines: { node: '>=6' }
        dependencies:
            mri: 1.2.0

    /safe-buffer/5.1.2:
        resolution:
            {
                integrity: sha512-Gd2UZBJDkXlY7GbJxfsE8/nvKkUEU1G38c1siN6QP6a9PT9MmHB8GnpscSmMJSoF8LOIrt8ud/wPtojys4G6+g==,
            }

    /safe-buffer/5.2.1:
        resolution:
            {
                integrity: sha512-rp3So07KcdmmKbGvgaNxQSJr7bGVSVk5S9Eq1F+ppbRo70+YeaDxkw5Dd8NPN+GD6bjnYm2VuPuCXmpuYvmCXQ==,
            }
        dev: false

    /safe-regex-test/1.0.0:
        resolution:
            {
                integrity: sha512-JBUUzyOgEwXQY1NuPtvcj/qcBDbDmEvWufhlnXZIm75DEHp+afM1r1ujJpJsV/gSM4t59tpDyPi1sd6ZaPFfsA==,
            }
        dependencies:
            call-bind: 1.0.2
            get-intrinsic: 1.1.3
            is-regex: 1.1.4

    /safe-regex/2.1.1:
        resolution:
            {
                integrity: sha512-rx+x8AMzKb5Q5lQ95Zoi6ZbJqwCLkqi3XuJXp5P3rT8OEc6sZCJG5AE5dU3lsgRr/F4Bs31jSlVN+j5KrsGu9A==,
            }
        dependencies:
            regexp-tree: 0.1.24
        dev: true

    /safer-buffer/2.1.2:
        resolution:
            {
                integrity: sha512-YZo3K82SD7Riyi0E1EQPojLz7kpepnSQI9IyPbHHg1XXXevb5dJI7tpyN2ADxGcQbHG7vcyRHk0cbwqcQriUtg==,
            }
        dev: true

    /sander/0.5.1:
        resolution:
            {
                integrity: sha512-3lVqBir7WuKDHGrKRDn/1Ye3kwpXaDOMsiRP1wd6wpZW56gJhsbp5RqQpA6JG/P+pkXizygnr1dKR8vzWaVsfA==,
            }
        dependencies:
            es6-promise: 3.3.1
            graceful-fs: 4.2.10
            mkdirp: 0.5.6
            rimraf: 2.7.1

    /scheduler/0.23.0:
        resolution:
            {
                integrity: sha512-CtuThmgHNg7zIZWAXi3AsyIzA3n4xx7aNyjwC2VJldO2LMVDhFK+63xGqq6CsJH4rTAt6/M+N4GhZiDYPx9eUw==,
            }
        dependencies:
            loose-envify: 1.4.0

    /semver/5.7.1:
        resolution:
            {
                integrity: sha512-sauaDf/PZdVgrLTNYHRtpXa1iRiKcaebiKQ1BJdpQlWH2lCvexQdX55snPFyK7QzpudqbCI0qXFfOasHdyNDGQ==,
            }
        hasBin: true
        dev: true

    /semver/6.3.0:
        resolution:
            {
                integrity: sha512-b39TBaTSfV6yBrapU89p5fKekE2m/NwnDocOVruQFS1/veMgdzuPcnOM34M6CwxW8jH/lxEa5rBoDeUwu5HHTw==,
            }
        hasBin: true

    /semver/7.3.7:
        resolution:
            {
                integrity: sha512-QlYTucUYOews+WeEujDoEGziz4K6c47V/Bd+LjSSYcA94p+DmINdf7ncaUinThfvZyu13lN9OY1XDxt8C0Tw0g==,
            }
        engines: { node: '>=10' }
        hasBin: true
        dependencies:
            lru-cache: 6.0.0

    /set-blocking/2.0.0:
        resolution:
            {
                integrity: sha512-KiKBS8AnWGEyLzofFfmvKwpdPzqiy16LvQfK3yv/fVH7Bj13/wl3JSR1J+rfgRE9q7xUJK4qvgS8raSOeLUehw==,
            }

    /set-cookie-parser/2.5.1:
        resolution:
            {
                integrity: sha512-1jeBGaKNGdEq4FgIrORu/N570dwoPYio8lSoYLWmX7sQ//0JY08Xh9o5pBcgmHQ/MbsYp/aZnOe1s1lIsbLprQ==,
            }

    /shebang-command/1.2.0:
        resolution:
            {
                integrity: sha512-EV3L1+UQWGor21OmnvojK36mhg+TyIKDh3iFBKBohr5xeXIhNBcx8oWdgkTEEQ+BEFFYdLRuqMfd5L84N1V5Vg==,
            }
        engines: { node: '>=0.10.0' }
        dependencies:
            shebang-regex: 1.0.0
        dev: true

    /shebang-command/2.0.0:
        resolution:
            {
                integrity: sha512-kHxr2zZpYtdmrN1qDjrrX/Z1rR1kG8Dx+gkpK1G4eXmvXswmcE1hTWBWYUzlraYw1/yZp6YuDY77YtvbN0dmDA==,
            }
        engines: { node: '>=8' }
        dependencies:
            shebang-regex: 3.0.0

    /shebang-regex/1.0.0:
        resolution:
            {
                integrity: sha512-wpoSFAxys6b2a2wHZ1XpDSgD7N9iVjg29Ph9uV/uaP9Ex/KXlkTZTeddxDPSYQpgvzKLGJke2UU0AzoGCjNIvQ==,
            }
        engines: { node: '>=0.10.0' }
        dev: true

    /shebang-regex/3.0.0:
        resolution:
            {
                integrity: sha512-7++dFhtcx3353uBaq8DDR4NuxBetBzC7ZQOhmTQInHEd6bSrXdiEyzCvG07Z44UYdLShWUyXt5M/yhz8ekcb1A==,
            }
        engines: { node: '>=8' }

    /side-channel/1.0.4:
        resolution:
            {
                integrity: sha512-q5XPytqFEIKHkGdiMIrY10mvLRvnQh42/+GoBlFW3b2LXLE2xxJpZFdm94we0BaoV3RwJyGqg5wS7epxTv0Zvw==,
            }
        dependencies:
            call-bind: 1.0.2
            get-intrinsic: 1.1.3
            object-inspect: 1.12.2

    /signal-exit/3.0.7:
        resolution:
            {
                integrity: sha512-wnD2ZE+l+SPC/uoS0vXeE9L1+0wuaMqKlfz9AMUo38JsyLSBWSFcHR1Rri62LZc12vLr1gb3jl7iwQhgwpAbGQ==,
            }

    /sirv/2.0.2:
        resolution:
            {
                integrity: sha512-4Qog6aE29nIjAOKe/wowFTxOdmbEZKb+3tsLljaBRzJwtqto0BChD2zzH0LhgCSXiI+V7X+Y45v14wBZQ1TK3w==,
            }
        engines: { node: '>= 10' }
        dependencies:
            '@polka/url': 1.0.0-next.21
            mrmime: 1.0.1
            totalist: 3.0.0

    /sisteransi/1.0.5:
        resolution:
            {
                integrity: sha512-bLGGlR1QxBcynn2d5YmDX4MGjlZvy2MRBDRNHLJ8VI6l6+9FUiyTFNJ0IveOSP0bcXgVDPRcfGqA0pjaqUpfVg==,
            }
        dev: false

    /slash/3.0.0:
        resolution:
            {
                integrity: sha512-g9Q1haeby36OSStwb4ntCGGGaKsaVSjQ68fBxoQcutl5fS1vuY18H3wSt3jFyFtrkx+Kz0V1G85A4MyAdDMi2Q==,
            }
        engines: { node: '>=8' }

    /slice-ansi/3.0.0:
        resolution:
            {
                integrity: sha512-pSyv7bSTC7ig9Dcgbw9AuRNUb5k5V6oDudjZoMBSr13qpLBG7tB+zgCkARjq7xIUgdz5P1Qe8u+rSGdouOOIyQ==,
            }
        engines: { node: '>=8' }
        dependencies:
            ansi-styles: 4.3.0
            astral-regex: 2.0.0
            is-fullwidth-code-point: 3.0.0
        dev: true

    /slice-ansi/4.0.0:
        resolution:
            {
                integrity: sha512-qMCMfhY040cVHT43K9BFygqYbUPFZKHOg7K73mtTWJRb8pyP3fzf4Ixd5SzdEJQ6MRUg/WBnOLxghZtKKurENQ==,
            }
        engines: { node: '>=10' }
        dependencies:
            ansi-styles: 4.3.0
            astral-regex: 2.0.0
            is-fullwidth-code-point: 3.0.0
        dev: true

    /slice-ansi/5.0.0:
        resolution:
            {
                integrity: sha512-FC+lgizVPfie0kkhqUScwRu1O/lF6NOgJmlCgK+/LYxDCTk8sGelYaHDhFcDN+Sn3Cv+3VSa4Byeo+IMCzpMgQ==,
            }
        engines: { node: '>=12' }
        dependencies:
            ansi-styles: 6.1.0
            is-fullwidth-code-point: 4.0.0
        dev: true

    /smartwrap/2.0.2:
        resolution:
            {
                integrity: sha512-vCsKNQxb7PnCNd2wY1WClWifAc2lwqsG8OaswpJkVJsvMGcnEntdTCDajZCkk93Ay1U3t/9puJmb525Rg5MZBA==,
            }
        engines: { node: '>=6' }
        hasBin: true
        dependencies:
            array.prototype.flat: 1.3.0
            breakword: 1.0.5
            grapheme-splitter: 1.0.4
            strip-ansi: 6.0.1
            wcwidth: 1.0.1
            yargs: 15.4.1
        dev: true

    /sorcery/0.10.0:
        resolution:
            {
                integrity: sha512-R5ocFmKZQFfSTstfOtHjJuAwbpGyf9qjQa1egyhvXSbM7emjrtLXtGdZsDJDABC85YBfVvrOiGWKSYXPKdvP1g==,
            }
        hasBin: true
        dependencies:
            buffer-crc32: 0.2.13
            minimist: 1.2.6
            sander: 0.5.1
            sourcemap-codec: 1.4.8

    /source-map-js/1.0.2:
        resolution:
            {
                integrity: sha512-R0XvVJ9WusLiqTCEiGCmICCMplcCkIwwR11mOSD9CR5u+IXYdiseeEuXCVAjS54zqwkLcPNnmU4OeJ6tUrWhDw==,
            }
        engines: { node: '>=0.10.0' }

    /source-map/0.5.7:
        resolution:
            {
                integrity: sha512-LbrmJOMUSdEVxIKvdcJzQC+nQhe8FUZQTXQy6+I75skNgn3OoQ0DZA8YnFa7gp8tqtL3KPf1kmo0R5DoApeSGQ==,
            }
        engines: { node: '>=0.10.0' }
        dev: true

    /source-map/0.6.1:
        resolution:
            {
                integrity: sha512-UjgapumWlbMhkBgzT7Ykc5YXUT46F0iKu8SGXq0bcwP5dz/h0Plj6enJqjz1Zbq2l5WaqYnrVbwWOWMyF3F47g==,
            }
        engines: { node: '>=0.10.0' }
        dev: false

    /sourcemap-codec/1.4.8:
        resolution:
            {
                integrity: sha512-9NykojV5Uih4lgo5So5dtw+f0JgJX30KCNI8gwhz2J9A15wD0Ml6tjHKwf6fTSa6fAdVBdZeNOs9eJ71qCk8vA==,
            }

    /spawn-command/0.0.2:
        resolution:
            {
                integrity: sha512-zC8zGoGkmc8J9ndvml8Xksr1Amk9qBujgbF0JAIWO7kXr43w0h/0GJNM/Vustixu+YE8N/MTrQ7N31FvHUACxQ==,
            }
        dev: true

    /spawndamnit/2.0.0:
        resolution:
            {
                integrity: sha512-j4JKEcncSjFlqIwU5L/rp2N5SIPsdxaRsIv678+TZxZ0SRDJTm8JrxJMjE/XuiEZNEir3S8l0Fa3Ke339WI4qA==,
            }
        dependencies:
            cross-spawn: 5.1.0
            signal-exit: 3.0.7
        dev: true

    /spdx-correct/3.1.1:
        resolution:
            {
                integrity: sha512-cOYcUWwhCuHCXi49RhFRCyJEK3iPj1Ziz9DpViV3tbZOwXD49QzIN3MpOLJNxh2qwq2lJJZaKMVw9qNi4jTC0w==,
            }
        dependencies:
            spdx-expression-parse: 3.0.1
            spdx-license-ids: 3.0.12
        dev: true

    /spdx-exceptions/2.3.0:
        resolution:
            {
                integrity: sha512-/tTrYOC7PPI1nUAgx34hUpqXuyJG+DTHJTnIULG4rDygi4xu/tfgmq1e1cIRwRzwZgo4NLySi+ricLkZkw4i5A==,
            }
        dev: true

    /spdx-expression-parse/3.0.1:
        resolution:
            {
                integrity: sha512-cbqHunsQWnJNE6KhVSMsMeH5H/L9EpymbzqTQ3uLwNCLZ1Q481oWaofqH7nO6V07xlXwY6PhQdQ2IedWx/ZK4Q==,
            }
        dependencies:
            spdx-exceptions: 2.3.0
            spdx-license-ids: 3.0.12
        dev: true

    /spdx-license-ids/3.0.12:
        resolution:
            {
                integrity: sha512-rr+VVSXtRhO4OHbXUiAF7xW3Bo9DuuF6C5jH+q/x15j2jniycgKbxU09Hr0WqlSLUs4i4ltHGXqTe7VHclYWyA==,
            }
        dev: true

    /sprintf-js/1.0.3:
        resolution:
            {
                integrity: sha512-D9cPgkvLlV3t3IzL0D0YLvGA9Ahk4PcvVwUbN0dSGr1aP0Nrt4AEnTUbuGvquEC0mA64Gqt1fzirlRs5ibXx8g==,
            }

    /stack-utils/2.0.5:
        resolution:
            {
                integrity: sha512-xrQcmYhOsn/1kX+Vraq+7j4oE2j/6BFscZ0etmYg81xuM8Gq0022Pxb8+IqgOFUIaxHs0KaSb7T1+OegiNrNFA==,
            }
        engines: { node: '>=10' }
        dependencies:
            escape-string-regexp: 2.0.0
        dev: false

    /state-toggle/1.0.3:
        resolution:
            {
                integrity: sha512-d/5Z4/2iiCnHw6Xzghyhb+GcmF89bxwgXG60wjIiZaxnymbyOmI8Hk4VqHXiVVp6u2ysaskFfXg3ekCj4WNftQ==,
            }
        dev: true
        optional: true

    /stream-transform/2.1.3:
        resolution:
            {
                integrity: sha512-9GHUiM5hMiCi6Y03jD2ARC1ettBXkQBoQAe7nJsPknnI0ow10aXjTnew8QtYQmLjzn974BnmWEAJgCY6ZP1DeQ==,
            }
        dependencies:
            mixme: 0.5.4
        dev: true

    /streamsearch/1.1.0:
        resolution:
            {
                integrity: sha512-Mcc5wHehp9aXz1ax6bZUyY5afg9u2rv5cqQI3mRrYkGC8rW2hM02jWuwjtL++LS5qinSyhj2QfLyNsuc+VsExg==,
            }
        engines: { node: '>=10.0.0' }

    /string-argv/0.3.1:
        resolution:
            {
                integrity: sha512-a1uQGz7IyVy9YwhqjZIZu1c8JO8dNIe20xBmSS6qu9kv++k3JGzCVmprbNN5Kn+BgzD5E7YYwg1CcjuJMRNsvg==,
            }
        engines: { node: '>=0.6.19' }
        dev: true

    /string-width/4.2.3:
        resolution:
            {
                integrity: sha512-wKyQRQpjJ0sIp62ErSZdGsjMJWsap5oRNihHhu6G7JVO/9jIB6UyevL+tXuOqrng8j/cxKTWyWUwvSTriiZz/g==,
            }
        engines: { node: '>=8' }
        dependencies:
            emoji-regex: 8.0.0
            is-fullwidth-code-point: 3.0.0
            strip-ansi: 6.0.1

    /string-width/5.1.2:
        resolution:
            {
                integrity: sha512-HnLOCR3vjcY8beoNLtcjZ5/nxn2afmME6lhrDrebokqMap+XbeW8n9TXpPDOqdGK5qcI3oT0GKTW6wC7EMiVqA==,
            }
        engines: { node: '>=12' }
        dependencies:
            eastasianwidth: 0.2.0
            emoji-regex: 9.2.2
            strip-ansi: 7.0.1
        dev: true

    /string.prototype.matchall/4.0.7:
        resolution:
            {
                integrity: sha512-f48okCX7JiwVi1NXCVWcFnZgADDC/n2vePlQ/KUCNqCikLLilQvwjMO8+BHVKvgzH0JB0J9LEPgxOGT02RoETg==,
            }
        dependencies:
            call-bind: 1.0.2
            define-properties: 1.1.4
            es-abstract: 1.20.3
            get-intrinsic: 1.1.3
            has-symbols: 1.0.3
            internal-slot: 1.0.3
            regexp.prototype.flags: 1.4.3
            side-channel: 1.0.4

    /string.prototype.trimend/1.0.5:
        resolution:
            {
                integrity: sha512-I7RGvmjV4pJ7O3kdf+LXFpVfdNOxtCW/2C8f6jNiW4+PQchwxkCDzlk1/7p+Wl4bqFIZeF47qAHXLuHHWKAxog==,
            }
        dependencies:
            call-bind: 1.0.2
            define-properties: 1.1.4
            es-abstract: 1.20.3

    /string.prototype.trimstart/1.0.5:
        resolution:
            {
                integrity: sha512-THx16TJCGlsN0o6dl2o6ncWUsdgnLRSA23rRE5pyGBw/mLr3Ej/R2LaqCtgP8VNMGZsvMWnf9ooZPyY2bHvUFg==,
            }
        dependencies:
            call-bind: 1.0.2
            define-properties: 1.1.4
            es-abstract: 1.20.3

    /string_decoder/1.3.0:
        resolution:
            {
                integrity: sha512-hkRX8U1WjJFd8LsDJ2yQ/wWWxaopEsABU1XfkM8A+j0+85JAGppt16cr1Whg6KIbb4okU6Mql6BOj+uup/wKeA==,
            }
        dependencies:
            safe-buffer: 5.2.1
        dev: false

    /stringify-entities/3.1.0:
        resolution:
            {
                integrity: sha512-3FP+jGMmMV/ffZs86MoghGqAoqXAdxLrJP4GUdrDN1aIScYih5tuIO3eF4To5AJZ79KDZ8Fpdy7QJnK8SsL1Vg==,
            }
        dependencies:
            character-entities-html4: 1.1.4
            character-entities-legacy: 1.1.4
            xtend: 4.0.2
        dev: true
        optional: true

    /strip-ansi/6.0.1:
        resolution:
            {
                integrity: sha512-Y38VPSHcqkFrCpFnQ9vuSXmquuv5oXOKpGeT6aGrr3o3Gc9AlVa6JBfUSOCnbxGGZF+/0ooI7KrPuUSztUdU5A==,
            }
        engines: { node: '>=8' }
        dependencies:
            ansi-regex: 5.0.1

    /strip-ansi/7.0.1:
        resolution:
            {
                integrity: sha512-cXNxvT8dFNRVfhVME3JAe98mkXDYN2O1l7jmcwMnOslDeESg1rF/OZMtK0nRAhiari1unG5cD4jG3rapUAkLbw==,
            }
        engines: { node: '>=12' }
        dependencies:
            ansi-regex: 6.0.1
        dev: true

    /strip-bom/3.0.0:
        resolution:
            {
                integrity: sha512-vavAMRXOgBVNF6nyEEmL3DBK19iRpDcoIwW+swQ+CbGiu7lju6t+JklA1MHweoWtadgt4ISVUsXLyDq34ddcwA==,
            }
        engines: { node: '>=4' }

    /strip-final-newline/2.0.0:
        resolution:
            {
                integrity: sha512-BrpvfNAE3dcvq7ll3xVumzjKjZQ5tI1sEUIKr3Uoks0XUl45St3FlatVqef9prk4jRDzhW6WZg+3bk93y6pLjA==,
            }
        engines: { node: '>=6' }
        dev: true

    /strip-final-newline/3.0.0:
        resolution:
            {
                integrity: sha512-dOESqjYr96iWYylGObzd39EuNTa5VJxyvVAEm5Jnh7KGo75V43Hk1odPQkNDyXNmUR6k+gEiDVXnjB8HJ3crXw==,
            }
        engines: { node: '>=12' }
        dev: false

    /strip-indent/3.0.0:
        resolution:
            {
                integrity: sha512-laJTa3Jb+VQpaC6DseHhF7dXVqHTfJPCRDaEbid/drOhgitgYku/letMUqOXFoWV0zIIUbjpdH2t+tYj4bQMRQ==,
            }
        engines: { node: '>=8' }
        dependencies:
            min-indent: 1.0.1

    /strip-json-comments/3.1.1:
        resolution:
            {
                integrity: sha512-6fPc+R4ihwqP6N/aIv2f1gMH8lOVtWQHoqC4yK6oSDVVocumAsfCqjkXnqiYMhmMwS/mEHLp7Vehlt3ql6lEig==,
            }
        engines: { node: '>=8' }

    /strip-literal/0.4.2:
        resolution:
            {
                integrity: sha512-pv48ybn4iE1O9RLgCAN0iU4Xv7RlBTiit6DKmMiErbs9x1wH6vXBs45tWc0H5wUIF6TLTrKweqkmYF/iraQKNw==,
            }
        dependencies:
            acorn: 8.8.0
        dev: true

    /styled-jsx/5.1.0_react@18.2.0:
        resolution:
            {
                integrity: sha512-/iHaRJt9U7T+5tp6TRelLnqBqiaIT0HsO0+vgyj8hK2KUk7aejFqRrumqPUlAqDwAj8IbS/1hk3IhBAAK/FCUQ==,
            }
        engines: { node: '>= 12.0.0' }
        peerDependencies:
            '@babel/core': '*'
            babel-plugin-macros: '*'
            react: '>= 16.8.0 || 17.x.x || ^18.0.0-0'
        peerDependenciesMeta:
            '@babel/core':
                optional: true
            babel-plugin-macros:
                optional: true
        dependencies:
            client-only: 0.0.1
            react: 18.2.0

    /supports-color/5.5.0:
        resolution:
            {
                integrity: sha512-QjVjwdXIt408MIiAqCX4oUKsgU2EqAGzs2Ppkm4aQYbjm+ZEWEcW4SfFNTr4uMNZma0ey4f5lgLrkB0aX0QMow==,
            }
        engines: { node: '>=4' }
        dependencies:
            has-flag: 3.0.0

    /supports-color/7.2.0:
        resolution:
            {
                integrity: sha512-qpCAvRl9stuOHveKsn7HncJRvv501qIacKzQlO/+Lwxc9+0q2wLyv4Dfvt80/DPn2pqOBsJdDiogXGR9+OvwRw==,
            }
        engines: { node: '>=8' }
        dependencies:
            has-flag: 4.0.0

    /supports-color/8.1.1:
        resolution:
            {
                integrity: sha512-MpUEN2OodtUzxvKQl72cUF7RQ5EiHsGvSsVG0ia9c5RbWGL2CI4C7EpPS8UTBIplnlzZiNuV56w+FuNxy3ty2Q==,
            }
        engines: { node: '>=10' }
        dependencies:
            has-flag: 4.0.0

    /supports-color/9.2.2:
        resolution:
            {
                integrity: sha512-XC6g/Kgux+rJXmwokjm9ECpD6k/smUoS5LKlUCcsYr4IY3rW0XyAympon2RmxGrlnZURMpg5T18gWDP9CsHXFA==,
            }
        engines: { node: '>=12' }
        dev: true

    /supports-preserve-symlinks-flag/1.0.0:
        resolution:
            {
                integrity: sha512-ot0WnXS9fgdkgIcePe6RHNk1WA8+muPa6cSjeR3V8K27q9BB1rTE3R1p7Hv0z1ZyAc8s6Vvv8DIyWf681MAt0w==,
            }
        engines: { node: '>= 0.4' }

    /svelte-check/2.8.1_svelte@3.49.0:
        resolution:
            {
                integrity: sha512-cibyY1sgt3ONIDnQbSgV2X9AJFhwEslRHNo95lijrYfPzVEvTvbmL2ohsUyqB5L7j1GhLXtQbjCJ4lZZ/fwbeQ==,
            }
        hasBin: true
        peerDependencies:
            svelte: ^3.24.0
        dependencies:
            '@jridgewell/trace-mapping': 0.3.15
            chokidar: 3.5.3
            fast-glob: 3.2.11
            import-fresh: 3.3.0
            picocolors: 1.0.0
            sade: 1.8.1
            svelte: 3.49.0
            svelte-preprocess: 4.10.7_kphlhxuojc72cocg52rresljpy
            typescript: 4.8.4
        transitivePeerDependencies:
            - '@babel/core'
            - coffeescript
            - less
            - node-sass
            - postcss
            - postcss-load-config
            - pug
            - sass
            - stylus
            - sugarss
        dev: true

    /svelte-check/2.8.1_svelte@3.52.0:
        resolution:
            {
                integrity: sha512-cibyY1sgt3ONIDnQbSgV2X9AJFhwEslRHNo95lijrYfPzVEvTvbmL2ohsUyqB5L7j1GhLXtQbjCJ4lZZ/fwbeQ==,
            }
        hasBin: true
        peerDependencies:
            svelte: ^3.24.0
        dependencies:
            '@jridgewell/trace-mapping': 0.3.15
            chokidar: 3.5.3
            fast-glob: 3.2.11
            import-fresh: 3.3.0
            picocolors: 1.0.0
            sade: 1.8.1
            svelte: 3.52.0
            svelte-preprocess: 4.10.7_besnmoibwkhwtentvwuriss7pa
            typescript: 4.8.4
        transitivePeerDependencies:
            - '@babel/core'
            - coffeescript
            - less
            - node-sass
            - postcss
            - postcss-load-config
            - pug
            - sass
            - stylus
            - sugarss
        dev: true

<<<<<<< HEAD
    /svelte-hmr/0.15.1_svelte@3.49.0:
        resolution:
            {
                integrity: sha512-BiKB4RZ8YSwRKCNVdNxK/GfY+r4Kjgp9jCLEy0DuqAKfmQtpL38cQK3afdpjw4sqSs4PLi3jIPJIFp259NkZtA==,
=======
    /svelte-hmr/0.14.12_svelte@3.49.0:
        resolution:
            {
                integrity: sha512-4QSW/VvXuqVcFZ+RhxiR8/newmwOCTlbYIezvkeN6302YFRE8cXy0naamHcjz8Y9Ce3ITTZtrHrIL0AGfyo61w==,
>>>>>>> f956f684
            }
        engines: { node: ^12.20 || ^14.13.1 || >= 16 }
        peerDependencies:
            svelte: '>=3.19.0'
        dependencies:
            svelte: 3.49.0
        dev: false

    /svelte-hmr/0.15.1_svelte@3.50.1:
        resolution:
            {
                integrity: sha512-BiKB4RZ8YSwRKCNVdNxK/GfY+r4Kjgp9jCLEy0DuqAKfmQtpL38cQK3afdpjw4sqSs4PLi3jIPJIFp259NkZtA==,
            }
        engines: { node: ^12.20 || ^14.13.1 || >= 16 }
        peerDependencies:
            svelte: '>=3.19.0'
        dependencies:
            svelte: 3.50.1
        dev: true

    /svelte-hmr/0.15.1_svelte@3.52.0:
        resolution:
            {
                integrity: sha512-BiKB4RZ8YSwRKCNVdNxK/GfY+r4Kjgp9jCLEy0DuqAKfmQtpL38cQK3afdpjw4sqSs4PLi3jIPJIFp259NkZtA==,
            }
        engines: { node: ^12.20 || ^14.13.1 || >= 16 }
        peerDependencies:
            svelte: '>=3.19.0'
        dependencies:
            svelte: 3.52.0

    /svelte-kit-cookie-session/3.0.6:
        resolution:
            {
                integrity: sha512-8HmnhTxLgf2nqNTW22FwzzXHepdN7gLXH5mBU1zhZX93JXyq/OOLsgbWhX9Hv9JNUlYknwq/ZE54iMrEFaH5BA==,
            }
        dependencies:
            zencrypt: 0.0.7
        dev: true

    /svelte-preprocess/4.10.7_besnmoibwkhwtentvwuriss7pa:
        resolution:
            {
                integrity: sha512-sNPBnqYD6FnmdBrUmBCaqS00RyCsCpj2BG58A1JBswNF7b0OKviwxqVrOL/CKyJrLSClrSeqQv5BXNg2RUbPOw==,
            }
        engines: { node: '>= 9.11.2' }
        requiresBuild: true
        peerDependencies:
            '@babel/core': ^7.10.2
            coffeescript: ^2.5.1
            less: ^3.11.3 || ^4.0.0
            node-sass: '*'
            postcss: ^7 || ^8
            postcss-load-config: ^2.1.0 || ^3.0.0 || ^4.0.0
            pug: ^3.0.0
            sass: ^1.26.8
            stylus: ^0.55.0
            sugarss: ^2.0.0
            svelte: ^3.23.0
            typescript: ^3.9.5 || ^4.0.0
        peerDependenciesMeta:
            '@babel/core':
                optional: true
            coffeescript:
                optional: true
            less:
                optional: true
            node-sass:
                optional: true
            postcss:
                optional: true
            postcss-load-config:
                optional: true
            pug:
                optional: true
            sass:
                optional: true
            stylus:
                optional: true
            sugarss:
                optional: true
            typescript:
                optional: true
        dependencies:
            '@types/pug': 2.0.6
            '@types/sass': 1.43.1
            detect-indent: 6.1.0
            magic-string: 0.25.9
            sorcery: 0.10.0
            strip-indent: 3.0.0
            svelte: 3.52.0
            typescript: 4.8.4
        dev: true

    /svelte-preprocess/4.10.7_kphlhxuojc72cocg52rresljpy:
        resolution:
            {
                integrity: sha512-sNPBnqYD6FnmdBrUmBCaqS00RyCsCpj2BG58A1JBswNF7b0OKviwxqVrOL/CKyJrLSClrSeqQv5BXNg2RUbPOw==,
            }
        engines: { node: '>= 9.11.2' }
        requiresBuild: true
        peerDependencies:
            '@babel/core': ^7.10.2
            coffeescript: ^2.5.1
            less: ^3.11.3 || ^4.0.0
            node-sass: '*'
            postcss: ^7 || ^8
            postcss-load-config: ^2.1.0 || ^3.0.0 || ^4.0.0
            pug: ^3.0.0
            sass: ^1.26.8
            stylus: ^0.55.0
            sugarss: ^2.0.0
            svelte: ^3.23.0
            typescript: ^3.9.5 || ^4.0.0
        peerDependenciesMeta:
            '@babel/core':
                optional: true
            coffeescript:
                optional: true
            less:
                optional: true
            node-sass:
                optional: true
            postcss:
                optional: true
            postcss-load-config:
                optional: true
            pug:
                optional: true
            sass:
                optional: true
            stylus:
                optional: true
            sugarss:
                optional: true
            typescript:
                optional: true
        dependencies:
            '@types/pug': 2.0.6
            '@types/sass': 1.43.1
            detect-indent: 6.1.0
            magic-string: 0.25.9
            sorcery: 0.10.0
            strip-indent: 3.0.0
            svelte: 3.49.0
            typescript: 4.8.4
        dev: true

    /svelte-preprocess/4.10.7_qy6w2iv5hnh55blsjuu7uihyzm:
        resolution:
            {
                integrity: sha512-sNPBnqYD6FnmdBrUmBCaqS00RyCsCpj2BG58A1JBswNF7b0OKviwxqVrOL/CKyJrLSClrSeqQv5BXNg2RUbPOw==,
            }
        engines: { node: '>= 9.11.2' }
        requiresBuild: true
        peerDependencies:
            '@babel/core': ^7.10.2
            coffeescript: ^2.5.1
            less: ^3.11.3 || ^4.0.0
            node-sass: '*'
            postcss: ^7 || ^8
            postcss-load-config: ^2.1.0 || ^3.0.0 || ^4.0.0
            pug: ^3.0.0
            sass: ^1.26.8
            stylus: ^0.55.0
            sugarss: ^2.0.0
            svelte: ^3.23.0
            typescript: ^3.9.5 || ^4.0.0
        peerDependenciesMeta:
            '@babel/core':
                optional: true
            coffeescript:
                optional: true
            less:
                optional: true
            node-sass:
                optional: true
            postcss:
                optional: true
            postcss-load-config:
                optional: true
            pug:
                optional: true
            sass:
                optional: true
            stylus:
                optional: true
            sugarss:
                optional: true
            typescript:
                optional: true
        dependencies:
            '@types/pug': 2.0.6
            '@types/sass': 1.43.1
            detect-indent: 6.1.0
            magic-string: 0.25.9
            sorcery: 0.10.0
            strip-indent: 3.0.0
            svelte: 3.50.1
            typescript: 4.8.4
        dev: true

    /svelte-preprocess/4.10.7_r4lkni65x73edzylyqv3pim744:
        resolution:
            {
                integrity: sha512-sNPBnqYD6FnmdBrUmBCaqS00RyCsCpj2BG58A1JBswNF7b0OKviwxqVrOL/CKyJrLSClrSeqQv5BXNg2RUbPOw==,
            }
        engines: { node: '>= 9.11.2' }
        requiresBuild: true
        peerDependencies:
            '@babel/core': ^7.10.2
            coffeescript: ^2.5.1
            less: ^3.11.3 || ^4.0.0
            node-sass: '*'
            postcss: ^7 || ^8
            postcss-load-config: ^2.1.0 || ^3.0.0 || ^4.0.0
            pug: ^3.0.0
            sass: ^1.26.8
            stylus: ^0.55.0
            sugarss: ^2.0.0
            svelte: ^3.23.0
            typescript: ^3.9.5 || ^4.0.0
        peerDependenciesMeta:
            '@babel/core':
                optional: true
            coffeescript:
                optional: true
            less:
                optional: true
            node-sass:
                optional: true
            postcss:
                optional: true
            postcss-load-config:
                optional: true
            pug:
                optional: true
            sass:
                optional: true
            stylus:
                optional: true
            sugarss:
                optional: true
            typescript:
                optional: true
        dependencies:
            '@types/pug': 2.0.6
            '@types/sass': 1.43.1
            detect-indent: 6.1.0
            magic-string: 0.25.9
            sorcery: 0.10.0
            strip-indent: 3.0.0
            svelte: 3.52.0
            typescript: 4.6.4
        dev: true

    /svelte-preprocess/4.10.7_vg3dtoa6m5cwrgayrz5b3xtqh4:
        resolution:
            {
                integrity: sha512-sNPBnqYD6FnmdBrUmBCaqS00RyCsCpj2BG58A1JBswNF7b0OKviwxqVrOL/CKyJrLSClrSeqQv5BXNg2RUbPOw==,
            }
        engines: { node: '>= 9.11.2' }
        requiresBuild: true
        peerDependencies:
            '@babel/core': ^7.10.2
            coffeescript: ^2.5.1
            less: ^3.11.3 || ^4.0.0
            node-sass: '*'
            postcss: ^7 || ^8
            postcss-load-config: ^2.1.0 || ^3.0.0 || ^4.0.0
            pug: ^3.0.0
            sass: ^1.26.8
            stylus: ^0.55.0
            sugarss: ^2.0.0
            svelte: ^3.23.0
            typescript: ^3.9.5 || ^4.0.0
        peerDependenciesMeta:
            '@babel/core':
                optional: true
            coffeescript:
                optional: true
            less:
                optional: true
            node-sass:
                optional: true
            postcss:
                optional: true
            postcss-load-config:
                optional: true
            pug:
                optional: true
            sass:
                optional: true
            stylus:
                optional: true
            sugarss:
                optional: true
            typescript:
                optional: true
        dependencies:
            '@types/pug': 2.0.6
            '@types/sass': 1.43.1
            detect-indent: 6.1.0
            magic-string: 0.25.9
            sorcery: 0.10.0
            strip-indent: 3.0.0
            svelte: 3.49.0
            typescript: 4.5.4
        dev: false

    /svelte/3.49.0:
        resolution:
            {
                integrity: sha512-+lmjic1pApJWDfPCpUUTc1m8azDqYCG1JN9YEngrx/hUyIcFJo6VZhj0A1Ai0wqoHcEIuQy+e9tk+4uDgdtsFA==,
            }
        engines: { node: '>= 8' }

    /svelte/3.50.1:
        resolution:
            {
                integrity: sha512-bS4odcsdj5D5jEg6riZuMg5NKelzPtmsCbD9RG+8umU03TeNkdWnP6pqbCm0s8UQNBkqk29w/Bdubn3C+HWSwA==,
            }
        engines: { node: '>= 8' }
        dev: true

    /svelte/3.52.0:
        resolution:
            {
                integrity: sha512-FxcnEUOAVfr10vDU5dVgJN19IvqeHQCS1zfe8vayTfis9A2t5Fhx+JDe5uv/C3j//bB1umpLJ6quhgs9xyUbCQ==,
            }
        engines: { node: '>= 8' }

    /synckit/0.4.1:
        resolution:
            {
                integrity: sha512-ngUh0+s+DOqEc0sGnrLaeNjbXp0CWHjSGFBqPlQmQ+oN/OfoDoYDBXPh+b4qs1M5QTk5nuQ3AmVz9+2xiY/ldw==,
            }
        engines: { node: '>=12' }
        dependencies:
            tslib: 2.4.0
            uuid: 8.3.2
        dev: true
        optional: true

<<<<<<< HEAD
    /tar/6.1.11:
        resolution:
            {
                integrity: sha512-an/KZQzQUkZCkuoAA64hM92X0Urb6VpRhAFllDzz44U2mcD5scmT3zBc4VgVpkugF580+DQn8eAFSyoQt0tznA==,
            }
        engines: { node: '>= 10' }
=======
    /tar/6.1.12:
        resolution:
            {
                integrity: sha512-jU4TdemS31uABHd+Lt5WEYJuzn+TJTCBLljvIAHZOz6M9Os5pJ4dD+vRFLxPa/n3T0iEFzpi+0x1UfuDZYbRMw==,
            }
        engines: { node: '>=10' }
>>>>>>> f956f684
        dependencies:
            chownr: 2.0.0
            fs-minipass: 2.1.0
            minipass: 3.3.4
            minizlib: 2.1.2
            mkdirp: 1.0.4
            yallist: 4.0.0
        dev: false

    /term-size/2.2.1:
        resolution:
            {
                integrity: sha512-wK0Ri4fOGjv/XPy8SBHZChl8CM7uMc5VML7SqiQ0zG7+J5Vr+RMQDoHa2CNT6KHUnTGIXH34UDMkPzAUyapBZg==,
            }
        engines: { node: '>=8' }
        dev: true

    /test-exclude/6.0.0:
        resolution:
            {
                integrity: sha512-cAGWPIyOHU6zlmg88jwm7VRyXnMN7iV68OGAbYDk/Mh/xC/pzVPlQtY6ngoIH/5/tciuhGfvESU8GrHrcxD56w==,
            }
        engines: { node: '>=8' }
        dependencies:
            '@istanbuljs/schema': 0.1.3
            glob: 7.2.3
            minimatch: 3.1.2
        dev: false

    /text-table/0.2.0:
        resolution:
            {
                integrity: sha512-N+8UisAXDGk8PFXP4HAzVR9nbfmVJ3zYLAWiTIoqC5v5isinhr+r5uaO8+7r3BMfuNIufIsA7RdpVgacC2cSpw==,
            }

    /through/2.3.8:
        resolution:
            {
                integrity: sha512-w89qg7PI8wAdvX60bMDP+bFoD5Dvhm9oLheFp5O4a2QF0cSBGsBX4qZmadPMvVqlLJBBci+WqGGOAPvcDeNSVg==,
            }
        dev: true

    /tiny-glob/0.2.9:
        resolution:
            {
                integrity: sha512-g/55ssRPUjShh+xkfx9UPDXqhckHEsHr4Vd9zX55oSdGZc/MD0m3sferOkwWtp98bv+kcVfEHtRJgBVJzelrzg==,
            }
        dependencies:
            globalyzer: 0.1.0
            globrex: 0.1.2

    /tinybench/2.2.1:
        resolution:
            {
                integrity: sha512-VxB1P8DUhpCC1j2WtKgFYpv3SwU7vtnfmG29cK7hXcqyD7lLiq6SYCVpDceoAT99mvTN+V8Ay4OdtZQbB72+Sw==,
            }
        dev: true

    /tinypool/0.3.0:
        resolution:
            {
                integrity: sha512-NX5KeqHOBZU6Bc0xj9Vr5Szbb1j8tUHIeD18s41aDJaPeC5QTdEhK0SpdpUrZlj2nv5cctNcSjaKNanXlfcVEQ==,
            }
        engines: { node: '>=14.0.0' }
        dev: true

    /tinyspy/1.0.2:
        resolution:
            {
                integrity: sha512-bSGlgwLBYf7PnUsQ6WOc6SJ3pGOcd+d8AA6EUnLDDM0kWEstC1JIlSZA3UNliDXhd9ABoS7hiRBDCu+XP/sf1Q==,
            }
        engines: { node: '>=14.0.0' }
        dev: true

    /tmp/0.0.33:
        resolution:
            {
                integrity: sha512-jRCJlojKnZ3addtTOjdIqoRuPEKBvNXcGYqzO6zWZX8KfKEpnGY5jfggJQ3EjKuu8D4bJRr0y+cYJFmYbImXGw==,
            }
        engines: { node: '>=0.6.0' }
        dependencies:
            os-tmpdir: 1.0.2
        dev: true

    /tmpl/1.0.5:
        resolution:
            {
                integrity: sha512-3f0uOEAQwIqGuWW2MVzYg8fV/QNnc/IpuJNG837rLuczAaLVHslWHZQj4IGiEl5Hs3kkbhwL9Ab7Hrsmuj+Smw==,
            }
        dev: false

    /to-fast-properties/2.0.0:
        resolution:
            {
                integrity: sha512-/OaKK0xYrs3DmxRYqL/yDc+FxFUVYhDlXMhRmv3z915w2HF1tnN1omB354j8VUGO/hbRzyD6Y3sA7v7GS/ceog==,
            }
        engines: { node: '>=4' }

    /to-regex-range/5.0.1:
        resolution:
            {
                integrity: sha512-65P7iz6X5yEr1cwcgvQxbbIw7Uk3gOy5dIdtZ4rDveLqhrdJP+Li/Hx6tyK0NEb+2GCyneCMJiGqrADCSNk8sQ==,
            }
        engines: { node: '>=8.0' }
        dependencies:
            is-number: 7.0.0

    /totalist/3.0.0:
        resolution:
            {
                integrity: sha512-eM+pCBxXO/njtF7vdFsHuqb+ElbxqtI4r5EAvk6grfAFyJ6IvWlSkfZ5T9ozC6xWw3Fj1fGoSmrl0gUs46JVIw==,
            }
        engines: { node: '>=6' }

    /tr46/0.0.3:
        resolution:
            {
                integrity: sha512-N3WMsuqV66lT30CrXNbEjx4GEwlow3v6rr4mCcv6prnfwhS01rkgyFdjPNBYd9br7LpXV1+Emh01fHnq2Gdgrw==,
            }

    /tree-kill/1.2.2:
        resolution:
            {
                integrity: sha512-L0Orpi8qGpRG//Nd+H90vFB+3iHnue1zSSGmNOOCh1GLJ7rUKVwV2HvijphGQS2UmhUZewS9VgvxYIdgr+fG1A==,
            }
        hasBin: true
        dev: true

    /trim-newlines/3.0.1:
        resolution:
            {
                integrity: sha512-c1PTsA3tYrIsLGkJkzHF+w9F2EyxfXGo4UyJc4pFL++FMjnq0HJS69T3M7d//gKrFKwy429bouPescbjecU+Zw==,
            }
        engines: { node: '>=8' }
        dev: true

    /trim-trailing-lines/1.1.4:
        resolution:
            {
                integrity: sha512-rjUWSqnfTNrjbB9NQWfPMH/xRK1deHeGsHoVfpxJ++XeYXE0d6B1En37AHfw3jtfTU7dzMzZL2jjpe8Qb5gLIQ==,
            }
        dev: true
        optional: true

    /trim/0.0.1:
        resolution:
            {
                integrity: sha512-YzQV+TZg4AxpKxaTHK3c3D+kRDCGVEE7LemdlQZoQXn0iennk10RsIoY6ikzAqJTc9Xjl9C1/waHom/J86ziAQ==,
            }
        dev: true
        optional: true

    /trough/1.0.5:
        resolution:
            {
                integrity: sha512-rvuRbTarPXmMb79SmzEp8aqXNKcK+y0XaB298IXueQ8I2PsrATcPBCSPyK/dDNa2iWOhKlfNnOjdAOTBU/nkFA==,
            }
        dev: true
        optional: true

    /trough/2.1.0:
        resolution:
            {
                integrity: sha512-AqTiAOLcj85xS7vQ8QkAV41hPDIJ71XJB4RCUrzo/1GM2CQwhkJGaf9Hgr7BOugMRpgGUrqRg/DrBDl4H40+8g==,
            }
        dev: false

    /tsconfig-paths/3.14.1:
        resolution:
            {
                integrity: sha512-fxDhWnFSLt3VuTwtvJt5fpwxBHg5AdKWMsgcPOOIilyjymcYVZoCQF8fvFRezCNfblEXmi+PcM1eYHeOAgXCOQ==,
            }
        dependencies:
            '@types/json5': 0.0.29
            json5: 1.0.1
            minimist: 1.2.6
            strip-bom: 3.0.0

    /tslib/1.14.1:
        resolution:
            {
                integrity: sha512-Xni35NKzjgMrwevysHTCArtLDpPvye8zV/0E4EyYn43P7/7qvQwPh9BGkHewbMulVntbigmcT7rdX3BNo9wRJg==,
            }

    /tslib/2.4.0:
        resolution:
            {
                integrity: sha512-d6xOpEDfsi2CZVlPQzGeux8XMwLT9hssAsaPYExaQMuYskwb+x1x7J371tWlbBdWHroy99KnVB6qIkUbs5X3UQ==,
            }

    /tsutils/3.21.0_typescript@4.5.4:
        resolution:
            {
                integrity: sha512-mHKK3iUXL+3UF6xL5k0PEhKRUBKPBCv/+RkEOpjRWxxx27KKRBmmA60A9pgOUvMi8GKhRMPEmjBRPzs2W7O1OA==,
            }
        engines: { node: '>= 6' }
        peerDependencies:
            typescript: '>=2.8.0 || >= 3.2.0-dev || >= 3.3.0-dev || >= 3.4.0-dev || >= 3.5.0-dev || >= 3.6.0-dev || >= 3.6.0-beta || >= 3.7.0-dev || >= 3.7.0-beta'
        dependencies:
            tslib: 1.14.1
            typescript: 4.5.4
        dev: true

    /tsutils/3.21.0_typescript@4.6.4:
        resolution:
            {
                integrity: sha512-mHKK3iUXL+3UF6xL5k0PEhKRUBKPBCv/+RkEOpjRWxxx27KKRBmmA60A9pgOUvMi8GKhRMPEmjBRPzs2W7O1OA==,
            }
        engines: { node: '>= 6' }
        peerDependencies:
            typescript: '>=2.8.0 || >= 3.2.0-dev || >= 3.3.0-dev || >= 3.4.0-dev || >= 3.5.0-dev || >= 3.6.0-dev || >= 3.6.0-beta || >= 3.7.0-dev || >= 3.7.0-beta'
        dependencies:
            tslib: 1.14.1
            typescript: 4.6.4
        dev: true

    /tsutils/3.21.0_typescript@4.8.4:
        resolution:
            {
                integrity: sha512-mHKK3iUXL+3UF6xL5k0PEhKRUBKPBCv/+RkEOpjRWxxx27KKRBmmA60A9pgOUvMi8GKhRMPEmjBRPzs2W7O1OA==,
            }
        engines: { node: '>= 6' }
        peerDependencies:
            typescript: '>=2.8.0 || >= 3.2.0-dev || >= 3.3.0-dev || >= 3.4.0-dev || >= 3.5.0-dev || >= 3.6.0-dev || >= 3.6.0-beta || >= 3.7.0-dev || >= 3.7.0-beta'
        dependencies:
            tslib: 1.14.1
            typescript: 4.8.4

    /tty-table/4.1.6:
        resolution:
            {
                integrity: sha512-kRj5CBzOrakV4VRRY5kUWbNYvo/FpOsz65DzI5op9P+cHov3+IqPbo1JE1ZnQGkHdZgNFDsrEjrfqqy/Ply9fw==,
            }
        engines: { node: '>=8.0.0' }
        hasBin: true
        dependencies:
            chalk: 4.1.2
            csv: 5.5.3
            kleur: 4.1.5
            smartwrap: 2.0.2
            strip-ansi: 6.0.1
            wcwidth: 1.0.1
            yargs: 17.6.0
        dev: true

    /turbo-darwin-64/1.5.5:
        resolution:
            {
                integrity: sha512-HvEn6P2B+NXDekq9LRpRgUjcT9/oygLTcK47U0qsAJZXRBSq/2hvD7lx4nAwgY/4W3rhYJeWtHTzbhoN6BXqGQ==,
            }
        cpu: [x64]
        os: [darwin]
        requiresBuild: true
        dev: true
        optional: true

    /turbo-darwin-arm64/1.5.5:
        resolution:
            {
                integrity: sha512-Dmxr09IUy6M0nc7/xWod9galIO2DD500B75sJSkHeT+CCdJOWnlinux0ZPF8CSygNqymwYO8AO2l15/6yxcycg==,
            }
        cpu: [arm64]
        os: [darwin]
        requiresBuild: true
        dev: true
        optional: true

    /turbo-linux-64/1.5.5:
        resolution:
            {
                integrity: sha512-wd07TZ4zXXWjzZE00FcFMLmkybQQK/NV9ff66vvAV0vdiuacSMBCNLrD6Mm4ncfrUPW/rwFW5kU/7hyuEqqtDw==,
            }
        cpu: [x64]
        os: [linux]
        requiresBuild: true
        dev: true
        optional: true

    /turbo-linux-arm64/1.5.5:
        resolution:
            {
                integrity: sha512-q3q33tuo74R7gicnfvFbnZZvqmlq7Vakcvx0eshifnJw4PR+oMnTCb4w8ElVFx070zsb8DVTibq99y8NJH8T1Q==,
            }
        cpu: [arm64]
        os: [linux]
        requiresBuild: true
        dev: true
        optional: true

    /turbo-windows-64/1.5.5:
        resolution:
            {
                integrity: sha512-lPp9kHonNFfqgovbaW+UAPO5cLmoAN+m3G3FzqcrRPnlzt97vXYsDhDd/4Zy3oAKoAcprtP4CGy0ddisqsKTVw==,
            }
        cpu: [x64]
        os: [win32]
        requiresBuild: true
        dev: true
        optional: true

    /turbo-windows-arm64/1.5.5:
        resolution:
            {
                integrity: sha512-3AfGULKNZiZVrEzsIE+W79ZRW1+f5r4nM4wLlJ1PTBHyRxBZdD6KTH1tijGfy/uTlcV5acYnKHEkDc6Q9PAXGQ==,
            }
        cpu: [arm64]
        os: [win32]
        requiresBuild: true
        dev: true
        optional: true

    /turbo/1.5.5:
        resolution:
            {
                integrity: sha512-PVQSDl0STC9WXIyHcYUWs9gXsf8JjQig/FuHfuB8N6+XlgCGB3mPbfMEE6zrChGz2hufH4/guKRX1XJuNL6XTA==,
            }
        hasBin: true
        requiresBuild: true
        optionalDependencies:
            turbo-darwin-64: 1.5.5
            turbo-darwin-arm64: 1.5.5
            turbo-linux-64: 1.5.5
            turbo-linux-arm64: 1.5.5
            turbo-windows-64: 1.5.5
            turbo-windows-arm64: 1.5.5
        dev: true

    /type-check/0.4.0:
        resolution:
            {
                integrity: sha512-XleUoc9uwGXqjWwXaUTZAmzMcFZ5858QA2vvx1Ur5xIcixXIP+8LnFDgRplU30us6teqdlskFfu+ae4K79Ooew==,
            }
        engines: { node: '>= 0.8.0' }
        dependencies:
            prelude-ls: 1.2.1

    /type-detect/4.0.8:
        resolution:
            {
                integrity: sha512-0fr/mIH1dlO+x7TlcMy+bIDqKPsw/70tVyeHW787goQjhmqaZe10uwLujubK9q9Lg6Fiho1KUKDYz0Z7k7g5/g==,
            }
        engines: { node: '>=4' }
        dev: true

    /type-fest/0.13.1:
        resolution:
            {
                integrity: sha512-34R7HTnG0XIJcBSn5XhDd7nNFPRcXYRZrBB2O2jdKqYODldSzBAqzsWoZYYvduky73toYS/ESqxPvkDf/F0XMg==,
            }
        engines: { node: '>=10' }
        dev: true

    /type-fest/0.20.2:
        resolution:
            {
                integrity: sha512-Ne+eE4r0/iWnpAxD852z3A+N0Bt5RN//NjJwRd2VFHEmrywxf5vsZlh4R6lixl6B+wz/8d+maTSAkN1FIkI3LQ==,
            }
        engines: { node: '>=10' }

    /type-fest/0.21.3:
        resolution:
            {
                integrity: sha512-t0rzBq87m3fVcduHDUFhKmyyX+9eo6WQjZvf51Ea/M0Q7+T374Jp1aUiyUl0GKxp8M/OETVHSDvmkyPgvX+X2w==,
            }
        engines: { node: '>=10' }
        dev: true

    /type-fest/0.6.0:
        resolution:
            {
                integrity: sha512-q+MB8nYR1KDLrgr4G5yemftpMC7/QLqVndBmEEdqzmNj5dcFOO4Oo8qlwZE3ULT3+Zim1F8Kq4cBnikNhlCMlg==,
            }
        engines: { node: '>=8' }
        dev: true

    /type-fest/0.8.1:
        resolution:
            {
                integrity: sha512-4dbzIzqvjtgiM5rw1k5rEHtBANKmdudhGyBEajN01fEyhaAIhsoKNy6y7+IN93IfpFtwY9iqi7kD+xwKhQsNJA==,
            }
        engines: { node: '>=8' }
        dev: true

    /typescript/4.5.4:
        resolution:
            {
                integrity: sha512-VgYs2A2QIRuGphtzFV7aQJduJ2gyfTljngLzjpfW9FoYZF6xuw1W0vW9ghCKLfcWrCFxK81CSGRAvS1pn4fIUg==,
            }
        engines: { node: '>=4.2.0' }
        hasBin: true

    /typescript/4.6.4:
        resolution:
            {
                integrity: sha512-9ia/jWHIEbo49HfjrLGfKbZSuWo9iTMwXO+Ca3pRsSpbsMbc7/IU8NKdCZVRRBafVPGnoJeFL76ZOAA84I9fEg==,
            }
        engines: { node: '>=4.2.0' }
        hasBin: true
        dev: true

    /typescript/4.8.4:
        resolution:
            {
                integrity: sha512-QCh+85mCy+h0IGff8r5XWzOVSbBO+KfeYrMQh7NJ58QujwcE22u+NUSmUxqF+un70P9GXKxa2HCNiTTMJknyjQ==,
            }
        engines: { node: '>=4.2.0' }
        hasBin: true

    /unbox-primitive/1.0.2:
        resolution:
            {
                integrity: sha512-61pPlCD9h51VoreyJ0BReideM3MDKMKnh6+V9L08331ipq6Q8OFXZYiqP6n/tbHx4s5I9uRhcye6BrbkizkBDw==,
            }
        dependencies:
            call-bind: 1.0.2
            has-bigints: 1.0.2
            has-symbols: 1.0.3
            which-boxed-primitive: 1.0.2

    /undici/5.12.0:
        resolution:
            {
                integrity: sha512-zMLamCG62PGjd9HHMpo05bSLvvwWOZgGeiWlN/vlqu3+lRo3elxktVGEyLMX+IO7c2eflLjcW74AlkhEZm15mg==,
            }
        engines: { node: '>=12.18' }
        dependencies:
            busboy: 1.6.0

    /unherit/1.1.3:
        resolution:
            {
                integrity: sha512-Ft16BJcnapDKp0+J/rqFC3Rrk6Y/Ng4nzsC028k2jdDII/rdZ7Wd3pPT/6+vIIxRagwRc9K0IUX0Ra4fKvw+WQ==,
            }
        dependencies:
            inherits: 2.0.4
            xtend: 4.0.2
        dev: true
        optional: true

    /unified/10.1.2:
        resolution:
            {
                integrity: sha512-pUSWAi/RAnVy1Pif2kAoeWNBa3JVrx0MId2LASj8G+7AiHWoKZNTomq6LG326T68U7/e263X6fTdcXIy7XnF7Q==,
            }
        dependencies:
            '@types/unist': 2.0.6
            bail: 2.0.2
            extend: 3.0.2
            is-buffer: 2.0.5
            is-plain-obj: 4.1.0
            trough: 2.1.0
            vfile: 5.3.4
        dev: false

    /unified/9.2.0:
        resolution:
            {
                integrity: sha512-vx2Z0vY+a3YoTj8+pttM3tiJHCwY5UFbYdiWrwBEbHmK8pvsPj2rtAX2BFfgXen8T39CJWblWRDT4L5WGXtDdg==,
            }
        dependencies:
            '@types/unist': 2.0.6
            bail: 1.0.5
            extend: 3.0.2
            is-buffer: 2.0.5
            is-plain-obj: 2.1.0
            trough: 1.0.5
            vfile: 4.2.1
        dev: true
        optional: true

    /unified/9.2.2:
        resolution:
            {
                integrity: sha512-Sg7j110mtefBD+qunSLO1lqOEKdrwBFBrR6Qd8f4uwkhWNlbkaqwHse6e7QvD3AP/MNoJdEDLaf8OxYyoWgorQ==,
            }
        dependencies:
            '@types/unist': 2.0.6
            bail: 1.0.5
            extend: 3.0.2
            is-buffer: 2.0.5
            is-plain-obj: 2.1.0
            trough: 1.0.5
            vfile: 4.2.1
        dev: true
        optional: true

    /unist-util-is/4.1.0:
        resolution:
            {
                integrity: sha512-ZOQSsnce92GrxSqlnEEseX0gi7GH9zTJZ0p9dtu87WRb/37mMPO2Ilx1s/t9vBHrFhbgweUwb+t7cIn5dxPhZg==,
            }
        dev: true
        optional: true

    /unist-util-is/5.1.1:
        resolution:
            {
                integrity: sha512-F5CZ68eYzuSvJjGhCLPL3cYx45IxkqXSetCcRgUXtbcm50X2L9oOWQlfUfDdAf+6Pd27YDblBfdtmsThXmwpbQ==,
            }
        dev: false

    /unist-util-remove-position/2.0.1:
        resolution:
            {
                integrity: sha512-fDZsLYIe2uT+oGFnuZmy73K6ZxOPG/Qcm+w7jbEjaFcJgbQ6cqjs/eSPzXhsmGpAsWPkqZM9pYjww5QTn3LHMA==,
            }
        dependencies:
            unist-util-visit: 2.0.3
        dev: true
        optional: true

    /unist-util-stringify-position/2.0.3:
        resolution:
            {
                integrity: sha512-3faScn5I+hy9VleOq/qNbAd6pAx7iH5jYBMS9I1HgQVijz/4mv5Bvw5iw1sC/90CODiKo81G/ps8AJrISn687g==,
            }
        dependencies:
            '@types/unist': 2.0.6

    /unist-util-stringify-position/3.0.2:
        resolution:
            {
                integrity: sha512-7A6eiDCs9UtjcwZOcCpM4aPII3bAAGv13E96IkawkOAW0OhH+yRxtY0lzo8KiHpzEMfH7Q+FizUmwp8Iqy5EWg==,
            }
        dependencies:
            '@types/unist': 2.0.6
        dev: false

    /unist-util-visit-parents/3.1.1:
        resolution:
            {
                integrity: sha512-1KROIZWo6bcMrZEwiH2UrXDyalAa0uqzWCxCJj6lPOvTve2WkfgCytoDTPaMnodXh1WrXOq0haVYHj99ynJlsg==,
            }
        dependencies:
            '@types/unist': 2.0.6
            unist-util-is: 4.1.0
        dev: true
        optional: true

    /unist-util-visit-parents/5.1.1:
        resolution:
            {
                integrity: sha512-gks4baapT/kNRaWxuGkl5BIhoanZo7sC/cUT/JToSRNL1dYoXRFl75d++NkjYk4TAu2uv2Px+l8guMajogeuiw==,
            }
        dependencies:
            '@types/unist': 2.0.6
            unist-util-is: 5.1.1
        dev: false

    /unist-util-visit/2.0.3:
        resolution:
            {
                integrity: sha512-iJ4/RczbJMkD0712mGktuGpm/U4By4FfDonL7N/9tATGIF4imikjOuagyMY53tnZq3NP6BcmlrHhEKAfGWjh7Q==,
            }
        dependencies:
            '@types/unist': 2.0.6
            unist-util-is: 4.1.0
            unist-util-visit-parents: 3.1.1
        dev: true
        optional: true

    /unist-util-visit/4.1.1:
        resolution:
            {
                integrity: sha512-n9KN3WV9k4h1DxYR1LoajgN93wpEi/7ZplVe02IoB4gH5ctI1AaF2670BLHQYbwj+pY83gFtyeySFiyMHJklrg==,
            }
        dependencies:
            '@types/unist': 2.0.6
            unist-util-is: 5.1.1
            unist-util-visit-parents: 5.1.1
        dev: false

    /universalify/0.1.2:
        resolution:
            {
                integrity: sha512-rBJeI5CXAlmy1pV+617WB9J63U6XcazHHF2f2dbJix4XzpUF0RS3Zbj0FGIOCAva5P/d/GBOYaACQ1w+0azUkg==,
            }
        engines: { node: '>= 4.0.0' }
        dev: true

    /universalify/2.0.0:
        resolution:
            {
                integrity: sha512-hAZsKq7Yy11Zu1DE0OzWjw7nnLZmJZYTDZZyEFHZdUhV8FkH5MCfoU1XMaxXovpyW5nq5scPqq0ZDP9Zyl04oQ==,
            }
        engines: { node: '>= 10.0.0' }
        dev: false

    /update-browserslist-db/1.0.5_browserslist@4.21.3:
        resolution:
            {
                integrity: sha512-dteFFpCyvuDdr9S/ff1ISkKt/9YZxKjI9WlRR99c180GaztJtRa/fn18FdxGVKVsnPY7/a/FDN68mcvUmP4U7Q==,
            }
        hasBin: true
        peerDependencies:
            browserslist: '>= 4.21.0'
        dependencies:
            browserslist: 4.21.3
            escalade: 3.1.1
            picocolors: 1.0.0

    /uri-js/4.4.1:
        resolution:
            {
                integrity: sha512-7rKUyy33Q1yc98pQ1DAmLtwX109F7TIfWlW1Ydo8Wl1ii1SeHieeh0HHfPeL2fMXK6z0s8ecKs9frCuLJvndBg==,
            }
        dependencies:
            punycode: 2.1.1

    /use-sync-external-store/1.2.0_react@18.2.0:
        resolution:
            {
                integrity: sha512-eEgnFxGQ1Ife9bzYs6VLi8/4X6CObHMw9Qr9tPY43iKwsPw8xE8+EFsf/2cFZ5S3esXgpWgtSCtLNS41F+sKPA==,
            }
        peerDependencies:
            react: ^16.8.0 || ^17.0.0 || ^18.0.0
        dependencies:
            react: 18.2.0

    /util-deprecate/1.0.2:
        resolution:
            {
                integrity: sha512-EPD5q1uXyFxJpCrLnCc1nHnq3gOa6DZBocAIiI2TaSCA7VCJ1UJDMagCzIkXNsUYfD1daK//LTEQ8xiIbrHtcw==,
            }
        dev: false

    /uuid/8.3.2:
        resolution:
            {
                integrity: sha512-+NYs2QeMWy+GWFOEm9xnn6HCDp0l7QBD7ml8zLUmJ+93Q5NF0NocErnwkTkXVFNiX3/fpC6afS8Dhb/gz7R7eg==,
            }
        hasBin: true
        dev: true
        optional: true

    /validate-npm-package-license/3.0.4:
        resolution:
            {
                integrity: sha512-DpKm2Ui/xN7/HQKCtpZxoRWBhZ9Z0kqtygG8XCgNQ8ZlDnxuQmWhj566j8fN4Cu3/JmbhsDo7fcAJq4s9h27Ew==,
            }
        dependencies:
            spdx-correct: 3.1.1
            spdx-expression-parse: 3.0.1
        dev: true

    /validate-npm-package-name/4.0.0:
        resolution:
            {
                integrity: sha512-mzR0L8ZDktZjpX4OB46KT+56MAhl4EIazWP/+G/HPGuvfdaqg4YsCdtOm6U9+LOFyYDoh4dpnpxZRB9MQQns5Q==,
            }
        engines: { node: ^12.13.0 || ^14.15.0 || >=16.0.0 }
        dependencies:
            builtins: 5.0.1
        dev: false

    /value-or-promise/1.0.11:
        resolution:
            {
                integrity: sha512-41BrgH+dIbCFXClcSapVs5M6GkENd3gQOJpEfPDNa71LsUGMXDL0jMWpI/Rh7WhX+Aalfz2TTS3Zt5pUsbnhLg==,
            }
        engines: { node: '>=12' }

    /vfile-location/3.2.0:
        resolution:
            {
                integrity: sha512-aLEIZKv/oxuCDZ8lkJGhuhztf/BW4M+iHdCwglA/eWc+vtuRFJj8EtgceYFX4LRjOhCAAiNHsKGssC6onJ+jbA==,
            }
        dev: true
        optional: true

    /vfile-message/2.0.4:
        resolution:
            {
                integrity: sha512-DjssxRGkMvifUOJre00juHoP9DPWuzjxKuMDrhNbk2TdaYYBNMStsNhEOt3idrtI12VQYM/1+iM0KOzXi4pxwQ==,
            }
        dependencies:
            '@types/unist': 2.0.6
            unist-util-stringify-position: 2.0.3

    /vfile-message/3.1.2:
        resolution:
            {
                integrity: sha512-QjSNP6Yxzyycd4SVOtmKKyTsSvClqBPJcd00Z0zuPj3hOIjg0rUPG6DbFGPvUKRgYyaIWLPKpuEclcuvb3H8qA==,
            }
        dependencies:
            '@types/unist': 2.0.6
            unist-util-stringify-position: 3.0.2
        dev: false

    /vfile/4.2.1:
        resolution:
            {
                integrity: sha512-O6AE4OskCG5S1emQ/4gl8zK586RqA3srz3nfK/Viy0UPToBc5Trp9BVFb1u0CjsKrAWwnpr4ifM/KBXPWwJbCA==,
            }
        dependencies:
            '@types/unist': 2.0.6
            is-buffer: 2.0.5
            unist-util-stringify-position: 2.0.3
            vfile-message: 2.0.4
        dev: true
        optional: true

    /vfile/5.3.4:
        resolution:
            {
                integrity: sha512-KI+7cnst03KbEyN1+JE504zF5bJBZa+J+CrevLeyIMq0aPU681I2rQ5p4PlnQ6exFtWiUrg26QUdFMnAKR6PIw==,
            }
        dependencies:
            '@types/unist': 2.0.6
            is-buffer: 2.0.5
            unist-util-stringify-position: 3.0.2
            vfile-message: 3.1.2
        dev: false

    /vite-plugin-replace/0.1.1_vite@3.0.9:
        resolution:
            {
                integrity: sha512-v+okl3JNt2pf1jDYijw+WPVt6h9FWa/atTi+qnSFBqmKThLTDhlesx0r3bh+oFPmxRJmis5tNx9HtN6lGFoqWg==,
            }
        peerDependencies:
            vite: ^2
        dependencies:
            vite: 3.0.9
        dev: false

    /vite-plugin-watch-and-run/1.0.3:
        resolution:
            {
                integrity: sha512-nKNgAwlWje4oPrE7pgMcpW1CI3XdH7z/8XtsKTzBQnVyb4iNQ4z1IUJLE/U+2qXS4qFooRubXR3qiWJP9+WBtQ==,
            }
        dependencies:
            '@kitql/helper': 0.5.0
            micromatch: 4.0.5
        dev: false

    /vite/3.0.9:
        resolution:
            {
                integrity: sha512-waYABTM+G6DBTCpYAxvevpG50UOlZuynR0ckTK5PawNVt7ebX6X7wNXHaGIO6wYYFXSM7/WcuFuO2QzhBB6aMw==,
            }
        engines: { node: ^14.18.0 || >=16.0.0 }
        hasBin: true
        peerDependencies:
            less: '*'
            sass: '*'
            stylus: '*'
            terser: ^5.4.0
        peerDependenciesMeta:
            less:
                optional: true
            sass:
                optional: true
            stylus:
                optional: true
            terser:
                optional: true
        dependencies:
            esbuild: 0.14.54
            postcss: 8.4.16
            resolve: 1.22.1
            rollup: 2.77.3
        optionalDependencies:
            fsevents: 2.3.2
        dev: false

    /vite/3.1.4:
        resolution:
            {
                integrity: sha512-JoQI08aBjY9lycL7jcEq4p9o1xUjq5aRvdH4KWaXtkSx7e7RpAh9D3IjzDWRD4Fg44LS3oDAIOG/Kq1L+82psA==,
            }
        engines: { node: ^14.18.0 || >=16.0.0 }
        hasBin: true
        peerDependencies:
            less: '*'
            sass: '*'
            stylus: '*'
            terser: ^5.4.0
        peerDependenciesMeta:
            less:
                optional: true
            sass:
                optional: true
            stylus:
                optional: true
            terser:
                optional: true
        dependencies:
            esbuild: 0.15.10
            postcss: 8.4.16
            resolve: 1.22.1
            rollup: 2.78.1
        optionalDependencies:
            fsevents: 2.3.2
        dev: true

    /vite/3.1.6:
        resolution:
            {
                integrity: sha512-qMXIwnehvvcK5XfJiXQUiTxoYAEMKhM+jqCY6ZSTKFBKu1hJnAKEzP3AOcnTerI0cMZYAaJ4wpW1wiXLMDt4mA==,
            }
        engines: { node: ^14.18.0 || >=16.0.0 }
        hasBin: true
        peerDependencies:
            less: '*'
            sass: '*'
            stylus: '*'
            terser: ^5.4.0
        peerDependenciesMeta:
            less:
                optional: true
            sass:
                optional: true
            stylus:
                optional: true
            terser:
                optional: true
        dependencies:
            esbuild: 0.15.13
            postcss: 8.4.16
            resolve: 1.22.1
            rollup: 2.78.1
        optionalDependencies:
            fsevents: 2.3.2
        dev: true

    /vite/3.2.4:
        resolution:
            {
                integrity: sha512-Z2X6SRAffOUYTa+sLy3NQ7nlHFU100xwanq1WDwqaiFiCe+25zdxP1TfCS5ojPV2oDDcXudHIoPnI1Z/66B7Yw==,
            }
        engines: { node: ^14.18.0 || >=16.0.0 }
        hasBin: true
        peerDependencies:
            '@types/node': '>= 14'
            less: '*'
            sass: '*'
            stylus: '*'
            sugarss: '*'
            terser: ^5.4.0
        peerDependenciesMeta:
            '@types/node':
                optional: true
            less:
                optional: true
            sass:
                optional: true
            stylus:
                optional: true
            sugarss:
                optional: true
            terser:
                optional: true
        dependencies:
            esbuild: 0.15.13
            postcss: 8.4.19
            resolve: 1.22.1
            rollup: 2.79.1
        optionalDependencies:
            fsevents: 2.3.2
        dev: false

<<<<<<< HEAD
    /vitefu/0.2.1_vite@3.0.9:
        resolution:
            {
                integrity: sha512-clkvXTAeUf+XQKm3bhWUhT4pye+3acm6YCTGaWhxxIvZZ/QjnA3JA8Zud+z/mO5y5XYvJJhevs5Sjkv/FI8nRw==,
            }
        peerDependencies:
            vite: ^3.0.0
        peerDependenciesMeta:
            vite:
                optional: true
        dependencies:
            vite: 3.0.9
        dev: false

=======
>>>>>>> f956f684
    /vitefu/0.2.1_vite@3.1.4:
        resolution:
            {
                integrity: sha512-clkvXTAeUf+XQKm3bhWUhT4pye+3acm6YCTGaWhxxIvZZ/QjnA3JA8Zud+z/mO5y5XYvJJhevs5Sjkv/FI8nRw==,
            }
        peerDependencies:
            vite: ^3.0.0
        peerDependenciesMeta:
            vite:
                optional: true
        dependencies:
            vite: 3.1.4
        dev: true

    /vitefu/0.2.1_vite@3.2.4:
        resolution:
            {
                integrity: sha512-clkvXTAeUf+XQKm3bhWUhT4pye+3acm6YCTGaWhxxIvZZ/QjnA3JA8Zud+z/mO5y5XYvJJhevs5Sjkv/FI8nRw==,
            }
        peerDependencies:
            vite: ^3.0.0
        peerDependenciesMeta:
            vite:
                optional: true
        dependencies:
            vite: 3.2.4
        dev: false

    /vitest/0.23.4:
        resolution:
            {
                integrity: sha512-iukBNWqQAv8EKDBUNntspLp9SfpaVFbmzmM0sNcnTxASQZMzRw3PsM6DMlsHiI+I6GeO5/sYDg3ecpC+SNFLrQ==,
            }
        engines: { node: '>=v14.16.0' }
        hasBin: true
        peerDependencies:
            '@edge-runtime/vm': '*'
            '@vitest/browser': '*'
            '@vitest/ui': '*'
            happy-dom: '*'
            jsdom: '*'
        peerDependenciesMeta:
            '@edge-runtime/vm':
                optional: true
            '@vitest/browser':
                optional: true
            '@vitest/ui':
                optional: true
            happy-dom:
                optional: true
            jsdom:
                optional: true
        dependencies:
            '@types/chai': 4.3.3
            '@types/chai-subset': 1.3.3
            '@types/node': 18.8.1
            chai: 4.3.6
            debug: 4.3.4
            local-pkg: 0.4.2
            strip-literal: 0.4.2
            tinybench: 2.2.1
            tinypool: 0.3.0
            tinyspy: 1.0.2
            vite: 3.1.6
        transitivePeerDependencies:
            - less
            - sass
            - stylus
            - supports-color
            - terser
        dev: true

    /walker/1.0.8:
        resolution:
            {
                integrity: sha512-ts/8E8l5b7kY0vlWLewOkDXMmPdLcVV4GmOQLyxuSswIJsweeFZtAsMF7k1Nszz+TYBQrlYRmzOnr398y1JemQ==,
            }
        dependencies:
            makeerror: 1.0.12
        dev: false

    /wcwidth/1.0.1:
        resolution:
            {
                integrity: sha512-XHPEwS0q6TaxcvG85+8EYkbiCux2XtWG2mkc47Ng2A77BQu9+DqIOJldST4HgPkuea7dvKSj5VgX3P1d4rW8Tg==,
            }
        dependencies:
            defaults: 1.0.4
        dev: true

    /web-streams-polyfill/3.2.1:
        resolution:
            {
                integrity: sha512-e0MO3wdXWKrLbL0DgGnUV7WHVuw9OUvL4hjgnPkIeEvESk74gAITi5G606JtZPp39cd8HA9VQzCIvA49LpPN5Q==,
            }
        engines: { node: '>= 8' }

    /web-streams-polyfill/4.0.0-beta.1:
        resolution:
            {
                integrity: sha512-3ux37gEX670UUphBF9AMCq8XM6iQ8Ac6A+DSRRjDoRBm1ufCkaCDdNVbaqq60PsEkdNlLKrGtv/YBP4EJXqNtQ==,
            }
        engines: { node: '>= 12' }

    /webcrypto-core/1.7.5:
        resolution:
            {
                integrity: sha512-gaExY2/3EHQlRNNNVSrbG2Cg94Rutl7fAaKILS1w8ZDhGxdFOaw6EbCfHIxPy9vt/xwp5o0VQAx9aySPF6hU1A==,
            }
        dependencies:
            '@peculiar/asn1-schema': 2.3.0
            '@peculiar/json-schema': 1.1.12
            asn1js: 3.0.5
            pvtsutils: 1.3.2
            tslib: 2.4.0

    /webidl-conversions/3.0.1:
        resolution:
            {
                integrity: sha512-2JAn3z8AR6rjK8Sm8orRC0h/bcl/DqL7tRPdGZ4I1CjdF+EaMLmYxBHyXuKL849eucPFhvBoxMsflfOb8kxaeQ==,
            }

    /whatwg-url/5.0.0:
        resolution:
            {
                integrity: sha512-saE57nupxk6v3HY35+jzBwYa0rKSy0XR8JSxZPwgLr7ys0IBzhGviA1/TUGJLmSVqs8pb9AnvICXEuOHLprYTw==,
            }
        dependencies:
            tr46: 0.0.3
            webidl-conversions: 3.0.1

    /which-boxed-primitive/1.0.2:
        resolution:
            {
                integrity: sha512-bwZdv0AKLpplFY2KZRX6TvyuN7ojjr7lwkg6ml0roIy9YeuSr7JS372qlNW18UQYzgYK9ziGcerWqZOmEn9VNg==,
            }
        dependencies:
            is-bigint: 1.0.4
            is-boolean-object: 1.1.2
            is-number-object: 1.0.7
            is-string: 1.0.7
            is-symbol: 1.0.4

    /which-module/2.0.0:
        resolution:
            {
                integrity: sha512-B+enWhmw6cjfVC7kS8Pj9pCrKSc5txArRyaYGe088shv/FGWH+0Rjx/xPgtsWfsUtS27FkP697E4DDhgrgoc0Q==,
            }
        dev: true

    /which-pm/2.0.0:
        resolution:
            {
                integrity: sha512-Lhs9Pmyph0p5n5Z3mVnN0yWcbQYUAD7rbQUiMsQxOJ3T57k7RFe35SUwWMf7dsbDZks1uOmw4AecB/JMDj3v/w==,
            }
        engines: { node: '>=8.15' }
        dependencies:
            load-yaml-file: 0.2.0
            path-exists: 4.0.0
        dev: true

    /which/1.3.1:
        resolution:
            {
                integrity: sha512-HxJdYWq1MTIQbJ3nw0cqssHoTNU267KlrDuGZ1WYlxDStUtKUhOaJmh112/TZmHxxUfuJqPXSOm7tDyas0OSIQ==,
            }
        hasBin: true
        dependencies:
            isexe: 2.0.0
        dev: true

    /which/2.0.2:
        resolution:
            {
                integrity: sha512-BLI3Tl1TW3Pvl70l3yq3Y64i+awpwXqsGBYWkkqMtnbXgrMD+yj7rhW0kuEDxzJaYXGjEW5ogapKNMEKNMjibA==,
            }
        engines: { node: '>= 8' }
        hasBin: true
        dependencies:
            isexe: 2.0.0

    /wide-align/1.1.5:
        resolution:
            {
                integrity: sha512-eDMORYaPNZ4sQIuuYPDHdQvf4gyCF9rEEV/yPxGfwPkRodwEgiMUUXTx/dex+Me0wxx53S+NgUHaP7y3MGlDmg==,
            }
        dependencies:
            string-width: 4.2.3
        dev: false

    /word-wrap/1.2.3:
        resolution:
            {
                integrity: sha512-Hz/mrNwitNRh/HUAtM/VT/5VH+ygD6DV7mYKZAtHOrbs8U7lvPS6xf7EJKMF0uW1KJCl0H701g3ZGus+muE5vQ==,
            }
        engines: { node: '>=0.10.0' }

    /wrap-ansi/6.2.0:
        resolution:
            {
                integrity: sha512-r6lPcBGxZXlIcymEu7InxDMhdW0KDxpLgoFLcguasxCaJ/SOIZwINatK9KY/tf+ZrlywOKU0UDj3ATXUBfxJXA==,
            }
        engines: { node: '>=8' }
        dependencies:
            ansi-styles: 4.3.0
            string-width: 4.2.3
            strip-ansi: 6.0.1
        dev: true

    /wrap-ansi/7.0.0:
        resolution:
            {
                integrity: sha512-YVGIj2kamLSTxw6NsZjoBxfSwsn0ycdesmc4p+Q21c5zPuZ1pl+NfxVdxPtdHvmNVOQ6XSYG4AUtyt/Fi7D16Q==,
            }
        engines: { node: '>=10' }
        dependencies:
            ansi-styles: 4.3.0
            string-width: 4.2.3
            strip-ansi: 6.0.1
        dev: true

    /wrappy/1.0.2:
        resolution:
            {
                integrity: sha512-l4Sp/DRseor9wL6EvV2+TuQn63dMkPjZ/sp9XkghTEbV9KlPS1xUsZ3u7/IQO4wxtcFB4bgpQPRcR3QCvezPcQ==,
            }

    /write-file-atomic/4.0.2:
        resolution:
            {
                integrity: sha512-7KxauUdBmSdWnmpaGFg+ppNjKF8uNLry8LyzjauQDOVONfFLNKrKvQOxZ/VuTIcS/gge/YNahf5RIIQWTSarlg==,
            }
        engines: { node: ^12.13.0 || ^14.15.0 || >=16.0.0 }
        dependencies:
            imurmurhash: 0.1.4
            signal-exit: 3.0.7
        dev: false

    /ws/8.8.1:
        resolution:
            {
                integrity: sha512-bGy2JzvzkPowEJV++hF07hAD6niYSr0JzBNo/J29WsB57A2r7Wlc1UFcTR9IzrPvuNVO4B8LGqF8qcpsVOhJCA==,
            }
        engines: { node: '>=10.0.0' }
        peerDependencies:
            bufferutil: ^4.0.1
            utf-8-validate: ^5.0.2
        peerDependenciesMeta:
            bufferutil:
                optional: true
            utf-8-validate:
                optional: true

    /xtend/4.0.2:
        resolution:
            {
                integrity: sha512-LKYU1iAXJXUgAXn9URjiu+MWhyUXHsvfp7mcuYm9dSUKK0/CjtrUwFAxD82/mCWbtLsGjFIad0wIsod4zrTAEQ==,
            }
        engines: { node: '>=0.4' }
        dev: true
        optional: true

    /y18n/4.0.3:
        resolution:
            {
                integrity: sha512-JKhqTOwSrqNA1NY5lSztJ1GrBiUodLMmIZuLiDaMRJ+itFd+ABVE8XBjOvIWL+rSqNDC74LCSFmlb/U4UZ4hJQ==,
            }
        dev: true

    /y18n/5.0.8:
        resolution:
            {
                integrity: sha512-0pfFzegeDWJHJIAmTLRP2DwHjdF5s7jo9tuztdQxAhINCdvS+3nGINqPd00AphqJR/0LhANUS6/+7SCb98YOfA==,
            }
        engines: { node: '>=10' }
        dev: true

    /yallist/2.1.2:
        resolution:
            {
                integrity: sha512-ncTzHV7NvsQZkYe1DW7cbDLm0YpzHmZF5r/iyP3ZnQtMiJ+pjzisCiMNI+Sj+xQF5pXhSHxSB3uDbsBTzY/c2A==,
            }
        dev: true

    /yallist/4.0.0:
        resolution:
            {
                integrity: sha512-3wdGidZyq5PB084XLES5TpOSRA3wjXAlIWMhum2kRcv/41Sn2emQ0dycQW4uZXLejwKvg6EsvbdlVL+FYEct7A==,
            }

    /yaml/1.10.2:
        resolution:
            {
                integrity: sha512-r3vXyErRCYJ7wg28yvBY5VSoAF8ZvlcW9/BwUzEtUsjvX/DKs24dIkuwjtuprwJJHsbyUbLApepYTR1BN4uHrg==,
            }
        engines: { node: '>= 6' }
        dev: true

    /yargs-parser/18.1.3:
        resolution:
            {
                integrity: sha512-o50j0JeToy/4K6OZcaQmW6lyXXKhq7csREXcDwk2omFPJEwUNOVtJKvmDr9EI1fAJZUyZcRF7kxGBWmRXudrCQ==,
            }
        engines: { node: '>=6' }
        dependencies:
            camelcase: 5.3.1
            decamelize: 1.2.0
        dev: true

    /yargs-parser/20.2.9:
        resolution:
            {
                integrity: sha512-y11nGElTIV+CT3Zv9t7VKl+Q3hTQoT9a1Qzezhhl6Rp21gJ/IVTW7Z3y9EWXhuUBC2Shnf+DX0antecpAwSP8w==,
            }
        engines: { node: '>=10' }
        dev: true

    /yargs-parser/21.1.1:
        resolution:
            {
                integrity: sha512-tVpsJW7DdjecAiFpbIB1e3qxIQsE6NoPc5/eTdrbbIC4h0LVsWhnoa3g+m2HclBIujHzsxZ4VJVA+GUuc2/LBw==,
            }
        engines: { node: '>=12' }
        dev: true

    /yargs/15.4.1:
        resolution:
            {
                integrity: sha512-aePbxDmcYW++PaqBsJ+HYUFwCdv4LVvdnhBy78E57PIor8/OVvhMrADFFEDh8DHDFRv/O9i3lPhsENjO7QX0+A==,
            }
        engines: { node: '>=8' }
        dependencies:
            cliui: 6.0.0
            decamelize: 1.2.0
            find-up: 4.1.0
            get-caller-file: 2.0.5
            require-directory: 2.1.1
            require-main-filename: 2.0.0
            set-blocking: 2.0.0
            string-width: 4.2.3
            which-module: 2.0.0
            y18n: 4.0.3
            yargs-parser: 18.1.3
        dev: true

    /yargs/16.2.0:
        resolution:
            {
                integrity: sha512-D1mvvtDG0L5ft/jGWkLpG1+m0eQxOfaBvTNELraWj22wSVUMWxZUvYgJYcKh6jGGIkJFhH4IZPQhR4TKpc8mBw==,
            }
        engines: { node: '>=10' }
        dependencies:
            cliui: 7.0.4
            escalade: 3.1.1
            get-caller-file: 2.0.5
            require-directory: 2.1.1
            string-width: 4.2.3
            y18n: 5.0.8
            yargs-parser: 20.2.9
        dev: true

    /yargs/17.6.0:
        resolution:
            {
                integrity: sha512-8H/wTDqlSwoSnScvV2N/JHfLWOKuh5MVla9hqLjK3nsfyy6Y4kDSYSvkU5YCUEPOSnRXfIyx3Sq+B/IWudTo4g==,
            }
        engines: { node: '>=12' }
        dependencies:
            cliui: 8.0.1
            escalade: 3.1.1
            get-caller-file: 2.0.5
            require-directory: 2.1.1
            string-width: 4.2.3
            y18n: 5.0.8
            yargs-parser: 21.1.1
        dev: true

    /yocto-queue/0.1.0:
        resolution:
            {
                integrity: sha512-rVksvsnNCdJ/ohGc6xgPwyN8eheCxsiLM8mxuE/t/mOVqJewPuO1miLpTHQiRgTKCLexL4MeAFVagts7HmNZ2Q==,
            }
        engines: { node: '>=10' }

    /zencrypt/0.0.7:
        resolution:
            {
                integrity: sha512-UGqj7MySefAgoD8E17cJEsTNhYmjeYnT2Pp++2eC4Vgmc4S1fliFxSn6uAcLqkuPJ7YhD0Un/CW2ZYxrOlpJxw==,
            }
        dev: true<|MERGE_RESOLUTION|>--- conflicted
+++ resolved
@@ -315,11 +315,7 @@
         specifiers:
             '@sveltejs/adapter-auto': 1.0.0-next.88
             '@sveltejs/adapter-vercel': 1.0.0-next.81
-<<<<<<< HEAD
             '@sveltejs/kit': 1.0.0-next.551
-=======
-            '@sveltejs/kit': 1.0.0-next.405
->>>>>>> f956f684
             '@typescript-eslint/eslint-plugin': ^5.10.1
             '@typescript-eslint/parser': ^5.10.1
             eslint: ^8.12.0
@@ -349,11 +345,7 @@
         dependencies:
             '@sveltejs/adapter-auto': 1.0.0-next.88
             '@sveltejs/adapter-vercel': 1.0.0-next.81
-<<<<<<< HEAD
             '@sveltejs/kit': 1.0.0-next.551_svelte@3.49.0+vite@3.0.9
-=======
-            '@sveltejs/kit': 1.0.0-next.405_svelte@3.49.0+vite@3.0.9
->>>>>>> f956f684
             feather-icons: 4.29.0
             flexsearch: 0.7.21
             lodash: 4.17.21
@@ -1781,17 +1773,10 @@
             read-yaml-file: 1.1.0
         dev: true
 
-<<<<<<< HEAD
-    /@mapbox/node-pre-gyp/1.0.9:
-        resolution:
-            {
-                integrity: sha512-aDF3S3rK9Q2gey/WAttUlISduDItz5BU3306M9Eyv6/oS40aMprnopshtlKTykxRNIBEZuRMaZAnbrQ4QtKGyw==,
-=======
     /@mapbox/node-pre-gyp/1.0.10:
         resolution:
             {
                 integrity: sha512-4ySo4CjzStuprMwk35H5pPbkymjv1SF3jGLj6rAHp/xT/RF7TL7bd9CTm1xDY49K2qF7jmR/g7k+SkLETP6opA==,
->>>>>>> f956f684
             }
         hasBin: true
         dependencies:
@@ -1803,11 +1788,7 @@
             npmlog: 5.0.1
             rimraf: 3.0.2
             semver: 7.3.7
-<<<<<<< HEAD
-            tar: 6.1.11
-=======
             tar: 6.1.12
->>>>>>> f956f684
         transitivePeerDependencies:
             - encoding
             - supports-color
@@ -2107,26 +2088,16 @@
             - supports-color
         dev: false
 
-<<<<<<< HEAD
     /@sveltejs/kit/1.0.0-next.547_svelte@3.50.1+vite@3.1.4:
         resolution:
             {
                 integrity: sha512-QhmoRt0nHISyl+0KRUoo/lod79eBSBgBqxb3E1hWLQLKF7vX5bCkXcZ84WReQtDwHkqvPrmJK2IBcF6za5nhjw==,
             }
         engines: { node: '>=16.14' }
-=======
-    /@sveltejs/kit/1.0.0-next.405_svelte@3.49.0+vite@3.0.9:
-        resolution:
-            {
-                integrity: sha512-jHSa74F7k+hC+0fof75g/xm/+1M5sM66Qt6v8eLLMSgjkp36Lb5xOioBhbl6w0NYoE5xysLsBWuu+yHytfvCBA==,
-            }
-        engines: { node: '>=16.9' }
->>>>>>> f956f684
         hasBin: true
         requiresBuild: true
         peerDependencies:
             svelte: ^3.44.0
-<<<<<<< HEAD
             vite: ^3.2.0
         dependencies:
             '@sveltejs/vite-plugin-svelte': 1.2.0_svelte@3.50.1+vite@3.1.4
@@ -2149,22 +2120,6 @@
         dev: true
 
     /@sveltejs/kit/1.0.0-next.547_svelte@3.52.0+vite@3.1.4:
-=======
-            vite: ^3.0.0
-        dependencies:
-            '@sveltejs/vite-plugin-svelte': 1.0.1_svelte@3.49.0+vite@3.0.9
-            chokidar: 3.5.3
-            sade: 1.8.1
-            svelte: 3.49.0
-            tiny-glob: 0.2.9
-            vite: 3.0.9
-        transitivePeerDependencies:
-            - diff-match-patch
-            - supports-color
-        dev: false
-
-    /@sveltejs/kit/1.0.0-next.547_svelte@3.50.1+vite@3.1.4:
->>>>>>> f956f684
         resolution:
             {
                 integrity: sha512-QhmoRt0nHISyl+0KRUoo/lod79eBSBgBqxb3E1hWLQLKF7vX5bCkXcZ84WReQtDwHkqvPrmJK2IBcF6za5nhjw==,
@@ -2176,54 +2131,7 @@
             svelte: ^3.44.0
             vite: ^3.2.0
         dependencies:
-<<<<<<< HEAD
             '@sveltejs/vite-plugin-svelte': 1.2.0_svelte@3.52.0+vite@3.1.4
-=======
-            '@sveltejs/vite-plugin-svelte': 1.2.0_svelte@3.50.1+vite@3.1.4
->>>>>>> f956f684
-            '@types/cookie': 0.5.1
-            cookie: 0.5.0
-            devalue: 4.2.0
-            kleur: 4.1.5
-            magic-string: 0.26.7
-            mime: 3.0.0
-            sade: 1.8.1
-            set-cookie-parser: 2.5.1
-            sirv: 2.0.2
-<<<<<<< HEAD
-            svelte: 3.52.0
-=======
-            svelte: 3.50.1
->>>>>>> f956f684
-            tiny-glob: 0.2.9
-            undici: 5.12.0
-            vite: 3.1.4
-        transitivePeerDependencies:
-            - diff-match-patch
-            - supports-color
-        dev: true
-
-<<<<<<< HEAD
-    /@sveltejs/kit/1.0.0-next.547_svelte@3.52.0+vite@3.2.4:
-=======
-    /@sveltejs/kit/1.0.0-next.547_svelte@3.52.0+vite@3.1.4:
->>>>>>> f956f684
-        resolution:
-            {
-                integrity: sha512-QhmoRt0nHISyl+0KRUoo/lod79eBSBgBqxb3E1hWLQLKF7vX5bCkXcZ84WReQtDwHkqvPrmJK2IBcF6za5nhjw==,
-            }
-        engines: { node: '>=16.14' }
-        hasBin: true
-        requiresBuild: true
-        peerDependencies:
-            svelte: ^3.44.0
-            vite: ^3.2.0
-        dependencies:
-<<<<<<< HEAD
-            '@sveltejs/vite-plugin-svelte': 1.2.0_svelte@3.52.0+vite@3.2.4
-=======
-            '@sveltejs/vite-plugin-svelte': 1.2.0_svelte@3.52.0+vite@3.1.4
->>>>>>> f956f684
             '@types/cookie': 0.5.1
             cookie: 0.5.0
             devalue: 4.2.0
@@ -2236,18 +2144,6 @@
             svelte: 3.52.0
             tiny-glob: 0.2.9
             undici: 5.12.0
-<<<<<<< HEAD
-            vite: 3.2.4
-        transitivePeerDependencies:
-            - diff-match-patch
-            - supports-color
-        dev: false
-
-    /@sveltejs/kit/1.0.0-next.551_svelte@3.49.0+vite@3.0.9:
-        resolution:
-            {
-                integrity: sha512-pZXPoKHFcEXCEN64bw87Xv3cZO7sGztPKYXyLuzceie4qNzAQOMejxewm1xSYcaublleYXLdBWcrWwGlaSWnyw==,
-=======
             vite: 3.1.4
         transitivePeerDependencies:
             - diff-match-patch
@@ -2258,7 +2154,6 @@
         resolution:
             {
                 integrity: sha512-QhmoRt0nHISyl+0KRUoo/lod79eBSBgBqxb3E1hWLQLKF7vX5bCkXcZ84WReQtDwHkqvPrmJK2IBcF6za5nhjw==,
->>>>>>> f956f684
             }
         engines: { node: '>=16.14' }
         hasBin: true
@@ -2267,11 +2162,7 @@
             svelte: ^3.44.0
             vite: ^3.2.0
         dependencies:
-<<<<<<< HEAD
-            '@sveltejs/vite-plugin-svelte': 1.2.0_svelte@3.49.0+vite@3.0.9
-=======
             '@sveltejs/vite-plugin-svelte': 1.2.0_svelte@3.52.0+vite@3.2.4
->>>>>>> f956f684
             '@types/cookie': 0.5.1
             cookie: 0.5.0
             devalue: 4.2.0
@@ -2281,33 +2172,50 @@
             sade: 1.8.1
             set-cookie-parser: 2.5.1
             sirv: 2.0.2
-<<<<<<< HEAD
+            svelte: 3.52.0
+            tiny-glob: 0.2.9
+            undici: 5.12.0
+            vite: 3.2.4
+        transitivePeerDependencies:
+            - diff-match-patch
+            - supports-color
+        dev: false
+
+    /@sveltejs/kit/1.0.0-next.551_svelte@3.49.0+vite@3.0.9:
+        resolution:
+            {
+                integrity: sha512-pZXPoKHFcEXCEN64bw87Xv3cZO7sGztPKYXyLuzceie4qNzAQOMejxewm1xSYcaublleYXLdBWcrWwGlaSWnyw==,
+            }
+        engines: { node: '>=16.14' }
+        hasBin: true
+        requiresBuild: true
+        peerDependencies:
+            svelte: ^3.44.0
+            vite: ^3.2.0
+        dependencies:
+            '@sveltejs/vite-plugin-svelte': 1.2.0_svelte@3.49.0+vite@3.0.9
+            '@types/cookie': 0.5.1
+            cookie: 0.5.0
+            devalue: 4.2.0
+            kleur: 4.1.5
+            magic-string: 0.26.7
+            mime: 3.0.0
+            sade: 1.8.1
+            set-cookie-parser: 2.5.1
+            sirv: 2.0.2
             svelte: 3.49.0
             tiny-glob: 0.2.9
             undici: 5.12.0
             vite: 3.0.9
-=======
-            svelte: 3.52.0
-            tiny-glob: 0.2.9
-            undici: 5.12.0
-            vite: 3.2.4
->>>>>>> f956f684
         transitivePeerDependencies:
             - diff-match-patch
             - supports-color
         dev: false
 
-<<<<<<< HEAD
     /@sveltejs/vite-plugin-svelte/1.2.0_svelte@3.49.0+vite@3.0.9:
         resolution:
             {
                 integrity: sha512-DT2oUkWAloH1tO7X5cQ4uDxQofaIS76skyFMElKtoqT6HJao+D82LI5i+0jPaSSmO7ex3Pa6jGYMlWy9ZJ1cdQ==,
-=======
-    /@sveltejs/vite-plugin-svelte/1.0.1_svelte@3.49.0+vite@3.0.9:
-        resolution:
-            {
-                integrity: sha512-PorCgUounn0VXcpeJu+hOweZODKmGuLHsLomwqSj+p26IwjjGffmYQfVHtiTWq+NqaUuuHWWG7vPge6UFw4Aeg==,
->>>>>>> f956f684
             }
         engines: { node: ^14.18.0 || >= 16 }
         peerDependencies:
@@ -2318,23 +2226,14 @@
             diff-match-patch:
                 optional: true
         dependencies:
-<<<<<<< HEAD
-=======
-            '@rollup/pluginutils': 4.2.1
->>>>>>> f956f684
             debug: 4.3.4
             deepmerge: 4.2.2
             kleur: 4.1.5
             magic-string: 0.26.7
             svelte: 3.49.0
-<<<<<<< HEAD
             svelte-hmr: 0.15.1_svelte@3.49.0
             vite: 3.0.9
             vitefu: 0.2.1_vite@3.0.9
-=======
-            svelte-hmr: 0.14.12_svelte@3.49.0
-            vite: 3.0.9
->>>>>>> f956f684
         transitivePeerDependencies:
             - supports-color
         dev: false
@@ -3203,11 +3102,7 @@
             }
         hasBin: true
         dependencies:
-<<<<<<< HEAD
-            '@mapbox/node-pre-gyp': 1.0.9
-=======
             '@mapbox/node-pre-gyp': 1.0.10
->>>>>>> f956f684
             acorn: 8.8.0
             async-sema: 3.1.1
             bindings: 1.5.0
@@ -3618,10 +3513,7 @@
                 integrity: sha512-jDctJ/IVQbZoJykoeHbhXpOlNBqGNcwXJKJog42E5HDPUwQTSdjCHdihjj0DlnheQ7blbT6dHOafNAiS8ooQKA==,
             }
         engines: { node: '>=8' }
-<<<<<<< HEAD
-        dev: true
-=======
->>>>>>> f956f684
+        dev: true
 
     /bindings/1.5.0:
         resolution:
@@ -3877,10 +3769,7 @@
             readdirp: 3.6.0
         optionalDependencies:
             fsevents: 2.3.2
-<<<<<<< HEAD
-        dev: true
-=======
->>>>>>> f956f684
+        dev: true
 
     /chownr/2.0.0:
         resolution:
@@ -4068,14 +3957,10 @@
         dev: false
 
     /concat-map/0.0.1:
-<<<<<<< HEAD
-        resolution: { integrity: sha1-2Klr13/Wjfd5OnMDajug1UBdR3s= }
-=======
         resolution:
             {
                 integrity: sha512-/Srv4dswyQNBfohGpz9o6Yb3Gz3SrUDqBH5rTuhGR7ahtlbYKnVxw2bCFMRljaA7EXHaXZ8wsHdodFvbkhKmqg==,
             }
->>>>>>> f956f684
 
     /concurrently/6.5.1:
         resolution:
@@ -6954,10 +6839,7 @@
         engines: { node: '>=8' }
         dependencies:
             binary-extensions: 2.2.0
-<<<<<<< HEAD
-        dev: true
-=======
->>>>>>> f956f684
+        dev: true
 
     /is-boolean-object/1.1.2:
         resolution:
@@ -8893,10 +8775,7 @@
         engines: { node: '>=8.10.0' }
         dependencies:
             picomatch: 2.3.1
-<<<<<<< HEAD
-        dev: true
-=======
->>>>>>> f956f684
+        dev: true
 
     /recast/0.21.5:
         resolution:
@@ -9879,17 +9758,10 @@
             - sugarss
         dev: true
 
-<<<<<<< HEAD
     /svelte-hmr/0.15.1_svelte@3.49.0:
         resolution:
             {
                 integrity: sha512-BiKB4RZ8YSwRKCNVdNxK/GfY+r4Kjgp9jCLEy0DuqAKfmQtpL38cQK3afdpjw4sqSs4PLi3jIPJIFp259NkZtA==,
-=======
-    /svelte-hmr/0.14.12_svelte@3.49.0:
-        resolution:
-            {
-                integrity: sha512-4QSW/VvXuqVcFZ+RhxiR8/newmwOCTlbYIezvkeN6302YFRE8cXy0naamHcjz8Y9Ce3ITTZtrHrIL0AGfyo61w==,
->>>>>>> f956f684
             }
         engines: { node: ^12.20 || ^14.13.1 || >= 16 }
         peerDependencies:
@@ -10234,21 +10106,12 @@
         dev: true
         optional: true
 
-<<<<<<< HEAD
-    /tar/6.1.11:
-        resolution:
-            {
-                integrity: sha512-an/KZQzQUkZCkuoAA64hM92X0Urb6VpRhAFllDzz44U2mcD5scmT3zBc4VgVpkugF580+DQn8eAFSyoQt0tznA==,
-            }
-        engines: { node: '>= 10' }
-=======
     /tar/6.1.12:
         resolution:
             {
                 integrity: sha512-jU4TdemS31uABHd+Lt5WEYJuzn+TJTCBLljvIAHZOz6M9Os5pJ4dD+vRFLxPa/n3T0iEFzpi+0x1UfuDZYbRMw==,
             }
         engines: { node: '>=10' }
->>>>>>> f956f684
         dependencies:
             chownr: 2.0.0
             fs-minipass: 2.1.0
@@ -11110,7 +10973,6 @@
             fsevents: 2.3.2
         dev: false
 
-<<<<<<< HEAD
     /vitefu/0.2.1_vite@3.0.9:
         resolution:
             {
@@ -11125,8 +10987,6 @@
             vite: 3.0.9
         dev: false
 
-=======
->>>>>>> f956f684
     /vitefu/0.2.1_vite@3.1.4:
         resolution:
             {
