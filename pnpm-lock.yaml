--- conflicted
+++ resolved
@@ -1,8 +1,4 @@
 lockfileVersion: '6.0'
-
-settings:
-  autoInstallPeers: true
-  excludeLinksFromLockfile: false
 
 overrides:
   graphql: 15.5.0
@@ -3184,6 +3180,7 @@
 
   /@types/prop-types@15.7.5:
     resolution: {integrity: sha512-JCB8C6SnDoQf0cNycqd/35A7MjcnK+ZTqE7judS6o7utxUCg6imJg3QK2qzHKszlTjcj2cn+NwMB2i96ubpj7w==}
+    dev: true
 
   /@types/pug@2.0.6:
     resolution: {integrity: sha512-SnHmG9wN1UVmagJOnyo/qkk0Z7gejYxOYYmaAwr5u2yFYfsupN3sg10kyzN8Hep/2zbHxCnsumxOoRIRMBwKCg==}
@@ -3199,12 +3196,8 @@
   /@types/react-dom@18.0.11:
     resolution: {integrity: sha512-O38bPbI2CWtgw/OoQoY+BRelw7uysmXbWvw3nLWO21H1HSh+GOlqPuXshJfjmpNlKiiSDG9cc1JZAaMmVdcTlw==}
     dependencies:
-<<<<<<< HEAD
       '@types/react': 18.2.22
-=======
-      '@types/react': 18.2.21
-    dev: true
->>>>>>> f6ef67e6
+    dev: true
 
   /@types/react@18.0.33:
     resolution: {integrity: sha512-sHxzVxeanvQyQ1lr8NSHaj0kDzcNiGpILEVt69g9S31/7PfMvNCKLKcsHw4lYKjs3cGNJjXSP4mYzX43QlnjNA==}
@@ -3222,24 +3215,13 @@
       csstype: 3.1.1
     dev: true
 
-  /@types/react@18.2.21:
-    resolution: {integrity: sha512-neFKG/sBAwGxHgXiIxnbm3/AAVQ/cMRS93hvBpg8xYRbeQSPVABp9U2bRnPf0iI4+Ucdv3plSxKK+3CW2ENJxA==}
+  /@types/react@18.2.22:
+    resolution: {integrity: sha512-60fLTOLqzarLED2O3UQImc/lsNRgG0jE/a1mPW9KjMemY0LMITWEsbS4VvZ4p6rorEHd5YKxxmMKSDK505GHpA==}
     dependencies:
       '@types/prop-types': 15.7.5
       '@types/scheduler': 0.16.2
       csstype: 3.1.1
-<<<<<<< HEAD
-    dev: false
-
-  /@types/react@18.2.22:
-    resolution: {integrity: sha512-60fLTOLqzarLED2O3UQImc/lsNRgG0jE/a1mPW9KjMemY0LMITWEsbS4VvZ4p6rorEHd5YKxxmMKSDK505GHpA==}
-    dependencies:
-      '@types/prop-types': 15.7.5
-      '@types/scheduler': 0.16.2
-      csstype: 3.1.1
-=======
-    dev: true
->>>>>>> f6ef67e6
+    dev: true
 
   /@types/sass@1.43.1:
     resolution: {integrity: sha512-BPdoIt1lfJ6B7rw35ncdwBZrAssjcwzI5LByIrYs+tpXlj/CAkuVdRsgZDdP4lq5EjyWzwxZCqAoFyHKFwp32g==}
@@ -3248,6 +3230,7 @@
 
   /@types/scheduler@0.16.2:
     resolution: {integrity: sha512-hppQEBDmlwhFAXKJX2KnWLYu5yMfi91yazPb2l+lbJiwW+wdo1gNeRA+3RgNSO39WYX2euey41KEwnqesU2Jew==}
+    dev: true
 
   /@types/semver@6.2.3:
     resolution: {integrity: sha512-KQf+QAMWKMrtBMsB8/24w53tEsxllMj6TuA80TT/5igJalLI/zm0L3oXRbIAl4Ohfc85gyHX/jhMwsVkmhLU4A==}
@@ -4638,6 +4621,7 @@
 
   /csstype@3.1.1:
     resolution: {integrity: sha512-DJR/VvkAvSZW9bTouZue2sSxDwdTN92uHjqeKVm+0dAqdfNykRzQ95tay8aXMBAAPpUiq4Qcug2L7neoRh2Egw==}
+    dev: true
 
   /csv-generate@3.4.3:
     resolution: {integrity: sha512-w/T+rqR0vwvHqWs/1ZyMDWtHHSJaN06klRqJXBEpDJaM/+dZkso0OKh1VcuuYvK3XM53KysVNq8Ko/epCK8wOw==}
