--- conflicted
+++ resolved
@@ -7,11 +7,7 @@
       '@changesets/changelog-git': ^0.1.13
       '@changesets/changelog-github': ^0.4.7
       '@changesets/cli': ^2.25.0
-<<<<<<< HEAD
       '@playwright/test': 1.30.0
-=======
-      '@playwright/test': 1.28.1
->>>>>>> 34f2dc38
       '@theguild/eslint-config': ^0.1.0
       '@trivago/prettier-plugin-sort-imports': ^3.3.0
       eslint-plugin-unused-imports: ^2.0.0
@@ -34,11 +30,7 @@
       '@changesets/changelog-git': 0.1.14
       '@changesets/changelog-github': 0.4.8
       '@changesets/cli': 2.26.0
-<<<<<<< HEAD
       '@playwright/test': 1.30.0
-=======
-      '@playwright/test': 1.28.1
->>>>>>> 34f2dc38
       '@theguild/eslint-config': 0.1.2_ha6vam6werchizxrnqvarmz2zu
       '@trivago/prettier-plugin-sort-imports': 3.4.0_prettier@2.8.1
       eslint-plugin-unused-imports: 2.0.0_eslint@8.29.0
@@ -99,11 +91,7 @@
   e2e/sveltekit:
     specifiers:
       '@kitql/helper': ^0.5.0
-<<<<<<< HEAD
       '@playwright/test': 1.30.0
-=======
-      '@playwright/test': 1.28.1
->>>>>>> 34f2dc38
       '@sveltejs/adapter-auto': 1.0.0
       '@sveltejs/kit': 1.0.0
       '@typescript-eslint/eslint-plugin': ^5.10.1
@@ -128,11 +116,7 @@
       vite-plugin-lib-reporter: ^0.0.6
     devDependencies:
       '@kitql/helper': 0.5.0
-<<<<<<< HEAD
       '@playwright/test': 1.30.0
-=======
-      '@playwright/test': 1.28.1
->>>>>>> 34f2dc38
       '@sveltejs/adapter-auto': 1.0.0_@sveltejs+kit@1.0.0
       '@sveltejs/kit': 1.0.0_svelte@3.55.0+vite@4.0.4
       '@typescript-eslint/eslint-plugin': 5.46.1_imrg37k3svwu377c6q7gkarwmi
@@ -354,11 +338,7 @@
   site:
     specifiers:
       '@babel/parser': ^7.20.7
-<<<<<<< HEAD
       '@playwright/test': 1.30.0
-=======
-      '@playwright/test': 1.28.1
->>>>>>> 34f2dc38
       '@sveltejs/adapter-vercel': 1.0.0
       '@sveltejs/kit': 1.0.0
       '@typescript-eslint/eslint-plugin': ^5.10.1
@@ -412,11 +392,7 @@
       vite-plugin-replace: 0.1.1_vite@4.0.4
     devDependencies:
       '@babel/parser': 7.20.7
-<<<<<<< HEAD
       '@playwright/test': 1.30.0
-=======
-      '@playwright/test': 1.28.1
->>>>>>> 34f2dc38
       '@sveltejs/adapter-vercel': 1.0.0_@sveltejs+kit@1.0.0
       '@sveltejs/kit': 1.0.0_svelte@3.55.0+vite@4.0.4
       '@typescript-eslint/eslint-plugin': 5.46.1_imrg37k3svwu377c6q7gkarwmi
@@ -1791,22 +1767,13 @@
       tslib: 2.4.1
     dev: false
 
-<<<<<<< HEAD
   /@playwright/test/1.30.0:
     resolution: {integrity: sha512-SVxkQw1xvn/Wk/EvBnqWIq6NLo1AppwbYOjNLmyU0R1RoQ3rLEBtmjTnElcnz8VEtn11fptj1ECxK0tgURhajw==}
-=======
-  /@playwright/test/1.28.1:
-    resolution: {integrity: sha512-xN6spdqrNlwSn9KabIhqfZR7IWjPpFK1835tFNgjrlysaSezuX8PYUwaz38V/yI8TJLG9PkAMEXoHRXYXlpTPQ==}
->>>>>>> 34f2dc38
     engines: {node: '>=14'}
     hasBin: true
     dependencies:
       '@types/node': 18.11.15
-<<<<<<< HEAD
       playwright-core: 1.30.0
-=======
-      playwright-core: 1.28.1
->>>>>>> 34f2dc38
     dev: true
 
   /@polka/url/1.0.0-next.21:
@@ -1875,7 +1842,7 @@
       svelte: 3.55.0
       tiny-glob: 0.2.9
       undici: 5.14.0
-      vite: 4.0.4
+      vite: 4.0.4_@types+node@18.11.15
     transitivePeerDependencies:
       - supports-color
 
@@ -1892,7 +1859,7 @@
       magic-string: 0.27.0
       svelte: 3.55.0
       svelte-hmr: 0.15.1_svelte@3.55.0
-      vite: 4.0.4
+      vite: 4.0.4_@types+node@18.11.15
       vitefu: 0.2.3_vite@4.0.4
     transitivePeerDependencies:
       - supports-color
@@ -4115,10 +4082,7 @@
   /eslint-plugin-jsx-a11y/6.6.1_eslint@8.29.0:
     resolution: {integrity: sha512-sXgFVNHiWffBq23uiS/JaP6eVR622DqwB4yTzKvGZGcPq6/yZ3WmOZfuBks/vHWo9GaFOqC2ZK4i6+C35knx7Q==}
     engines: {node: '>=4.0'}
-<<<<<<< HEAD
     requiresBuild: true
-=======
->>>>>>> 34f2dc38
     peerDependencies:
       eslint: ^3 || ^4 || ^5 || ^6 || ^7 || ^8
     dependencies:
@@ -4180,10 +4144,7 @@
   /eslint-plugin-react-hooks/4.6.0_eslint@8.29.0:
     resolution: {integrity: sha512-oFc7Itz9Qxh2x4gNHStv3BqJq54ExXmfC+a1NjAta66IAN87Wu0R/QArgIS9qKzX3dXKPI9H5crl9QchNMY9+g==}
     engines: {node: '>=10'}
-<<<<<<< HEAD
     requiresBuild: true
-=======
->>>>>>> 34f2dc38
     peerDependencies:
       eslint: ^3.0.0 || ^4.0.0 || ^5.0.0 || ^6.0.0 || ^7.0.0 || ^8.0.0-0
     dependencies:
@@ -4192,10 +4153,7 @@
   /eslint-plugin-react/7.31.11_eslint@8.29.0:
     resolution: {integrity: sha512-TTvq5JsT5v56wPa9OYHzsrOlHzKZKjV+aLgS+55NJP/cuzdiQPC7PfYoUjMoxlffKtvijpk7vA/jmuqRb9nohw==}
     engines: {node: '>=4'}
-<<<<<<< HEAD
     requiresBuild: true
-=======
->>>>>>> 34f2dc38
     peerDependencies:
       eslint: ^3 || ^4 || ^5 || ^6 || ^7 || ^8
     dependencies:
@@ -6389,13 +6347,8 @@
     dependencies:
       find-up: 4.1.0
 
-<<<<<<< HEAD
   /playwright-core/1.30.0:
     resolution: {integrity: sha512-7AnRmTCf+GVYhHbLJsGUtskWTE33SwMZkybJ0v6rqR1boxq2x36U7p1vDRV7HO2IwTZgmycracLxPEJI49wu4g==}
-=======
-  /playwright-core/1.28.1:
-    resolution: {integrity: sha512-3PixLnGPno0E8rSBJjtwqTwJe3Yw72QwBBBxNoukIj3lEeBNXwbNiKrNuB1oyQgTBw5QHUhNO3SteEtHaMK6ag==}
->>>>>>> 34f2dc38
     engines: {node: '>=14'}
     hasBin: true
     dev: true
@@ -8069,7 +8022,6 @@
       rollup: 3.7.4
     optionalDependencies:
       fsevents: 2.3.2
-    dev: true
 
   /vitefu/0.2.3_vite@4.0.4:
     resolution: {integrity: sha512-75l7TTuU8isAhz1QFtNKjDkqjxvndfMC1AfIMjJ0ZQ59ZD0Ow9QOIsJJX16Wv9PS8f+zMzp6fHy5cCbKG/yVUQ==}
@@ -8079,7 +8031,7 @@
       vite:
         optional: true
     dependencies:
-      vite: 4.0.4
+      vite: 4.0.4_@types+node@18.11.15
 
   /vitest/0.23.4:
     resolution: {integrity: sha512-iukBNWqQAv8EKDBUNntspLp9SfpaVFbmzmM0sNcnTxASQZMzRw3PsM6DMlsHiI+I6GeO5/sYDg3ecpC+SNFLrQ==}
