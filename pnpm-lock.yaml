--- conflicted
+++ resolved
@@ -4,23 +4,14 @@
 
   .:
     specifiers:
-<<<<<<< HEAD
-      '@changesets/changelog-git': ^0.1.13
-      '@changesets/changelog-github': ^0.4.7
-      '@changesets/cli': ^2.25.0
-      '@playwright/test': 1.30.0
-      '@theguild/eslint-config': ^0.1.0
-      '@trivago/prettier-plugin-sort-imports': ^3.3.0
-=======
       '@changesets/changelog-git': ^0.1.14
       '@changesets/changelog-github': ^0.4.8
       '@changesets/cli': ^2.26.0
-      '@playwright/test': 1.28.1
+      '@playwright/test': 1.30.0
       '@theguild/eslint-config': ^0.8.0
       '@trivago/prettier-plugin-sort-imports': ^4.0.0
       '@vitest/coverage-c8': ^0.28.3
       '@vitest/ui': ^0.28.3
->>>>>>> ab96b1cb
       eslint-plugin-unused-imports: ^2.0.0
       fs-extra: ^10.1.0
       graphql: ^15.8.0
@@ -41,22 +32,15 @@
       '@changesets/changelog-git': 0.1.14
       '@changesets/changelog-github': 0.4.8
       '@changesets/cli': 2.26.0
-<<<<<<< HEAD
       '@playwright/test': 1.30.0
-      '@theguild/eslint-config': 0.1.2_ha6vam6werchizxrnqvarmz2zu
-      '@trivago/prettier-plugin-sort-imports': 3.4.0_prettier@2.8.1
-      eslint-plugin-unused-imports: 2.0.0_eslint@8.29.0
-=======
-      '@playwright/test': 1.28.1
       '@theguild/eslint-config': 0.8.0_zkdaqh7it7uc4cvz2haft7rc6u
       '@trivago/prettier-plugin-sort-imports': 4.0.0_7yjediqwct5rofa5licti4izue
       '@vitest/coverage-c8': 0.28.3_@vitest+ui@0.28.3
       '@vitest/ui': 0.28.3
       eslint-plugin-unused-imports: 2.0.0_eslint@8.33.0
->>>>>>> ab96b1cb
       graphql: 15.8.0
       prettier: 2.8.3
-      turbo: 1.7.1
+      turbo: 1.7.2
       typescript: 4.9.4
       vite: 4.0.4
       vitest: 0.28.3_@vitest+ui@0.28.3
@@ -111,19 +95,11 @@
   e2e/sveltekit:
     specifiers:
       '@kitql/helper': ^0.5.0
-<<<<<<< HEAD
       '@playwright/test': 1.30.0
-      '@sveltejs/adapter-auto': 1.0.0
-      '@sveltejs/kit': 1.0.0
-      '@typescript-eslint/eslint-plugin': ^5.10.1
-      '@typescript-eslint/parser': ^5.10.1
-=======
-      '@playwright/test': 1.28.1
       '@sveltejs/adapter-auto': 1.0.2
       '@sveltejs/kit': 1.3.9
       '@typescript-eslint/eslint-plugin': ^5.50.0
       '@typescript-eslint/parser': ^5.50.0
->>>>>>> ab96b1cb
       concurrently: 7.1.0
       cross-env: ^7.0.3
       e2e-api: workspace:^
@@ -144,19 +120,11 @@
       vite-plugin-lib-reporter: ^0.0.6
     devDependencies:
       '@kitql/helper': 0.5.0
-<<<<<<< HEAD
       '@playwright/test': 1.30.0
-      '@sveltejs/adapter-auto': 1.0.0_@sveltejs+kit@1.0.0
-      '@sveltejs/kit': 1.0.0_svelte@3.55.0+vite@4.0.4
-      '@typescript-eslint/eslint-plugin': 5.46.1_imrg37k3svwu377c6q7gkarwmi
-      '@typescript-eslint/parser': 5.46.1_ha6vam6werchizxrnqvarmz2zu
-=======
-      '@playwright/test': 1.28.1
       '@sveltejs/adapter-auto': 1.0.2_@sveltejs+kit@1.3.9
       '@sveltejs/kit': 1.3.9_svelte@3.55.1+vite@4.0.4
       '@typescript-eslint/eslint-plugin': 5.50.0_76vvhd3gblptb4ivs7yxfrmpvi
       '@typescript-eslint/parser': 5.50.0_ha6vam6werchizxrnqvarmz2zu
->>>>>>> ab96b1cb
       concurrently: 7.1.0
       cross-env: 7.0.3
       e2e-api: link:../_api
@@ -372,23 +340,13 @@
   site:
     specifiers:
       '@babel/parser': ^7.20.7
-<<<<<<< HEAD
       '@playwright/test': 1.30.0
-      '@sveltejs/adapter-vercel': 1.0.0
-      '@sveltejs/kit': 1.0.0
-      '@typescript-eslint/eslint-plugin': ^5.10.1
-      '@typescript-eslint/parser': ^5.10.1
-      eslint: ^8.12.0
-      eslint-config-prettier: ^8.3.0
-=======
-      '@playwright/test': 1.28.1
       '@sveltejs/adapter-vercel': 1.0.6
       '@sveltejs/kit': 1.3.9
       '@typescript-eslint/eslint-plugin': ^5.50.0
       '@typescript-eslint/parser': ^5.50.0
       eslint: ^8.33.0
       eslint-config-prettier: ^8.6.0
->>>>>>> ab96b1cb
       eslint-plugin-svelte3: ^4.0.0
       estree-walker: ^3.0.1
       feather-icons: ^4.28.0
@@ -436,17 +394,7 @@
       vite-plugin-replace: 0.1.1_vite@4.0.4
     devDependencies:
       '@babel/parser': 7.20.7
-<<<<<<< HEAD
       '@playwright/test': 1.30.0
-      '@sveltejs/adapter-vercel': 1.0.0_@sveltejs+kit@1.0.0
-      '@sveltejs/kit': 1.0.0_svelte@3.55.0+vite@4.0.4
-      '@typescript-eslint/eslint-plugin': 5.46.1_imrg37k3svwu377c6q7gkarwmi
-      '@typescript-eslint/parser': 5.46.1_ha6vam6werchizxrnqvarmz2zu
-      eslint: 8.29.0
-      eslint-config-prettier: 8.5.0_eslint@8.29.0
-      eslint-plugin-svelte3: 4.0.0_ffnabc34fed75fjymbd45uofx4
-=======
-      '@playwright/test': 1.28.1
       '@sveltejs/adapter-vercel': 1.0.6_@sveltejs+kit@1.3.9
       '@sveltejs/kit': 1.3.9_svelte@3.55.1+vite@4.0.4
       '@typescript-eslint/eslint-plugin': 5.50.0_ce5y2gf7dcf2syqm3ypo44ata4
@@ -454,7 +402,6 @@
       eslint: 8.33.0
       eslint-config-prettier: 8.6.0_eslint@8.33.0
       eslint-plugin-svelte3: 4.0.0_4omm2ewoudhgnmf7aocafatnc4
->>>>>>> ab96b1cb
       estree-walker: 3.0.1
       gatsby-remark-code-titles: 1.1.0
       husky: 7.0.4
@@ -1861,13 +1808,8 @@
       sirv: 2.0.2
       svelte: 3.55.1
       tiny-glob: 0.2.9
-<<<<<<< HEAD
-      undici: 5.14.0
-      vite: 4.0.4_@types+node@18.11.15
-=======
       undici: 5.16.0
       vite: 4.0.4
->>>>>>> ab96b1cb
     transitivePeerDependencies:
       - supports-color
 
@@ -1882,15 +1824,9 @@
       deepmerge: 4.2.2
       kleur: 4.1.5
       magic-string: 0.27.0
-<<<<<<< HEAD
-      svelte: 3.55.0
-      svelte-hmr: 0.15.1_svelte@3.55.0
-      vite: 4.0.4_@types+node@18.11.15
-=======
       svelte: 3.55.1
       svelte-hmr: 0.15.1_svelte@3.55.1
       vite: 4.0.4
->>>>>>> ab96b1cb
       vitefu: 0.2.3_vite@4.0.4
     transitivePeerDependencies:
       - supports-color
@@ -4504,7 +4440,6 @@
   /eslint-plugin-jsx-a11y/6.6.1_eslint@8.33.0:
     resolution: {integrity: sha512-sXgFVNHiWffBq23uiS/JaP6eVR622DqwB4yTzKvGZGcPq6/yZ3WmOZfuBks/vHWo9GaFOqC2ZK4i6+C35knx7Q==}
     engines: {node: '>=4.0'}
-    requiresBuild: true
     peerDependencies:
       eslint: ^3 || ^4 || ^5 || ^6 || ^7 || ^8
     dependencies:
@@ -4609,7 +4544,6 @@
   /eslint-plugin-react-hooks/4.6.0_eslint@8.33.0:
     resolution: {integrity: sha512-oFc7Itz9Qxh2x4gNHStv3BqJq54ExXmfC+a1NjAta66IAN87Wu0R/QArgIS9qKzX3dXKPI9H5crl9QchNMY9+g==}
     engines: {node: '>=10'}
-    requiresBuild: true
     peerDependencies:
       eslint: ^3.0.0 || ^4.0.0 || ^5.0.0 || ^6.0.0 || ^7.0.0 || ^8.0.0-0
     dependencies:
@@ -4619,7 +4553,6 @@
   /eslint-plugin-react/7.31.11_eslint@8.33.0:
     resolution: {integrity: sha512-TTvq5JsT5v56wPa9OYHzsrOlHzKZKjV+aLgS+55NJP/cuzdiQPC7PfYoUjMoxlffKtvijpk7vA/jmuqRb9nohw==}
     engines: {node: '>=4'}
-    requiresBuild: true
     peerDependencies:
       eslint: ^3 || ^4 || ^5 || ^6 || ^7 || ^8
     dependencies:
@@ -7460,10 +7393,6 @@
     dependencies:
       find-up: 4.1.0
 
-<<<<<<< HEAD
-  /playwright-core/1.30.0:
-    resolution: {integrity: sha512-7AnRmTCf+GVYhHbLJsGUtskWTE33SwMZkybJ0v6rqR1boxq2x36U7p1vDRV7HO2IwTZgmycracLxPEJI49wu4g==}
-=======
   /pkg-types/1.0.1:
     resolution: {integrity: sha512-jHv9HB+Ho7dj6ItwppRDDl0iZRYBD0jsakHXtFgoLr+cHSF6xC+QL54sJmWxyGxOLYSHm0afhXhXcQDQqH9z8g==}
     dependencies:
@@ -7472,9 +7401,8 @@
       pathe: 1.1.0
     dev: true
 
-  /playwright-core/1.28.1:
-    resolution: {integrity: sha512-3PixLnGPno0E8rSBJjtwqTwJe3Yw72QwBBBxNoukIj3lEeBNXwbNiKrNuB1oyQgTBw5QHUhNO3SteEtHaMK6ag==}
->>>>>>> ab96b1cb
+  /playwright-core/1.30.0:
+    resolution: {integrity: sha512-7AnRmTCf+GVYhHbLJsGUtskWTE33SwMZkybJ0v6rqR1boxq2x36U7p1vDRV7HO2IwTZgmycracLxPEJI49wu4g==}
     engines: {node: '>=14'}
     hasBin: true
     dev: true
@@ -8671,8 +8599,8 @@
     dev: true
     optional: true
 
-  /turbo-darwin-64/1.7.1:
-    resolution: {integrity: sha512-H2txI1gkCQpav+5qGVxB4RzPTTqgDmzbXaJXbjYDR8cS0X/Oq5STea6fRTfumYR2x86Gr3co0V4fQfwILnfvYg==}
+  /turbo-darwin-64/1.7.2:
+    resolution: {integrity: sha512-Sml3WR8MSu80W+gS8SnoKNImcDOlIX7zlvezzds65mW11yGniIFfZ18aKWGOm92Nj2SvXCQ2+UmyGghbFaHNmQ==}
     cpu: [x64]
     os: [darwin]
     requiresBuild: true
@@ -8687,8 +8615,8 @@
     dev: true
     optional: true
 
-  /turbo-darwin-arm64/1.7.1:
-    resolution: {integrity: sha512-T7yLTMAdnwfaF9H3uBizztLld1aK/gYiNubpl4HCbMsE/aYEbITtNx1dAFQnjRiPHS4dNYK4gIKc9nnAsnfkxg==}
+  /turbo-darwin-arm64/1.7.2:
+    resolution: {integrity: sha512-JnlgGLScboUJGJxvmSsF+5xkImEDTMPg2FHzX4n8AMB9az9ZlPQAMtc+xu4p6Xp9eaykKiV2RG81YS3H0fxDLA==}
     cpu: [arm64]
     os: [darwin]
     requiresBuild: true
@@ -8703,8 +8631,8 @@
     dev: true
     optional: true
 
-  /turbo-linux-64/1.7.1:
-    resolution: {integrity: sha512-kQw+jEpEVUskfPy+7rMF5x6e9Za9AbdD9P7bSo1JuV+tZgUOaFc5iC9Zyj26qhc0Zzl4qZecZ9YccNbZKZ9yCQ==}
+  /turbo-linux-64/1.7.2:
+    resolution: {integrity: sha512-vbLJw6ovG+lpiPqxniscBjljKJ2jbsHuKp8uK4j/wqgp68wAVKeAZW77GGDAUgDb88XH6Kvhh2hcizL+iWduww==}
     cpu: [x64]
     os: [linux]
     requiresBuild: true
@@ -8719,8 +8647,8 @@
     dev: true
     optional: true
 
-  /turbo-linux-arm64/1.7.1:
-    resolution: {integrity: sha512-PLe0XBJ/YEmiQh+jDcmTRZlxVtkY0CerAu/AKE/c9hCnp6shYqG+peyyuCEzIssUCij2A5yhVd7SIOTQGDzFrQ==}
+  /turbo-linux-arm64/1.7.2:
+    resolution: {integrity: sha512-zLnuS8WdHonKL74KqOopOH/leBOWumlVGF8/8hldbDPq0mwY+6myRR5/5LdveB51rkG4UJh/sQ94xV67tjBoyw==}
     cpu: [arm64]
     os: [linux]
     requiresBuild: true
@@ -8735,8 +8663,8 @@
     dev: true
     optional: true
 
-  /turbo-windows-64/1.7.1:
-    resolution: {integrity: sha512-70ndrkQomG4JlAAaflVL+Io1msItHiZUq/zf88Nk4z30QSqqC0Zl4rOpUPE3v1IYSO48bUabshySZa9/aTPHhw==}
+  /turbo-windows-64/1.7.2:
+    resolution: {integrity: sha512-oE5PMoXjmR09okvVzteFb6FjA6yo+nMsacsgKH2yLNq4sOrVo9tG98JkRurOv5+L6ZQ3yGXPxWHiqeH7hLkAVQ==}
     cpu: [x64]
     os: [win32]
     requiresBuild: true
@@ -8751,8 +8679,8 @@
     dev: true
     optional: true
 
-  /turbo-windows-arm64/1.7.1:
-    resolution: {integrity: sha512-344XY2SrugfHtIe06Vbi17yZ4SRkPvWghvO/gUgUkgSZN06oYj0SHN2+z8pnLkBTfgkt2zBm2cqFFpVFwa8F2A==}
+  /turbo-windows-arm64/1.7.2:
+    resolution: {integrity: sha512-mdTUJk23acRv5qxA/yEstYhM1VFenVE3FDrssxGRFq7S80smtCGK1xUd4BEDDzDlVXOqBohmM5jRh9516rcjPQ==}
     cpu: [arm64]
     os: [win32]
     requiresBuild: true
@@ -8772,17 +8700,17 @@
       turbo-windows-arm64: 1.6.3
     dev: true
 
-  /turbo/1.7.1:
-    resolution: {integrity: sha512-0ngDU5+2/wLuvTKpc2ZyDtO6aPeHTa6ASlQGySCx+lwSDiE4fCkRVvNINDtT1HgdO/bEo2CQkLoen/Qjf7wWiQ==}
+  /turbo/1.7.2:
+    resolution: {integrity: sha512-YR/x3GZEx0C1RV6Yvuw/HB1Ixx3upM6ZTTa4WqKz9WtLWN8u2g+u2h5KpG5YtjCS3wl/8zVXgHf2WiMK6KIghg==}
     hasBin: true
     requiresBuild: true
     optionalDependencies:
-      turbo-darwin-64: 1.7.1
-      turbo-darwin-arm64: 1.7.1
-      turbo-linux-64: 1.7.1
-      turbo-linux-arm64: 1.7.1
-      turbo-windows-64: 1.7.1
-      turbo-windows-arm64: 1.7.1
+      turbo-darwin-64: 1.7.2
+      turbo-darwin-arm64: 1.7.2
+      turbo-linux-64: 1.7.2
+      turbo-linux-arm64: 1.7.2
+      turbo-windows-64: 1.7.2
+      turbo-windows-arm64: 1.7.2
     dev: true
 
   /type-check/0.4.0:
@@ -9149,6 +9077,7 @@
       rollup: 3.7.4
     optionalDependencies:
       fsevents: 2.3.2
+    dev: true
 
   /vitefu/0.2.3_vite@4.0.4:
     resolution: {integrity: sha512-75l7TTuU8isAhz1QFtNKjDkqjxvndfMC1AfIMjJ0ZQ59ZD0Ow9QOIsJJX16Wv9PS8f+zMzp6fHy5cCbKG/yVUQ==}
@@ -9158,7 +9087,7 @@
       vite:
         optional: true
     dependencies:
-      vite: 4.0.4_@types+node@18.11.15
+      vite: 4.0.4
 
   /vitest/0.28.3:
     resolution: {integrity: sha512-N41VPNf3VGJlWQizGvl1P5MGyv3ZZA2Zvh+2V8L6tYBAAuqqDK4zExunT1Cdb6dGfZ4gr+IMrnG8d4Z6j9ctPw==}
