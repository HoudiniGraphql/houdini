--- conflicted
+++ resolved
@@ -18,13 +18,8 @@
 
 ## Overview
 
-<<<<<<< HEAD
 In Houdini, every document in your app is backed by an observable value we call a "Document Store".
-The store has 2 main concerns: holding onto the latest value of the document and sending new
-=======
-In Houdini, every document is your app is backed by an observable value we call a "Document Store".
 The store has two main concerns: holding onto the latest value of the document and sending new
->>>>>>> 0dc22d08
 queries to update its state (usually with new variables). Client plugins let you modify this structure
 to fit your needs by hooking into five different phases of the request pipeline:
 
