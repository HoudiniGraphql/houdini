--- conflicted
+++ resolved
@@ -128,13 +128,8 @@
 Houdini generates runtime representations of every enum in your schema. They can be imported directly from
 `$houdini`:
 
-<<<<<<< HEAD
-```typescript
-import { MyEnum, type UpdateStore } from '$houdini'
-=======
 ```javascript
 import { MyEnum } from '$houdini'
->>>>>>> 4b103eff
 
 const update = graphql(`
 	mutation Update($input: MyEnum!) {
