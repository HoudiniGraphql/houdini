import { makeExecutableSchema } from '@graphql-tools/schema'

<<<<<<< HEAD
const typeDefs = /* GraphQL */ `
	type Query {
		welcome: String!
		links(delay: Int): [Link!]!
		sponsors: [Sponsor!]!
		giveMeAnError: String
	}

	type Mutation {
		hello(name: String!): String!
	}

	type Link {
		name: String
		url: String
	}

	type Sponsor {
		login: String!
		name: String!
		avatarUrl(size: Int): String!
		websiteUrl: String
		tiersTitle: String!
	}
`

const resolvers = {
	Query: {
		welcome: () => 'Welcome to Houdini 🎩',
		links: async (_: any, args: { delay?: number }) => {
			if (args.delay) {
				await new Promise((resolve) => setTimeout(resolve, args.delay))
			}
			return [
				{ name: 'GitHub', url: 'https://github.com/HoudiniGraphql/houdini' },
				{ name: 'Documentation', url: 'https://houdinigraphql.com/' },
				{ name: 'Discord', url: 'https://discord.gg/Gd8vfvxpsD' },
			]
		},
		sponsors: async () => {
			const res = await fetch(
				'https://raw.githubusercontent.com/HoudiniGraphql/sponsors/main/generated/sponsors.json'
			)
			const jsonData = await res.json()

			function getTier(value: number) {
				if (value >= 1500) {
					return 'Wizard'
				}
				if (value >= 500) {
					return 'Mage'
				}
				if (value >= 25) {
					return "Magician's Apprentice"
				}
				if (value >= 10) {
					return 'Supportive Muggle'
				}
				return 'Past Sponsors'
			}

			return jsonData.map(
				(c: {
					sponsor: {
						login: string
						name: string
						avatarUrl: string
						websiteUrl: string
					}
					monthlyDollars: number
				}) => {
					return {
						login: c.sponsor.login,
						name: c.sponsor.name,
						avatarUrl: c.sponsor.avatarUrl,
						websiteUrl: c.sponsor.websiteUrl,
						tiersTitle: getTier(c.monthlyDollars),
					}
				}
			)
		},
		giveMeAnError: () => {
			throw new Error(`Yes, I'm an error!`)
		},
	},
	Sponsor: {
		avatarUrl: (root: { avatarUrl: string }, args: { size?: number }) => {
			return `${root.avatarUrl}${args.size ? `&size=${args.size}` : ''}`
		},
	},
	Mutation: {
		hello: (_: any, args: { name: string }) => {
			return `👋 Hey, hello ${args.name}! `
		},
	},
}
=======
import { resolvers } from './resolvers'
import { typeDefs } from './typeDefs'
>>>>>>> a6a5147e

export default makeExecutableSchema({ typeDefs, resolvers })<|MERGE_RESOLUTION|>--- conflicted
+++ resolved
@@ -1,105 +1,6 @@
 import { makeExecutableSchema } from '@graphql-tools/schema'
 
-<<<<<<< HEAD
-const typeDefs = /* GraphQL */ `
-	type Query {
-		welcome: String!
-		links(delay: Int): [Link!]!
-		sponsors: [Sponsor!]!
-		giveMeAnError: String
-	}
-
-	type Mutation {
-		hello(name: String!): String!
-	}
-
-	type Link {
-		name: String
-		url: String
-	}
-
-	type Sponsor {
-		login: String!
-		name: String!
-		avatarUrl(size: Int): String!
-		websiteUrl: String
-		tiersTitle: String!
-	}
-`
-
-const resolvers = {
-	Query: {
-		welcome: () => 'Welcome to Houdini 🎩',
-		links: async (_: any, args: { delay?: number }) => {
-			if (args.delay) {
-				await new Promise((resolve) => setTimeout(resolve, args.delay))
-			}
-			return [
-				{ name: 'GitHub', url: 'https://github.com/HoudiniGraphql/houdini' },
-				{ name: 'Documentation', url: 'https://houdinigraphql.com/' },
-				{ name: 'Discord', url: 'https://discord.gg/Gd8vfvxpsD' },
-			]
-		},
-		sponsors: async () => {
-			const res = await fetch(
-				'https://raw.githubusercontent.com/HoudiniGraphql/sponsors/main/generated/sponsors.json'
-			)
-			const jsonData = await res.json()
-
-			function getTier(value: number) {
-				if (value >= 1500) {
-					return 'Wizard'
-				}
-				if (value >= 500) {
-					return 'Mage'
-				}
-				if (value >= 25) {
-					return "Magician's Apprentice"
-				}
-				if (value >= 10) {
-					return 'Supportive Muggle'
-				}
-				return 'Past Sponsors'
-			}
-
-			return jsonData.map(
-				(c: {
-					sponsor: {
-						login: string
-						name: string
-						avatarUrl: string
-						websiteUrl: string
-					}
-					monthlyDollars: number
-				}) => {
-					return {
-						login: c.sponsor.login,
-						name: c.sponsor.name,
-						avatarUrl: c.sponsor.avatarUrl,
-						websiteUrl: c.sponsor.websiteUrl,
-						tiersTitle: getTier(c.monthlyDollars),
-					}
-				}
-			)
-		},
-		giveMeAnError: () => {
-			throw new Error(`Yes, I'm an error!`)
-		},
-	},
-	Sponsor: {
-		avatarUrl: (root: { avatarUrl: string }, args: { size?: number }) => {
-			return `${root.avatarUrl}${args.size ? `&size=${args.size}` : ''}`
-		},
-	},
-	Mutation: {
-		hello: (_: any, args: { name: string }) => {
-			return `👋 Hey, hello ${args.name}! `
-		},
-	},
-}
-=======
 import { resolvers } from './resolvers'
 import { typeDefs } from './typeDefs'
->>>>>>> a6a5147e
 
 export default makeExecutableSchema({ typeDefs, resolvers })