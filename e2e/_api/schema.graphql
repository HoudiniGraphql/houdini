--- conflicted
+++ resolved
@@ -25,8 +25,6 @@
 		birthDate: DateTime!
 		name: String!
 		snapshot: String!
-<<<<<<< HEAD
-=======
 		enumValue: MyEnum
 		types: [TypeOfUser!]
 		delay: Int
@@ -36,16 +34,11 @@
 		birthDate: DateTime!
 		name: String!
 		snapshot: String!
->>>>>>> b5a5aba2
 		enumValue: MyEnum
 		types: [TypeOfUser!]
 		delay: Int
 		force: ForceReturn
-<<<<<<< HEAD
-	): User
-=======
 	): User!
->>>>>>> b5a5aba2
 	updateUser(id: ID!, name: String, snapshot: String!, birthDate: DateTime, delay: Int): User!
 	singleUpload(file: File!): String!
 	multipleUpload(files: [File!]!): [String!]!
