--- conflicted
+++ resolved
@@ -1,10 +1,6 @@
 {
 	"name": "houdini-common",
-<<<<<<< HEAD
-	"version": "0.10.6-alpha.0",
-=======
 	"version": "0.10.6",
->>>>>>> 5e4096ef
 	"description": "",
 	"main": "build/cjs/index.js",
 	"module": "build/esm/index.js",
