import * as graphql from 'graphql'
import fs from 'fs'
import path from 'path'
import mkdirp from 'mkdirp'
import os from 'os'

// the values we can take in from the config file
export type ConfigFile = {
	sourceGlob: string
	schemaPath?: string
	schema?: string
	quiet?: boolean
	verifyHash?: boolean
<<<<<<< HEAD
	// an old config file could specify mode instead of framework and module
	framework?: 'kit' | 'sapper' | 'svelte'
	module?: 'esm' | 'commonjs'
=======
	apiUrl?: string
>>>>>>> 14c282c2
	mode?: 'kit' | 'sapper'
}

// a place to hold conventions and magic strings
export class Config {
	filepath: string
	rootDir: string
	schema: graphql.GraphQLSchema
	apiUrl?: string
	schemaPath?: string
	sourceGlob: string
	quiet: boolean
	verifyHash: boolean
	framework: 'sapper' | 'kit' | 'svelte' = 'sapper'
	module: 'commonjs' | 'esm' = 'commonjs'

	constructor({
		schema,
		schemaPath,
		sourceGlob,
		apiUrl,
		quiet = false,
		verifyHash = true,
		filepath,
		framework = 'sapper',
		module = 'commonjs',
		mode,
	}: ConfigFile & { filepath: string }) {
		// make sure we got some kind of schema
		if (!schema && !schemaPath) {
			throw new Error('Please provide one of schema or schema path')
		}

		// if we're given a schema string
		if (schema) {
			this.schema = graphql.buildSchema(schema)
		} else if (schemaPath!.endsWith('gql') || schemaPath!.endsWith('graphql')) {
			this.schema = graphql.buildSchema(fs.readFileSync(schemaPath as string, 'utf-8'))
		} else {
			this.schema = graphql.buildClientSchema(
				JSON.parse(fs.readFileSync(schemaPath as string, 'utf-8'))
			)
		}

		// if we were given a mode instead of framework/module
		if (mode) {
			if (!quiet) {
				// warn the user
				console.warn('Encountered deprecated config value: mode')
				console.warn(
					'This parameter will be removed in a future version. Please update your config with the following values:'
				)
			}
			if (mode === 'sapper') {
				if (!quiet) {
					console.warn(JSON.stringify({ framework: 'sapper', module: 'commonjs' }))
				}
				framework = 'sapper'
				module = 'commonjs'
			} else {
				if (!quiet) {
					console.warn(JSON.stringify({ framework: 'kit', module: 'esm' }))
				}
				framework = 'kit'
				module = 'esm'
			}
		}

		// save the values we were given
		this.schemaPath = schemaPath
		this.apiUrl = apiUrl
		this.filepath = filepath
		this.sourceGlob = sourceGlob
		this.quiet = quiet
		this.verifyHash = verifyHash
		this.framework = framework
		this.module = module

		// if we are building a sapper project, we want to put the runtime in
		// src/node_modules so that we can access @sapper/app and interact
		// with the application stores directly
		const rootDir = path.dirname(filepath)
		this.rootDir =
			framework === 'sapper'
				? path.join(rootDir, 'src', 'node_modules', '$houdini')
				: path.join(rootDir, '$houdini')
	}

	/*

		Directory structure

	*/

	// the directory where we put all of the artifacts
	get artifactDirectory() {
		return path.join(this.rootDir, this.artifactDirectoryName)
	}

	private get artifactDirectoryName() {
		return 'artifacts'
	}

	// the directory where artifact types live
	get artifactTypeDirectory() {
		return this.artifactDirectory
	}

	// where we will place the runtime
	get runtimeDirectory() {
		return path.join(this.rootDir, 'runtime')
	}

	get typeIndexPath() {
		return path.join(this.rootDir, 'index.d.ts')
	}

	artifactTypePath(document: graphql.DocumentNode) {
		return path.join(this.artifactTypeDirectory, `${this.documentName(document)}.d.ts`)
	}

	// the location of the artifact generated corresponding to the provided documents
	artifactPath(document: graphql.DocumentNode): string {
		// use the operation name for the artifact
		// make sure to mark artifacts as .js in sveltekit
		return path.join(this.artifactDirectory, this.documentName(document) + '.js')
	}

	// the path that the runtime can use to import an artifact
	artifactImportPath(name: string): string {
		return `$houdini/${this.artifactDirectoryName}/${name}`
	}

	// a string identifier for the document (must be unique)
	documentName(document: graphql.DocumentNode): string {
		// if there is an operation in the document
		const operation = document.definitions.find(
			({ kind }) => graphql.Kind.OPERATION_DEFINITION
		) as graphql.OperationDefinitionNode
		if (operation) {
			// if the operation does not have a name
			if (!operation.name) {
				// we can't give them a file
				throw new Error('encountered operation with no name: ' + graphql.print(document))
			}

			// use the operation name for the artifact
			return operation.name.value
		}

		// look for a fragment definition
		const fragmentDefinitions = document.definitions.filter(
			({ kind }) => kind === graphql.Kind.FRAGMENT_DEFINITION
		) as graphql.FragmentDefinitionNode[]
		if (fragmentDefinitions.length) {
			// join all of the fragment definitions into one
			return fragmentDefinitions.map((fragment) => fragment.name).join('_')
		}

		// we don't know how to generate a name for this document
		throw new Error('Could not generate artifact name for document: ' + graphql.print(document))
	}

	isSelectionScalar(type: string) {
		return ['String', 'ID', 'Float', 'Int', 'Boolean'].includes(type)
	}

	async createDirectories(): Promise<void> {
		await Promise.all([
			mkdirp(this.artifactDirectory),
			mkdirp(this.artifactTypeDirectory),
			mkdirp(this.runtimeDirectory),
		])
	}

	/*

		GraphqQL conventions

	*/

	get connectionDirective() {
		return 'connection'
	}

	get connectionPrependDirective() {
		return 'prepend'
	}

	get connectionAppendDirective() {
		return 'append'
	}

	get connectionParentDirective() {
		return this.connectionDirectiveParentIDArg
	}

	get connectionDirectiveParentIDArg() {
		return 'parentID'
	}

	get connectionNameArg() {
		return 'name'
	}

	get insertFragmentSuffix() {
		return `_insert`
	}

	get removeFragmentSuffix() {
		return `_remove`
	}

	get deleteDirectiveSuffix() {
		return `_delete`
	}

	isDeleteDirective(name: string) {
		return name.endsWith(this.deleteDirectiveSuffix)
	}

	connectionDeleteDirective(name: string): string {
		return name + this.deleteDirectiveSuffix
	}

	deleteDirectiveType(name: string) {
		return name.slice(0, name.length - this.deleteDirectiveSuffix.length)
	}

	isInsertFragment(name: string) {
		return name.endsWith(this.insertFragmentSuffix)
	}

	connectionInsertFragment(name: string): string {
		return name + this.insertFragmentSuffix
	}

	isRemoveFragment(name: string) {
		return name.endsWith(this.removeFragmentSuffix)
	}

	connectionRemoveFragment(name: string): string {
		return name + this.removeFragmentSuffix
	}

	isInternalDirective({ name }: graphql.DirectiveNode): boolean {
		return (
			[
				this.connectionDirective,
				this.connectionPrependDirective,
				this.connectionAppendDirective,
				this.connectionDirectiveParentIDArg,
				'when',
				'when_not',
			].includes(name.value) || this.isDeleteDirective(name.value)
		)
	}

	isConnectionFragment(name: string): boolean {
		return name.endsWith(this.insertFragmentSuffix) || name.endsWith(this.removeFragmentSuffix)
	}

	isConnectionOperationDirective(name: string): boolean {
		return name.endsWith(this.deleteDirectiveSuffix)
	}

	isFragmentForConnection(connectionName: string, fragmentName: string) {
		return fragmentName.startsWith(connectionName)
	}

	// return 'insert' for All_Users_insert
	connectionOperationFromFragment(fragmentName: string): 'insert' | 'remove' {
		// check the name against the fragment patterns
		if (this.isInsertFragment(fragmentName)) {
			return 'insert'
		} else if (this.isRemoveFragment(fragmentName)) {
			return 'remove'
		}

		throw new Error(
			'Could not determine connection operation from fragment name: ' + fragmentName
		)
	}

	connectionNameFromDirective(directiveName: string): string {
		try {
			return this.connectionNameFromFragment(directiveName)
		} catch (e) {
			throw new Error('Could not find connection name from directive: ' + directiveName)
		}
	}

	connectionNameFromFragment(fragmentName: string): string {
		// starting at the end of the fragment name going left, look for a _
		for (let i = fragmentName.length - 1; i >= 0; i--) {
			// if we hit a _
			if (fragmentName[i] === '_') {
				return fragmentName.substr(0, i)
			}
		}

		throw new Error('Could not find connection name from fragment: ' + fragmentName)
	}
}
// a place to store the current configuration
let _config: Config

// get the project's current configuration
export async function getConfig(): Promise<Config> {
	if (_config) {
		return _config
	}

	// load the config file
	const configPath = path.join(process.cwd(), 'houdini.config.js')

	// on windows, we need to prepend the right protocol before we
	// can import from an absolute path
	let importPath = configPath
	if (os.platform() === 'win32') {
		importPath = 'file:///' + importPath
	}

	const imported = await import(importPath)

	// if this is wrapped in a default, use it
	const config = imported.default || imported

	// add the filepath and save the result
	_config = new Config({
		...config,
		filepath: configPath,
	})
	return _config
}

export function testConfig(config: {} = {}) {
	return new Config({
		filepath: path.join(process.cwd(), 'config.cjs'),
		sourceGlob: '123',
		schema: `
			type User {
				id: ID!
				firstName: String!
				friends: [User!]!
				believesIn: [Ghost!]!
				cats: [Cat!]!
			}

			type Ghost {
				name: String!
				believers: [User!]!
				friends: [Ghost!]!
			}

			type Cat {
				id: ID!
				name: String
			}

			type Query {
				user: User!
				version: Int!
				ghost: Ghost!
				users(boolValue: Boolean, intValue: Int, floatValue: Float, stringValue: String!): [User!]!
			}

			type Mutation {
				updateUser: User!
				addFriend: AddFriendOutput!
				believeIn: BelieveInOutput!
				deleteUser(id: ID!): DeleteUserOutput!
				catMutation: CatMutationOutput!
				deleteCat: DeleteCatOutput!
			}

			type Subscription {
				newUser: NewUserResult!
			}

			type NewUserResult {
				user: User!
			}

			type AddFriendOutput {
				friend: User
			}

			type BelieveInOutput {
				ghost: Ghost
			}

			type DeleteUserOutput {
				userID: ID
			}

			type DeleteCatOutput {
				catID: ID
			}

			type CatMutationOutput {
				cat: Cat
			}
		`,
		mode: 'sapper',
		quiet: true,
		...config,
	})
}<|MERGE_RESOLUTION|>--- conflicted
+++ resolved
@@ -11,13 +11,10 @@
 	schema?: string
 	quiet?: boolean
 	verifyHash?: boolean
-<<<<<<< HEAD
+	apiUrl?: string
 	// an old config file could specify mode instead of framework and module
 	framework?: 'kit' | 'sapper' | 'svelte'
 	module?: 'esm' | 'commonjs'
-=======
-	apiUrl?: string
->>>>>>> 14c282c2
 	mode?: 'kit' | 'sapper'
 }
 
