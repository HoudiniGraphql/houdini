import * as graphql from 'graphql'
import fs from 'fs'
import path from 'path'
import mkdirp from 'mkdirp'
import os from 'os'
// locals
import { CachePolicy } from './types'

// the values we can take in from the config file
export type ConfigFile = {
	sourceGlob: string
	schemaPath?: string
	schema?: string
	quiet?: boolean
	apiUrl?: string
	static?: boolean
	scalars?: ScalarMap
	definitionsPath?: string
	framework?: 'kit' | 'sapper' | 'svelte'
	module?: 'esm' | 'commonjs'
	cacheBufferSize?: number
	defaultCachePolicy?: CachePolicy
	defaultPartial?: boolean
}

export type ScalarSpec = {
	// the type to use at runtime
	type: string
	// the function to call that serializes the type for the API
	marshal: (val: any) => any
	// the function to call that turns the API's response into _ClientType
	unmarshal: (val: any) => any
}

type ScalarMap = { [typeName: string]: ScalarSpec }

// a place to hold conventions and magic strings
export class Config {
	filepath: string
	rootDir: string
	projectRoot: string
	schema: graphql.GraphQLSchema
	apiUrl?: string
	schemaPath?: string
	persistedQueryPath?: string
	sourceGlob: string
	quiet: boolean
	static?: boolean
	scalars?: ScalarMap
	framework: 'sapper' | 'kit' | 'svelte' = 'sapper'
	module: 'commonjs' | 'esm' = 'commonjs'
	cacheBufferSize?: number
	defaultCachePolicy: CachePolicy
<<<<<<< HEAD
	defaultPartial: boolean
=======
	definitionsFile?: string

	newSchema: string = ''
>>>>>>> 75fa9239

	constructor({
		schema,
		schemaPath,
		sourceGlob,
		apiUrl,
		quiet = false,
		filepath,
		framework = 'sapper',
		module = 'commonjs',
		static: staticSite,
		scalars,
		cacheBufferSize,
		definitionsPath,
		defaultCachePolicy = CachePolicy.NetworkOnly,
		defaultPartial = false,
	}: ConfigFile & { filepath: string }) {
		// make sure we got some kind of schema
		if (!schema && !schemaPath) {
			throw new Error('Please provide one of schema or schema path')
		}

		// if we're given a schema string
		if (schema) {
			this.schema = graphql.buildSchema(schema)
		} else {
			// we know schemaPath isn't null
			schemaPath = schemaPath!
			// if the schema is not a relative path, the config file is out of date
			if (path.isAbsolute(schemaPath)) {
				// compute the new value for schema
				const relPath = path.relative(process.cwd(), schemaPath)

				// build up an error with no stack trace so the message isn't so noisy
				const error = new Error(
					"Invalid config value: 'schemaPath' must now be passed as a relative directory. Please change " +
						`its value to "./${relPath}" and remove the path import.`
				)
				error.stack = ''

				// don't let anything continue
				throw error
			}

			// interpret the schema path as relative to cwd
			const localSchemaPath = path.resolve(process.cwd(), schemaPath)
			if (!fs.existsSync(localSchemaPath)) {
				throw new Error(`Schema file does not exist! Create it using houdini generate -p`)
			}

			// if the schema points to an sdl file
			if (localSchemaPath.endsWith('gql') || localSchemaPath.endsWith('graphql')) {
				this.schema = graphql.buildSchema(
					fs.readFileSync(localSchemaPath as string, 'utf-8')
				)
			}
			// the schema must point to a json blob with the inspection data
			else {
				this.schema = graphql.buildClientSchema(
					JSON.parse(fs.readFileSync(localSchemaPath as string, 'utf-8'))
				)
			}
		}

		// save the values we were given
		this.schemaPath = schemaPath
		this.apiUrl = apiUrl
		this.filepath = filepath
		this.sourceGlob = sourceGlob
		this.quiet = quiet
		this.framework = framework
		this.module = module
		this.projectRoot = path.dirname(filepath)
		this.static = staticSite
		this.scalars = scalars
		this.cacheBufferSize = cacheBufferSize
		this.defaultCachePolicy = defaultCachePolicy
<<<<<<< HEAD
		this.defaultPartial = defaultPartial
=======
		this.definitionsFile = definitionsPath
>>>>>>> 75fa9239

		// if we are building a sapper project, we want to put the runtime in
		// src/node_modules so that we can access @sapper/app and interact
		// with the application stores directly
		this.rootDir =
			framework === 'sapper'
				? path.join(this.projectRoot, 'src', 'node_modules', '$houdini')
				: path.join(this.projectRoot, '$houdini')
	}

	/*

		Directory structure

	*/

	// the directory where we put all of the artifacts
	get artifactDirectory() {
		return path.join(this.rootDir, this.artifactDirectoryName)
	}

	private get artifactDirectoryName() {
		return 'artifacts'
	}

	// the directory where artifact types live
	get artifactTypeDirectory() {
		return this.artifactDirectory
	}

	// where we will place the runtime
	get runtimeDirectory() {
		return path.join(this.rootDir, 'runtime')
	}

	get definitionsPath() {
		return path.join(this.rootDir, this.definitionsFile || 'definitions.gql')
	}

	get typeIndexPath() {
		return path.join(this.rootDir, 'index.d.ts')
	}

	artifactTypePath(document: graphql.DocumentNode) {
		return path.join(this.artifactTypeDirectory, `${this.documentName(document)}.d.ts`)
	}

	// the location of the artifact generated corresponding to the provided documents
	artifactPath(document: graphql.DocumentNode): string {
		// use the operation name for the artifact
		// make sure to mark artifacts as .js in sveltekit
		return path.join(this.artifactDirectory, this.documentName(document) + '.js')
	}

	// the path that the runtime can use to import an artifact
	artifactImportPath(name: string): string {
		return `$houdini/${this.artifactDirectoryName}/${name}`
	}

	// a string identifier for the document (must be unique)
	documentName(document: graphql.DocumentNode): string {
		// if there is an operation in the document
		const operation = document.definitions.find(
			({ kind }) => graphql.Kind.OPERATION_DEFINITION
		) as graphql.OperationDefinitionNode
		if (operation) {
			// if the operation does not have a name
			if (!operation.name) {
				// we can't give them a file
				throw new Error('encountered operation with no name: ' + graphql.print(document))
			}

			// use the operation name for the artifact
			return operation.name.value
		}

		// look for a fragment definition
		const fragmentDefinitions = document.definitions.filter(
			({ kind }) => kind === graphql.Kind.FRAGMENT_DEFINITION
		) as graphql.FragmentDefinitionNode[]
		if (fragmentDefinitions.length) {
			// join all of the fragment definitions into one
			return fragmentDefinitions.map((fragment) => fragment.name).join('_')
		}

		// we don't know how to generate a name for this document
		throw new Error('Could not generate artifact name for document: ' + graphql.print(document))
	}

	isSelectionScalar(type: string) {
		return ['String', 'Boolean', 'Float', 'ID', 'Int']
			.concat(Object.keys(this.scalars || {}))
			.includes(type)
	}

	async createDirectories(): Promise<void> {
		await Promise.all([
			mkdirp(this.artifactDirectory),
			mkdirp(this.artifactTypeDirectory),
			mkdirp(this.runtimeDirectory),
		])
	}

	/*

		GraphqQL conventions

	*/

	get listDirective() {
		return 'list'
	}

	get listPrependDirective() {
		return 'prepend'
	}

	get listAppendDirective() {
		return 'append'
	}

	get listParentDirective() {
		return this.listDirectiveParentIDArg
	}

	get listDirectiveParentIDArg() {
		return 'parentID'
	}

	get listNameArg() {
		return 'name'
	}

	get insertFragmentSuffix() {
		return `_insert`
	}

	get removeFragmentSuffix() {
		return `_remove`
	}

	get toggleFragmentSuffix() {
		return `_toggle`
	}

	get deleteDirectiveSuffix() {
		return `_delete`
	}

	get whenDirective() {
		return 'when'
	}

	get whenNotDirective() {
		return this.whenDirective + '_not'
	}

	get argumentsDirective() {
		return 'arguments'
	}

	get withDirective() {
		return 'with'
	}

	get paginateDirective() {
		return 'paginate'
	}

	get cacheDirective() {
		return 'cache'
	}

	get cachePartialArg() {
		return 'partial'
	}

	get cachePolicyArg() {
		return 'policy'
	}

	paginationQueryName(documentName: string) {
		return documentName + '_Pagination_Query'
	}

	isDeleteDirective(name: string) {
		return name.endsWith(this.deleteDirectiveSuffix)
	}

	listDeleteDirective(name: string): string {
		return name + this.deleteDirectiveSuffix
	}

	deleteDirectiveType(name: string) {
		return name.slice(0, name.length - this.deleteDirectiveSuffix.length)
	}

	isInsertFragment(name: string) {
		return name.endsWith(this.insertFragmentSuffix)
	}

	listInsertFragment(name: string): string {
		return name + this.insertFragmentSuffix
	}

	listToggleFragment(name: string): string {
		return name + this.toggleFragmentSuffix
	}

	isRemoveFragment(name: string) {
		return name.endsWith(this.removeFragmentSuffix)
	}

	isToggleFragment(name: string) {
		return name.endsWith(this.toggleFragmentSuffix)
	}

	listRemoveFragment(name: string): string {
		return name + this.removeFragmentSuffix
	}

	isInternalDirective({ name }: graphql.DirectiveNode): boolean {
		return (
			[
				this.listDirective,
				this.listPrependDirective,
				this.listAppendDirective,
				this.listDirectiveParentIDArg,
				this.whenDirective,
				this.whenNotDirective,
				this.argumentsDirective,
				this.withDirective,
				this.paginateDirective,
				this.cacheDirective,
			].includes(name.value) || this.isDeleteDirective(name.value)
		)
	}

	isListFragment(name: string): boolean {
		return (
			name.endsWith(this.insertFragmentSuffix) ||
			name.endsWith(this.removeFragmentSuffix) ||
			name.endsWith(this.toggleFragmentSuffix)
		)
	}

	isListOperationDirective(name: string): boolean {
		return name.endsWith(this.deleteDirectiveSuffix)
	}

	isFragmentForList(listName: string, fragmentName: string) {
		return fragmentName.startsWith(listName)
	}

	// return 'insert' for All_Users_insert
	listOperationFromFragment(fragmentName: string): 'insert' | 'remove' | 'toggle' {
		// check the name against the fragment patterns
		if (this.isInsertFragment(fragmentName)) {
			return 'insert'
		} else if (this.isRemoveFragment(fragmentName)) {
			return 'remove'
		} else if (this.isToggleFragment(fragmentName)) {
			return 'toggle'
		}

		throw new Error('Could not determine list operation from fragment name: ' + fragmentName)
	}

	listNameFromDirective(directiveName: string): string {
		try {
			return this.listNameFromFragment(directiveName)
		} catch (e) {
			throw new Error('Could not find list name from directive: ' + directiveName)
		}
	}

	listNameFromFragment(fragmentName: string): string {
		// starting at the end of the fragment name going left, look for a _
		for (let i = fragmentName.length - 1; i >= 0; i--) {
			// if we hit a _
			if (fragmentName[i] === '_') {
				return fragmentName.substr(0, i)
			}
		}

		throw new Error('Could not find list name from fragment: ' + fragmentName)
	}
}

const DEFAULT_CONFIG_PATH = path.join(process.cwd(), 'houdini.config.js')

// helper function to load the config file
export async function readConfigFile(configPath: string = DEFAULT_CONFIG_PATH): Promise<any> {
	// on windows, we need to prepend the right protocol before we
	// can import from an absolute path
	let importPath = configPath
	if (os.platform() === 'win32') {
		importPath = 'file:///' + importPath
	}

	const imported = await import(importPath)

	// if this is wrapped in a default, use it
	const config = imported.default || imported
	return config
}

// a place to store the current configuration
let _config: Config

// get the project's current configuration
export async function getConfig(): Promise<Config> {
	if (_config) {
		return _config
	}

	// add the filepath and save the result
	const configPath = DEFAULT_CONFIG_PATH
	const config = await readConfigFile(configPath)
	_config = new Config({
		...config,
		filepath: configPath,
	})
	return _config
}

export function testConfig(config: Partial<ConfigFile> = {}) {
	return new Config({
		filepath: path.join(process.cwd(), 'config.cjs'),
		sourceGlob: '123',
		schema: `
			type User implements Node {
				id: ID!
				firstName: String!
				friends: [User!]!
				friendsByCursor(first: Int, after: String, last: Int, before: String, filter: String): UserConnection!
				friendsByBackwardsCursor(last: Int, before: String, filter: String): UserConnection!
				friendsByForwardsCursor(first: Int, after: String, filter: String): UserConnection!
				friendsByOffset(offset: Int, limit: Int, filter: String): [User!]!
				friendsInterface: [Friend!]!
				believesIn: [Ghost!]!
				cats: [Cat!]!
				field(filter: String): String
			}

			type Ghost implements Friend {
				name: String!
				aka: String!
				believers: [User!]!
				friends: [Ghost!]!
			}

			type Cat implements Friend & Node {
				id: ID!
				name: String!
				owner: User!
			}

			type Query {
				user: User!
				version: Int!
				ghost: Ghost!
				friends: [Friend!]!
				users(boolValue: Boolean, intValue: Int, floatValue: Float, stringValue: String!): [User!]!
				entities: [Entity!]!
				usersByCursor(first: Int, after: String, last: Int, before: String): UserConnection!
				usersByBackwardsCursor(last: Int, before: String): UserConnection!
				usersByForwardsCursor(first: Int, after: String): UserConnection!
				usersByOffset(offset: Int, limit: Int): [User!]!
				node(id: ID!): Node
			}

			type PageInfo {
				hasPreviousPage: Boolean!
				hasNextPage: Boolean!
				startCursor: String!
				endCursor: String!
			}

			type UserEdge {
				cursor: String!
				node: User
			}

			type UserConnection {
				pageInfo: PageInfo!
				edges: [UserEdge!]!
			}

			interface Friend {
				name: String!
			}

			union Entity = User | Cat | Ghost

			type Mutation {
				updateUser: User!
				addFriend: AddFriendOutput!
				believeIn: BelieveInOutput!
				deleteUser(id: ID!): DeleteUserOutput!
				catMutation: CatMutationOutput!
				deleteCat: DeleteCatOutput!
			}

			type Subscription {
				newUser: NewUserResult!
			}

			type NewUserResult {
				user: User!
			}

			type AddFriendOutput {
				friend: User!
			}

			type BelieveInOutput {
				ghost: Ghost
			}

			type DeleteUserOutput {
				userID: ID!
			}

			type DeleteCatOutput {
				catID: ID
			}

			type CatMutationOutput {
				cat: Cat
			}

			interface  Node {
				id: ID!
			}
		`,
		framework: 'sapper',
		quiet: true,
		...config,
	})
}

type Partial<T> = {
	[P in keyof T]?: T[P]
}<|MERGE_RESOLUTION|>--- conflicted
+++ resolved
@@ -51,13 +51,9 @@
 	module: 'commonjs' | 'esm' = 'commonjs'
 	cacheBufferSize?: number
 	defaultCachePolicy: CachePolicy
-<<<<<<< HEAD
 	defaultPartial: boolean
-=======
 	definitionsFile?: string
-
 	newSchema: string = ''
->>>>>>> 75fa9239
 
 	constructor({
 		schema,
@@ -135,11 +131,8 @@
 		this.scalars = scalars
 		this.cacheBufferSize = cacheBufferSize
 		this.defaultCachePolicy = defaultCachePolicy
-<<<<<<< HEAD
 		this.defaultPartial = defaultPartial
-=======
 		this.definitionsFile = definitionsPath
->>>>>>> 75fa9239
 
 		// if we are building a sapper project, we want to put the runtime in
 		// src/node_modules so that we can access @sapper/app and interact
