import { GraphQLSchema } from 'graphql'
import {
	PluginHooks,
	path,
	fs,
	load_manifest,
	isSecondaryBuild,
	type ProjectManifest,
	type YogaServer,
	type RouterManifest,
	localApiEndpoint,
	loadLocalSchema,
	routerConventions,
	find_match,
	internalRoutes,
} from 'houdini'
import React from 'react'
import { build, type BuildOptions, type Connect } from 'vite'

import { setManifest } from '.'
import { writeTsconfig } from './codegen/typeRoot'

// in order to coordinate the client and server, the client's pending request cache
// needs to start with a value for every query that we are sending on the server.
// While values resolve, chunks are sent, etc, the pending cache will be resolved
// and components will be allowed to render if their data cache is sufficiently full
// We need to generate all sorts of files to make this work and in development, we want
// to rely heavily on Vite's dev server for loading things so that we can make sure we always
// integrate well with hmr. We're going to use virtual modules in place of the statically
// generated files.

// Here is a potentially incomplete list of things that are mocked / need to be generated:
// virtual:houdini/pages/[query_names.join(',')] - An entry for every page that starts the pending cache with the correct values
// virtual:houdini/artifacts/[name] - An entry for loading an artifact and notifying the artifact cache

let manifest: ProjectManifest
let devServer: boolean = false

export default {
	// we want to set up some vite aliases by default
	async config(config, env) {
		manifest = await load_manifest({ config, includeArtifacts: env.mode === 'production' })
		setManifest(manifest)

		// secondary builds have their own rollup config
		let conf: { build?: BuildOptions; base?: string } = {
			build: {
				rollupOptions: {},
			},
		}
		// build up the list of entries that we need vite to bundle
		if (!isSecondaryBuild() || process.env.HOUDINI_SECONDARY_BUILD === 'ssr') {
			if (env.command === 'build') {
				conf.base = '/assets'
			}

			conf.build = {
				rollupOptions: {
					output: {
						assetFileNames: 'assets/[name].js',
						entryFileNames: '[name].js',
					},
					external: ['react-streaming/server'],
				},
			}

			await fs.mkdirp(config.compiledAssetsDir)
			conf.build!.rollupOptions!.input = {
				'entries/app': routerConventions.app_component_path(config),
				'entries/adapter': routerConventions.adapter_config_path(config),
			}

			// every page in the manifest is a new entry point for vite
			for (const [id, page] of Object.entries(manifest.pages)) {
				conf.build!.rollupOptions!.input[
					`pages/${id}`
				] = `virtual:houdini/pages/${page.id}@${page.queries}.jsx`
			}

			// every artifact asset needs to be bundled individually
			for (const artifact of manifest.artifacts) {
				conf.build!.rollupOptions!.input[
					`artifacts/${artifact}`
				] = `virtual:houdini/artifacts/${artifact}.js`
			}

			// the SSR build has a different output
			if (process.env.HOUDINI_SECONDARY_BUILD !== 'ssr') {
				conf.build!.outDir = config.compiledAssetsDir
			}
		}

		return {
			resolve: {
				alias: {
					$houdini: config.rootDir,
					'$houdini/*': path.join(config.rootDir, '*'),
					'~': path.join(config.projectRoot, 'src'),
					'~/*': path.join(config.projectRoot, 'src', '*'),
				},
			},
			...conf,
		}
	},

	resolveId(id) {
		// we only care about the virtual modules that generate
		if (!id.includes('virtual:houdini')) {
			return
		}

		// let them all through as is but strip anything that comes before the marker
		return id.substring(id.indexOf('virtual:houdini'))
	},

	async buildStart({ houdiniConfig }) {
		await writeTsconfig(houdiniConfig)
	},

	async closeBundle(this, config) {
		// only build in production one
		if (isSecondaryBuild() || devServer) {
			return
		}

		// tell the user what we're doing
		console.log('🎩 Generating Server Assets...')

		process.env.HOUDINI_SECONDARY_BUILD = 'ssr'
		// in order to build the server-side of the application, we need to
		// treat every file as an independent entry point and disable
		await build({
			build: {
				ssr: true,
				outDir: path.join(config.rootDir, 'build', 'ssr'),
			},
		})
		process.env.HOUDINI_SECONDARY_BUILD = 'false'
	},

	async load(id, { config }) {
		// we only care about the virtual modules that generate
		if (!id.startsWith('virtual:houdini')) {
			return
		}

		// pull out the relevant pa
		let [, which, arg] = id.split('/')

		// the filename is the true arg. the extension just tells vite how to transfrom.
		const parsedPath = path.parse(arg)
		arg = parsedPath.name

		// if we are rendering the virtual page
		if (which === 'pages') {
			const [id, query_names] = arg.split('@')
			const queries = query_names ? query_names.split(',') : []
			return `
				import React from 'react'
				import { hydrateRoot } from 'react-dom/client';
				import App from '$houdini/plugins/houdini-react/units/render/App'
				import { Cache } from '$houdini/runtime/cache/cache'
				import { router_cache } from '$houdini'
				import client from '$houdini/plugins/houdini-react/runtime/client'
				import Component from '$houdini/plugins/houdini-react/units/entries/${id}.jsx'
				import { injectComponents } from '$houdini/plugins/houdini-react/runtime/componentFields'

				// if there is pending data (or artifacts) then we should prime the caches
				let initialData = {}
				let initialArtifacts = {}
<<<<<<< HEAD

				// hydrate the client with the component cache
				window.__houdini__client__ ??= client()
				if (window.__houdini__pending_components__) {
					window.__houdini__client__.componentCache = window.__houdini__pending_components__
=======
				if (!window.__houdini__cache__) {
					window.__houdini__cache__ = new Cache()
					window.__houdini__hydration__layer__ = window.__houdini__cache__._internal_unstable.storage.createLayer(true)
					window.__houdini__client__ = client()
>>>>>>> d5559503
				}

				window.__houdini__cache__ ??= new Cache({
					componentCache: window.__houdini__client__.componentCache,
					createComponent: (fn, props) => React.createElement(fn, props)
				})
				window.__houdini__hydration__layer__ ??= window.__houdini__cache__._internal_unstable.storage.createLayer(true)

				// the artifacts are the source of the zip (without them, we can't prime either cache)
				for (const [artifactName, artifact] of Object.entries(window.__houdini__pending_artifacts__ ?? {})) {
					// save the value in the initial artifact cache
					initialArtifacts[artifactName] = artifact

					// if we also have data for the artifact, save it in the initial data cache
					if (window.__houdini__pending_data__?.[artifactName]) {
						const variables = window.__houdini__pending_variables__[artifactName]
						if (artifact.hasComponents) {
							// we need to walk down the artifacts selection and instantiate any component fields
							injectComponents({
								cache: window.__houdini__cache__,
								selection: artifact.selection,
								data: window.__houdini__pending_data__[artifactName],
								variables: window.__houdini__pending_variables__[artifactName],
							})
						}

						// create the store we'll put in the cache
						const observer = window.__houdini__client__.observe({
							artifact,
							cache: window.__houdini__cache__,
							initialValue: window.__houdini__pending_data__[artifactName],
							initialVariables: variables,
						})

						// save it in the cache
						initialData[artifactName] = observer
					}

				}

				// attach things to the global scope to synchronize streaming
				if (!window.__houdini__nav_caches__) {
					window.__houdini__nav_caches__ = router_cache({
						pending_queries: ${JSON.stringify(queries)},
						initialData,
						initialArtifacts,
						components: {
							'${id}': Component
						}
					})
				}

				// hydrate the cache with the information from the initial payload
				window.__houdini__cache__?.hydrate(
					window.__houdini__initial__cache__,
					window.__houdini__hydration__layer__
				)

				// get the initial url from the window
				const url = window.location.pathname

				const app = <App
					initialURL={url}
					cache={window.__houdini__cache__}
					session={window.__houdini__initial__session__}
					{...window.__houdini__nav_caches__}
				/>

				// hydrate the application for interactivity
				hydrateRoot(document, app)
			`
		}

		if (which === 'artifacts') {
			// the arg is the name of the artifact
			const artifact = (await fs.readFile(
				path.join(config.artifactDirectory, arg + '.js')
			))!.replace('export default', 'const artifact = ')

			return (
				artifact +
				`
if (window.__houdini__nav_caches__ && window.__houdini__nav_caches__.artifact_cache && !window.__houdini__nav_caches__.artifact_cache.has("${arg}")) {
	window.__houdini__nav_caches__.artifact_cache.set(${JSON.stringify(arg)}, artifact)
}
`
			)
		}
	},

	// when running the dev server, we want to use the same streaming
	// render that we will use in production. This means that we need to
	// capture the request before vite's dev server processes it.
	async configureServer(server) {
		devServer = true
		await writeTsconfig(server.houdiniConfig)

		server.middlewares.use(async (req, res, next) => {
			if (!req.url) {
				next()
				return
			}

			// import the router manifest from the runtime
			// pull in the project's manifest
			const { default: router_manifest } = (await server.ssrLoadModule(
				path.join(
					server.houdiniConfig.pluginRuntimeDirectory('houdini-react'),
					'manifest.js'
				)
			)) as { default: RouterManifest<React.Component> }

			const [match] = find_match(router_manifest, req.url)

			if (
				!match &&
				!internalRoutes(server.houdiniConfig.configFile).find((route) =>
					req.url?.startsWith(route)
				)
			) {
				next()
				return
			}

			// its worth loading the project manifest
			const project_manifest = await load_manifest({ config: server.houdiniConfig })

			// import the schema
			let schema: GraphQLSchema | null = null
			if (project_manifest.local_schema) {
				schema = await loadLocalSchema(server.houdiniConfig)
			}

			// import the yoga server
			let yoga: YogaServer | null = null
			if (project_manifest.local_yoga) {
				const yogaPath = path.join(server.houdiniConfig.localApiDir, '+yoga')
				yoga = (await server.ssrLoadModule(yogaPath)) as YogaServer
			}

<<<<<<< HEAD
			const mod = await server.ssrLoadModule(
				routerConventions.adapter_config_path(server.houdiniConfig) +
					'?t=' +
					new Date().getTime()
			)

			// call the adapter with the latest information
			await serverAdapter({
=======
			// load the render factory
			const { createServerAdapter } = (await server.ssrLoadModule(
				routerConventions.server_adapter_path(server.houdiniConfig)
			)) as { createServerAdapter: any }

			const requestHeaders = new Headers()
			for (const header of Object.entries(req.headers ?? {})) {
				requestHeaders.set(header[0], header[1] as string)
			}

			// wrap the vite request in a proper on
			const request = new Request(
				'https://localhost:5173' + req.url,
				req.method === 'POST'
					? {
							method: req.method,
							headers: requestHeaders,
							body: await getBody(req),
					  }
					: undefined
			)

			for (const [key, value] of Object.entries(req.headers)) {
				request.headers.set(key, value as string)
			}

			// instantiate the handler and invoke it with a mocked response
			const result: Response = await createServerAdapter({
>>>>>>> d5559503
				schema,
				yoga,
				production: false,
				manifest: router_manifest,
				graphqlEndpoint: localApiEndpoint(server.houdiniConfig.configFile),
				assetPrefix: '/virtual:houdini',
				pipe: res,
<<<<<<< HEAD
				componentCache: mod.componentCache,
			})(req, res)
=======
				documentPremable: `<script type="module" src="/@vite/client" async=""></script>`,
			})(request)
			if (result && result.status === 404) {
				next()
			}
			// if we got here but we didn't pipe a response then we have to send the result to the end
			if (result && typeof result !== 'boolean') {
				if (res.closed) {
					return
				}
				for (const header of Object.entries(result.headers ?? {})) {
					res.setHeader(header[0], header[1])
				}
				res.write(await result.text())
				res.end()
			}
>>>>>>> d5559503
		})
	},
} as PluginHooks['vite']

// function:
function getBody(request: Connect.IncomingMessage): Promise<string> {
	return new Promise((resolve) => {
		const bodyParts: Uint8Array[] = []
		let body
		request
			.on('data', (chunk: Uint8Array) => {
				bodyParts.push(chunk)
			})
			.on('end', () => {
				body = Buffer.concat(bodyParts).toString()
				resolve(body)
			})
	})
}<|MERGE_RESOLUTION|>--- conflicted
+++ resolved
@@ -168,18 +168,11 @@
 				// if there is pending data (or artifacts) then we should prime the caches
 				let initialData = {}
 				let initialArtifacts = {}
-<<<<<<< HEAD
 
 				// hydrate the client with the component cache
 				window.__houdini__client__ ??= client()
 				if (window.__houdini__pending_components__) {
 					window.__houdini__client__.componentCache = window.__houdini__pending_components__
-=======
-				if (!window.__houdini__cache__) {
-					window.__houdini__cache__ = new Cache()
-					window.__houdini__hydration__layer__ = window.__houdini__cache__._internal_unstable.storage.createLayer(true)
-					window.__houdini__client__ = client()
->>>>>>> d5559503
 				}
 
 				window.__houdini__cache__ ??= new Cache({
@@ -320,16 +313,10 @@
 				yoga = (await server.ssrLoadModule(yogaPath)) as YogaServer
 			}
 
-<<<<<<< HEAD
 			const mod = await server.ssrLoadModule(
-				routerConventions.adapter_config_path(server.houdiniConfig) +
-					'?t=' +
-					new Date().getTime()
+				routerConventions.adapter_config_path(server.houdiniConfig)
 			)
 
-			// call the adapter with the latest information
-			await serverAdapter({
-=======
 			// load the render factory
 			const { createServerAdapter } = (await server.ssrLoadModule(
 				routerConventions.server_adapter_path(server.houdiniConfig)
@@ -358,7 +345,6 @@
 
 			// instantiate the handler and invoke it with a mocked response
 			const result: Response = await createServerAdapter({
->>>>>>> d5559503
 				schema,
 				yoga,
 				production: false,
@@ -366,10 +352,7 @@
 				graphqlEndpoint: localApiEndpoint(server.houdiniConfig.configFile),
 				assetPrefix: '/virtual:houdini',
 				pipe: res,
-<<<<<<< HEAD
 				componentCache: mod.componentCache,
-			})(req, res)
-=======
 				documentPremable: `<script type="module" src="/@vite/client" async=""></script>`,
 			})(request)
 			if (result && result.status === 404) {
@@ -386,7 +369,6 @@
 				res.write(await result.text())
 				res.end()
 			}
->>>>>>> d5559503
 		})
 	},
 } as PluginHooks['vite']
