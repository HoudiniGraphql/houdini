--- conflicted
+++ resolved
@@ -25,12 +25,8 @@
         "@types/cookies": "^0.7.7",
         "@types/estraverse": "^5.1.2",
         "@types/express": "^4.17.17",
-<<<<<<< HEAD
         "@types/react": "^18.0.33",
         "@types/react-dom": "^18.0.10",
-=======
-        "@types/react-dom": "^18.0.11",
->>>>>>> f6ef67e6
         "next": "^13.0.1",
         "scripts": "workspace:^"
     },
