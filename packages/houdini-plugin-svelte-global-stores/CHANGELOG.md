# houdini-plugin-svelte-global-stores

<<<<<<< HEAD
## 1.2.20-next.1

### Patch Changes

-   Updated dependencies []:
    -   houdini@1.2.20-next.1
    -   houdini-svelte@1.2.20-next.1

## 1.2.20-next.0
=======
## 1.2.19
>>>>>>> 8aceb82f

### Patch Changes

-   Updated dependencies [[`65c703c6`](https://github.com/HoudiniGraphql/houdini/commit/65c703c6c97e3ae4cdc8c676594a36f40ac70844)]:
<<<<<<< HEAD
    -   houdini@1.2.20-next.0
    -   houdini-svelte@1.2.20-next.0
=======
    -   houdini@1.2.19
    -   houdini-svelte@1.2.19
>>>>>>> 8aceb82f

## 1.2.18

### Patch Changes

-   [`7f6432a6`](https://github.com/HoudiniGraphql/houdini/commit/7f6432a6be5bd7bb7831f21ebe134698f1e2f072) Thanks [@AlecAivazis](https://github.com/AlecAivazis)! - Get all packages at same version

-   Updated dependencies [[`7f6432a6`](https://github.com/HoudiniGraphql/houdini/commit/7f6432a6be5bd7bb7831f21ebe134698f1e2f072)]:
    -   houdini@1.2.18
    -   houdini-svelte@1.2.18

## 1.2.17

### Patch Changes

-   Updated dependencies []:
    -   houdini@1.2.17
    -   houdini-svelte@1.2.17

## 1.2.16

### Patch Changes

-   Updated dependencies []:
    -   houdini@1.2.16
    -   houdini-svelte@1.2.16

## 1.2.15

### Patch Changes

-   Updated dependencies []:
    -   houdini@1.2.15
    -   houdini-svelte@1.2.15

## 1.2.14

### Dependency Changes

-   Updated dependencies [[`386fc4c5`](https://github.com/HoudiniGraphql/houdini/commit/386fc4c5b604a40586aba47533f83a1f5a3723d9)]:
    -   houdini@1.2.14
    -   houdini-svelte@1.2.14

## 1.2.13

### Dependency Changes

-   Updated dependencies [[`41e3bdbf`](https://github.com/HoudiniGraphql/houdini/commit/41e3bdbf9a1bcc029fb8ef56fe91f7116a42a3b1), [`8741ff3a`](https://github.com/HoudiniGraphql/houdini/commit/8741ff3a1594c79400a99f102e8d84801d44ae87)]:
    -   houdini@1.2.13
    -   houdini-svelte@1.2.13

## 1.2.12

### Dependency Changes

-   Updated dependencies []:
    -   houdini@1.2.12
    -   houdini-svelte@1.2.12

## 1.2.11

### Dependency Changes

-   Updated dependencies []:
    -   houdini@1.2.11
    -   houdini-svelte@1.2.11

## 1.2.10

### Dependency Changes

-   Updated dependencies [[`adf90d3`](https://github.com/HoudiniGraphql/houdini/commit/adf90d3c3406c79c9b07060c764bf41289bf2a38), [`adf90d3`](https://github.com/HoudiniGraphql/houdini/commit/adf90d3c3406c79c9b07060c764bf41289bf2a38)]:
    -   houdini@1.2.10
    -   houdini-svelte@1.2.10

## 1.2.9

### Dependency Changes

-   Updated dependencies []:
    -   houdini@1.2.9
    -   houdini-svelte@1.2.9

## 1.2.8

### Dependency Changes

-   Updated dependencies [[`4618271`](https://github.com/HoudiniGraphql/houdini/commit/46182715a61042b43d1433f3f620c71632550f98), [`a19ccdf`](https://github.com/HoudiniGraphql/houdini/commit/a19ccdf4a45b586f2db5c0adc6bfae3795d229fa)]:
    -   houdini@1.2.8
    -   houdini-svelte@1.2.8

## 1.2.7

### Dependency Changes

-   Updated dependencies [[`18571f8`](https://github.com/HoudiniGraphql/houdini/commit/18571f81faffeda311c6f6125c2b2ad17f6cc66e), [`18571f8`](https://github.com/HoudiniGraphql/houdini/commit/18571f81faffeda311c6f6125c2b2ad17f6cc66e), [`2d2d6c7`](https://github.com/HoudiniGraphql/houdini/commit/2d2d6c779aca76af375f57644027954e89886d7d), [`8618b66`](https://github.com/HoudiniGraphql/houdini/commit/8618b6631a8f51f6c4f6724199e25a5f8e05d0b5)]:
    -   houdini@1.2.7
    -   houdini-svelte@1.2.7

## 1.2.6

### Dependency Changes

-   Updated dependencies [[`6f9eeb6`](https://github.com/HoudiniGraphql/houdini/commit/6f9eeb693fd6223b9b4c4af8cdb93a57c8e5b777), [`1fc47b8`](https://github.com/HoudiniGraphql/houdini/commit/1fc47b8f1528aa9f24f3604a8fb3794f95d9754e), [`891a8c7`](https://github.com/HoudiniGraphql/houdini/commit/891a8c72b89af39f17b402485cea642946375278), [`743d85d`](https://github.com/HoudiniGraphql/houdini/commit/743d85d1490128dd3d9c7a419efdc4b65f996418), [`35cc897`](https://github.com/HoudiniGraphql/houdini/commit/35cc897cb98d3952139d9f06fb6bcba40c249ccd), [`91b445f`](https://github.com/HoudiniGraphql/houdini/commit/91b445f0c1d9e35608e9f3c76ad5cbf51ff93217)]:
    -   houdini-svelte@1.2.6
    -   houdini@1.2.6

## 1.2.5

### Dependency Changes

-   Updated dependencies [[`bc96dfb`](https://github.com/HoudiniGraphql/houdini/commit/bc96dfb78e8df7e57c2cca7aee88a32d38c7565e), [`cb0310c`](https://github.com/HoudiniGraphql/houdini/commit/cb0310c3467d170a9a0cf012787bd59272b1e8bb)]:
    -   houdini@1.2.5
    -   houdini-svelte@1.2.5

## 1.2.4

### Dependency Changes

-   Updated dependencies [[`5daf4c4`](https://github.com/HoudiniGraphql/houdini/commit/5daf4c407123a08f81bd20c6b963df94ee26e2c3)]:
    -   houdini@1.2.4
    -   houdini-svelte@1.2.4

## 1.2.3

### Dependency Changes

-   Updated dependencies [[`1e98daf`](https://github.com/HoudiniGraphql/houdini/commit/1e98daff3dd420e86fb913a01d34644316c57955), [`1e98daf`](https://github.com/HoudiniGraphql/houdini/commit/1e98daff3dd420e86fb913a01d34644316c57955)]:
    -   houdini@1.2.3
    -   houdini-svelte@1.2.3

## 1.2.2

### Dependency Changes

-   Updated dependencies [[`6958699`](https://github.com/HoudiniGraphql/houdini/commit/6958699d8e685dd129cbcc09d2f9099c9353bd12)]:
    -   houdini@1.2.2
    -   houdini-svelte@1.2.2

## 1.2.1

### Dependency Changes

-   Updated dependencies [[`5f3bc42`](https://github.com/HoudiniGraphql/houdini/commit/5f3bc42dcd1cf4f8dddd45e8064e5f3a994c6eeb), [`c0bc1fc`](https://github.com/HoudiniGraphql/houdini/commit/c0bc1fc46c571a4df5cae0b7c7a1f87589f11997), [`7e30f68`](https://github.com/HoudiniGraphql/houdini/commit/7e30f68c3de705ee44c98d194ccfca1110b549e9)]:
    -   houdini@1.2.1
    -   houdini-svelte@1.2.1

## 1.2.0

### ✨ Features

-   [#1048](https://github.com/HoudiniGraphql/houdini/pull/1048) [`184ddbd`](https://github.com/HoudiniGraphql/houdini/commit/184ddbdf0e82da56b479c5009f105f04fd6ac00e) Thanks [@mpellegrini](https://github.com/mpellegrini)! - Include explicit types export conditions in package.json exports

### Dependency Changes

-   Updated dependencies [[`635ba76`](https://github.com/HoudiniGraphql/houdini/commit/635ba76ef24f7d122315adce74cb94257bd59d68), [`46eb9c1`](https://github.com/HoudiniGraphql/houdini/commit/46eb9c110842ac3db5d3319a2cef4f1365bfa008), [`31e8f6d`](https://github.com/HoudiniGraphql/houdini/commit/31e8f6d8072ebc7e30921b9cc811b5b568f03017), [`d92bfc0`](https://github.com/HoudiniGraphql/houdini/commit/d92bfc02e8419914d6c347714d08b0251f6081e9), [`8e8b214`](https://github.com/HoudiniGraphql/houdini/commit/8e8b2148973f0f36a726bc5a79e5107ce79123c6), [`46eb9c1`](https://github.com/HoudiniGraphql/houdini/commit/46eb9c110842ac3db5d3319a2cef4f1365bfa008), [`5961ffe`](https://github.com/HoudiniGraphql/houdini/commit/5961ffedf135a7201beea777d8d3d4415a9ca37e), [`361e2b5`](https://github.com/HoudiniGraphql/houdini/commit/361e2b5a5b36b9db42f75486e0fedf39a778432c), [`7d624fe`](https://github.com/HoudiniGraphql/houdini/commit/7d624fec9417152ec2560b36efbcc21bd694e378), [`184ddbd`](https://github.com/HoudiniGraphql/houdini/commit/184ddbdf0e82da56b479c5009f105f04fd6ac00e), [`46eb9c1`](https://github.com/HoudiniGraphql/houdini/commit/46eb9c110842ac3db5d3319a2cef4f1365bfa008), [`7161781`](https://github.com/HoudiniGraphql/houdini/commit/71617814116ce4ead9fce2c7aeef2391a952f8a5)]:
    -   houdini@1.2.0
    -   houdini-svelte@1.2.0

## 1.2.0-next.0

### 🐛 Fixes

-   [#1048](https://github.com/HoudiniGraphql/houdini/pull/1048) [`184ddbd`](https://github.com/HoudiniGraphql/houdini/commit/184ddbdf0e82da56b479c5009f105f04fd6ac00e) Thanks [@mpellegrini](https://github.com/mpellegrini)! - Include explicit types export conditions in package.json exports

### Dependency Changes

-   Updated dependencies [[`31e8f6d`](https://github.com/HoudiniGraphql/houdini/commit/31e8f6d8072ebc7e30921b9cc811b5b568f03017), [`d92bfc0`](https://github.com/HoudiniGraphql/houdini/commit/d92bfc02e8419914d6c347714d08b0251f6081e9), [`8e8b214`](https://github.com/HoudiniGraphql/houdini/commit/8e8b2148973f0f36a726bc5a79e5107ce79123c6), [`5961ffe`](https://github.com/HoudiniGraphql/houdini/commit/5961ffedf135a7201beea777d8d3d4415a9ca37e), [`7d624fe`](https://github.com/HoudiniGraphql/houdini/commit/7d624fec9417152ec2560b36efbcc21bd694e378), [`184ddbd`](https://github.com/HoudiniGraphql/houdini/commit/184ddbdf0e82da56b479c5009f105f04fd6ac00e), [`7161781`](https://github.com/HoudiniGraphql/houdini/commit/71617814116ce4ead9fce2c7aeef2391a952f8a5)]:
    -   houdini@1.2.0-next.0
    -   houdini-svelte@1.2.0-next.0

## 1.1.7

### Dependency Changes

-   Updated dependencies [[`151a107`](https://github.com/HoudiniGraphql/houdini/commit/151a10718b92fb97eec6e94ea12efc7f98928755)]:
    -   houdini@1.1.7
    -   houdini-svelte@1.1.7

## 1.1.6

### Dependency Changes

-   Updated dependencies [[`f0c11433`](https://github.com/HoudiniGraphql/houdini/commit/f0c11433a1403e9e0a2d53031f23483fa3e486df)]:
    -   houdini@1.1.6
    -   houdini-svelte@1.1.6

## 1.1.5

### Dependency Changes

-   Updated dependencies [[`5305a2ad`](https://github.com/HoudiniGraphql/houdini/commit/5305a2ad36e692d47f5fb4cfa2c5a2e4d9ef3d4d), [`5a6e188d`](https://github.com/HoudiniGraphql/houdini/commit/5a6e188d88a4b7f84511a84ddc1bcc2c1ff59f5f), [`be51b0f5`](https://github.com/HoudiniGraphql/houdini/commit/be51b0f5e5fdde4f48288bfcede2c46b4bddf01f)]:
    -   houdini@1.1.5
    -   houdini-svelte@1.1.5

## 1.1.4

### Dependency Changes

-   Updated dependencies [[`184a8417`](https://github.com/HoudiniGraphql/houdini/commit/184a84170bc803c37cd25993c9877a2187c91da3), [`16b8b882`](https://github.com/HoudiniGraphql/houdini/commit/16b8b882c66c96942bd5f4f3fddaffc62a30d8fa), [`dfc4295a`](https://github.com/HoudiniGraphql/houdini/commit/dfc4295a5bc20fdcc24b671f1faa910b5e91ba61)]:
    -   houdini@1.1.4
    -   houdini-svelte@1.1.4

## 1.1.3

### Dependency Changes

-   Updated dependencies [[`d1529363`](https://github.com/HoudiniGraphql/houdini/commit/d1529363ce63e7b015f508142d080a08c94ed350)]:
    -   houdini-svelte@1.1.3
    -   houdini@1.1.3

## 1.1.2

### Dependency Changes

-   Updated dependencies [[`09c35bb6`](https://github.com/HoudiniGraphql/houdini/commit/09c35bb60a605894c8360037e757280f0b899bc3), [`f7fd8777`](https://github.com/HoudiniGraphql/houdini/commit/f7fd87770178014f49d6f50f86a7402269642f21)]:
    -   houdini@1.1.2
    -   houdini-svelte@1.1.2

## 1.1.1

### Dependency Changes

-   Updated dependencies [[`a217c0c6`](https://github.com/HoudiniGraphql/houdini/commit/a217c0c6e0d8e2298d511db855f7df0e06539069), [`54e8c453`](https://github.com/HoudiniGraphql/houdini/commit/54e8c4535ce7b9d0d29f9ef4073e173652bf0cb3)]:
    -   houdini-svelte@1.1.1
    -   houdini@1.1.1

## 1.1.0

### Dependency Changes

-   Updated dependencies [[`f94b6ca`](https://github.com/HoudiniGraphql/houdini/commit/f94b6caf8bda21fdbe22b466dc01cb8f8f40448f)]:
    -   houdini-svelte@1.1.0
    -   houdini@1.1.0

## 1.0.11

### Dependency Changes

-   Updated dependencies [[`bfccee26`](https://github.com/HoudiniGraphql/houdini/commit/bfccee2691e199302afe773cf9505bc0a249872d)]:
    -   houdini-svelte@1.0.11
    -   houdini@1.0.11

## 1.0.10

### Dependency Changes

-   Updated dependencies [[`38a54b8f`](https://github.com/HoudiniGraphql/houdini/commit/38a54b8f6858e35bb6bdf7a09c357959675a555a)]:
    -   houdini@1.0.10
    -   houdini-svelte@1.0.10

## 1.0.9

### Dependency Changes

-   Updated dependencies [[`cb96d192`](https://github.com/HoudiniGraphql/houdini/commit/cb96d192419610f29a1ae029e8ceb9fbb9fbfec2)]:
    -   houdini-svelte@1.0.9
    -   houdini@1.0.9

## 1.0.8

### Dependency Changes

-   Updated dependencies [[`3240b8e`](https://github.com/HoudiniGraphql/houdini/commit/3240b8e0719c5dffb0d6034ea7ad4b3615b01faa), [`8e2f8e0`](https://github.com/HoudiniGraphql/houdini/commit/8e2f8e0d5b96f34a01dfcbc510ab1b0c3cfa9822), [`b223c60`](https://github.com/HoudiniGraphql/houdini/commit/b223c6079bb4a19d5708ad7daf905fe913dbec1e), [`b223c60`](https://github.com/HoudiniGraphql/houdini/commit/b223c6079bb4a19d5708ad7daf905fe913dbec1e)]:
    -   houdini@1.0.8
    -   houdini-svelte@1.0.8
    -   svelte@0.0.1

## 1.0.7

### Dependency Changes

-   Updated dependencies [[`52326b5`](https://github.com/HoudiniGraphql/houdini/commit/52326b5b54c1e722d398031e4b61281379cb8820)]:
    -   houdini@1.0.7
    -   houdini-svelte@1.0.7

## 1.0.6

### Dependency Changes

-   Updated dependencies [[`8fd052c`](https://github.com/HoudiniGraphql/houdini/commit/8fd052c1d59fbb37e17da1bc42ae386a660440ed)]:
    -   houdini@1.0.6
    -   houdini-svelte@1.0.6

## 1.0.5

### Dependency Changes

-   Updated dependencies [[`f69f9f1`](https://github.com/HoudiniGraphql/houdini/commit/f69f9f1b12cf9bca5d0112db2e78c4d4e94b4845), [`92c533e`](https://github.com/HoudiniGraphql/houdini/commit/92c533e2ba0aae7ceaebe7407691ff36482a71f4), [`1e3d874`](https://github.com/HoudiniGraphql/houdini/commit/1e3d874df3edad2d02f56b414767b5046d59b198)]:
    -   houdini@1.0.5
    -   houdini-svelte@1.0.5

## 1.0.4

### Dependency Changes

-   Updated dependencies [[`8e18042`](https://github.com/HoudiniGraphql/houdini/commit/8e1804227ee056f3b51c00f04832f4f997fdf1bc), [`8e18042`](https://github.com/HoudiniGraphql/houdini/commit/8e1804227ee056f3b51c00f04832f4f997fdf1bc)]:
    -   houdini@1.0.4
    -   houdini-svelte@1.0.4

## 1.0.3

### Dependency Changes

-   Updated dependencies [[`c9a6c86`](https://github.com/HoudiniGraphql/houdini/commit/c9a6c86ca8873f6fe52591b17aeeecc2e6a02014), [`64af71b`](https://github.com/HoudiniGraphql/houdini/commit/64af71b11bd5f07ff2d035a72d483bcf69834bf3)]:
    -   houdini@1.0.3
    -   houdini-svelte@1.0.3

## 1.0.2

### Dependency Changes

-   Updated dependencies [[`2d86f6e`](https://github.com/HoudiniGraphql/houdini/commit/2d86f6eac523e6eb2739d3f5e8feab041b669391)]:
    -   houdini-svelte@1.0.2
    -   houdini@1.0.2

## 1.0.1

### Dependency Changes

-   Updated dependencies [[`0f8f7ba`](https://github.com/HoudiniGraphql/houdini/commit/0f8f7ba626caabe847e2a94d467fe965184c0afa), [`0f8f7ba`](https://github.com/HoudiniGraphql/houdini/commit/0f8f7ba626caabe847e2a94d467fe965184c0afa)]:
    -   houdini@1.0.1
    -   houdini-svelte@1.0.1

## 1.0.0

For a better overview of the changes in this release, please visit the
[Release Notes](http://www.houdinigraphql.com/guides/release-notes).

### ⚠️ Breaking Changes

-   [#852](https://github.com/HoudiniGraphql/houdini/pull/852) [`65a355e`](https://github.com/HoudiniGraphql/houdini/commit/65a355e68a2c68329356a4d639adf3e1328aa435) Thanks [@jycouet](https://github.com/jycouet)! - by default global stores of type 'query' will not be generated. You have to opt-in to generate them in houdini.config.js

## 0.20.4

### Dependency Changes

-   Updated dependencies [[`9808b74`](https://github.com/HoudiniGraphql/houdini/commit/9808b74176bc36fd847372ca7973605c725a5e51)]:
    -   houdini-svelte@0.20.4
    -   houdini@0.20.4

## 0.20.3

## 0.20.2

## 0.20.1

## 0.20.0

## 0.19.4

## 0.19.3

## 0.19.2

## 0.19.1

## 0.19.0<|MERGE_RESOLUTION|>--- conflicted
+++ resolved
@@ -1,29 +1,12 @@
 # houdini-plugin-svelte-global-stores
 
-<<<<<<< HEAD
-## 1.2.20-next.1
-
-### Patch Changes
-
--   Updated dependencies []:
-    -   houdini@1.2.20-next.1
-    -   houdini-svelte@1.2.20-next.1
-
-## 1.2.20-next.0
-=======
 ## 1.2.19
->>>>>>> 8aceb82f
 
 ### Patch Changes
 
 -   Updated dependencies [[`65c703c6`](https://github.com/HoudiniGraphql/houdini/commit/65c703c6c97e3ae4cdc8c676594a36f40ac70844)]:
-<<<<<<< HEAD
-    -   houdini@1.2.20-next.0
-    -   houdini-svelte@1.2.20-next.0
-=======
     -   houdini@1.2.19
     -   houdini-svelte@1.2.19
->>>>>>> 8aceb82f
 
 ## 1.2.18
 
