--- conflicted
+++ resolved
@@ -1,10 +1,6 @@
 {
     "name": "houdini-plugin-svelte-global-stores",
-<<<<<<< HEAD
-    "version": "1.2.0-react.1",
-=======
     "version": "1.1.7",
->>>>>>> 89ad90b6
     "description": "The svelte global store plugin for houdini",
     "keywords": [
         "typescript",
