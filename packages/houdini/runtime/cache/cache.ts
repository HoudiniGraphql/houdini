// external imports
import type { Config } from 'houdini-common'
// local imports
import {
	Maybe,
	GraphQLValue,
	SubscriptionSelection,
	SubscriptionSpec,
	GraphQLObject,
} from '../types'
import { Record } from './record'
import { ListHandler } from './list'
import { isScalar } from '../scalars'

// this class implements the cache that drives houdini queries
export class Cache {
	_config: Config
	constructor(config: Config) {
		this._config = config
	}

	// the map from entity id to record
	private _data: Map<string | undefined, Record> = new Map()
	// associate list names with the handler that wraps the list
	private _lists: Map<string, Map<string, ListHandler>> = new Map()

	// save the response in the local store and notify any subscribers
	write({
		selection,
		data,
		variables = {},
		parent = rootID,
		applyUpdates = false,
	}: {
		selection: SubscriptionSelection
		data: { [key: string]: GraphQLValue }
		variables?: {}
		parent?: string
		applyUpdates?: boolean
	}) {
		const specs: SubscriptionSpec[] = []

		// recursively walk down the payload and update the store. calls to update atomic fields
		// will build up different specs of subscriptions that need to be run against the current state
		this._write({
			rootID: parent,
			selection,
			recordID: parent,
			data,
			variables,
			specs,
			applyUpdates,
		})

		// the same spec will likely need to be updated multiple times, create the unique list by using the set
		// function's identity
		const uniqueSpecs: SubscriptionSpec[] = []
		const assignedSets: SubscriptionSpec['set'][] = []
		for (const spec of specs) {
			// if we haven't added the set yet
			if (!assignedSets.includes(spec.set)) {
				uniqueSpecs.push(spec)
				assignedSets.push(spec.set)
			}
		}

		// compute new values for every spec that needs to be run
		this.notifySubscribers(uniqueSpecs, variables)
	}

	// returns the global id of the specified field (used to access the record in the cache)
	id(type: string, data: { id?: string } | null): string | null
	// this is like id but it trusts the value used for the id and just joins it with the
	// type to form the global id
	id(type: string, id: string): string | null
	id(type: string, data: any): string | null {
		// try to compute the id of the record
		const id = typeof data === 'string' ? data : this.computeID(data)
		if (!id) {
			return null
		}

		return type + ':' + id
	}

	idFields(type: string): string[] {
		return ['id']
	}

	subscribe(spec: SubscriptionSpec, variables: {} = {}) {
		// find the root record
		let rootRecord = spec.parentID ? this.record(spec.parentID) : this.root()
		if (!rootRecord) {
			throw new Error('Could not find root of subscription')
		}

		// walk down the selection and register any subscribers
		this.addSubscribers(rootRecord, spec, spec.selection, variables)
	}

	unsubscribe(spec: SubscriptionSpec, variables: {} = {}) {
		// find the root record
		let rootRecord = spec.parentID ? this.getRecord(spec.parentID) : this.root()
		// if there's no root, there's nothing to unsubscribe from
		if (!rootRecord) {
			return
		}

		// walk down the selection and remove any subscribers from the list
		this.removeSubscribers(rootRecord, spec, spec.selection, variables)
	}

	// get the list handler associated by name
	list(name: string, id?: string): ListHandler {
		// make sure that the handler exists
		const handler = this._lists.get(name)?.get(id || rootID)
		if (!handler) {
			throw new Error(
				`Cannot find list with name: ${name} under parent: ${id}. ` +
					'Is it possible that the query is not mounted?'
			)
		}

		// return the handler
		return handler
	}

	// remove the record from every list we know of and the cache itself
	delete(id: string, variables: {} = {}): boolean {
		const record = this.record(id)

		// remove any related subscriptions
		record.removeAllSubscribers()

		for (const { name, parentID } of record.lists) {
			// look up the list
			const list = this.list(name, parentID)

			// remove the entity from the list
			list.removeID(id, variables)
		}

		// remove the entry from the cache
		return this._data.delete(id)
	}

	// grab the record specified by {id}.
	// note: this is hidden behind the adapter because it will make entries in the
	// cache that might not play by the correct garbage keeping rules. "advanced users only"
	private record(id: string | undefined): Record {
		// if we haven't seen the record before add an entry in the store
		if (!this._data.has(id)) {
<<<<<<< HEAD
			this._data.set(id, new Record(id || '', this))
=======
			this._data.set(id, new Record(this, id || ''))
>>>>>>> f3d3de7b
		}

		// write the field value
		return this._data.get(id) as Record
	}

	get internal(): CacheProxy {
		return {
			notifySubscribers: this.notifySubscribers.bind(this),
			insertSubscribers: this.insertSubscribers.bind(this),
			unsubscribeSelection: this.unsubscribeSelection.bind(this),
			evaluateKey: this.evaluateKey.bind(this),
			record: this.record.bind(this),
			getRecord: this.getRecord.bind(this),
			getData: this.getData.bind(this),
		}
	}

	private computeID(data: { [key: string]: GraphQLValue }) {
		return data.id
	}

	private root(): Record {
		return this.record(rootID)
	}

	// walk down the spec
	private getData(
		parent: Record | null | undefined,
		selection: SubscriptionSelection,
		variables: {}
	): { [key: string]: GraphQLValue } | null {
		// we could be asking for values of null
		if (parent === null || typeof parent === 'undefined') {
			return null
		}

		const target: { [key: string]: GraphQLValue } = {}

		// look at every field in the parentFields
		for (const [attributeName, { type, keyRaw, fields }] of Object.entries(selection)) {
			const key = this.evaluateKey(keyRaw, variables)

			// if the link points to a record then we just have to add it to the one
			const linkedRecord = parent.linkedRecord(key)
			// if the link points to a list
			const linkedList = parent.linkedList(key)

			// if the attribute links to a null value
			if (linkedRecord === null) {
				target[attributeName] = null
				continue
			}

			// the field could be an object
			if (linkedRecord && fields) {
				target[attributeName] = this.getData(linkedRecord, fields, variables)
				continue
			}
			// the field could be a list
			else if (linkedList && fields) {
				target[attributeName] = linkedList.map((linkedRecord) =>
					this.getData(linkedRecord, fields, variables)
				)
			}
			// we are looking at a scalar or some other type we don't recognize
			else {
				// look up the primitive value
				const val = parent.getField(key)

				// is the type a custom scalar with a specified unmarshal function
				if (this._config.scalars?.[type]?.unmarshal) {
					// pass the primitive value to the unmarshal function
					target[attributeName] = this._config.scalars[type].unmarshal(val)
				}
				// the field does not have an unmarshal function
				else {
					target[attributeName] = val
				}

				// we're done
				continue
			}
		}

		return target
	}

	private addSubscribers(
		rootRecord: Record,
		spec: SubscriptionSpec,
		selection: SubscriptionSelection,
		variables: { [key: string]: GraphQLValue }
	) {
		for (const { type, keyRaw, fields, list, filters } of Object.values(selection)) {
			const key = this.evaluateKey(keyRaw, variables)

			// add the subscriber to the field
			rootRecord.addSubscriber(keyRaw, key, spec)

			// if the field points to a link, we need to subscribe to any fields of that
			// linked record
			if (!isScalar(this._config, type)) {
				// if the link points to a record then we just have to add it to the one
				const linkedRecord = rootRecord.linkedRecord(key)
				let children = linkedRecord ? [linkedRecord] : rootRecord.linkedList(key)

				// if this field is marked as a list, register it
				if (list && fields) {
					// if we haven't seen this list before
					if (!this._lists.has(list.name)) {
						this._lists.set(list.name, new Map())
					}

					// if we haven't already registered a handler to this list in the cache
					this._lists.get(list.name)?.set(
						spec.parentID || rootID,
						new ListHandler({
							name: list.name,
							connection: list.connection,
							parentID: spec.parentID,
							cache: this,
							record: rootRecord,
							listType: list.type,
							key,
							selection: fields,
							filters: Object.entries(filters || {}).reduce(
								(acc, [key, { kind, value }]) => {
									return {
										...acc,
										[key]: kind !== 'Variable' ? value : variables[value],
									}
								},
								{}
							),
						})
					)
				}

				// if we're not related to anything, we're done
				if (!children || !fields) {
					continue
				}

				// add the subscriber to every child
				for (const child of children) {
					// avoid null children
					if (!child) {
						continue
					}

					// the children of a list need the reference back
					if (list) {
						// add the list reference to record
						child.addListReference({
							name: list.name,
							parentID: spec.parentID,
						})
					}

					// make sure the children update this subscription
					this.addSubscribers(child, spec, fields, variables)
				}
			}
		}
	}

	private removeSubscribers(
		rootRecord: Record,
		spec: SubscriptionSpec,
		selection: SubscriptionSelection,
		variables: {}
	) {
		for (const { type, keyRaw, fields, list } of Object.values(selection)) {
			// figure out the actual key
			const key = this.evaluateKey(keyRaw, variables)

			// remove the subscriber to the field
			rootRecord.forgetSubscribers(spec)

			// if this field is marked as a list remove it from teh cache
			if (list) {
				this._lists.delete(list.name)
				rootRecord.removeListReference({
					name: list.name,
					parentID: spec.parentID,
				})
			}

			// if the field points to a link, we need to remove any subscribers on any fields of that
			// linked record
			if (!isScalar(this._config, type)) {
				// if the link points to a record then we just have to remove it to the one
				const linkedRecord = rootRecord.linkedRecord(key)
				let children = linkedRecord ? [linkedRecord] : rootRecord.linkedList(key)

				// if we still don't have anything to attach it to then there's no one to subscribe to
				if (!children || !fields) {
					continue
				}

				// remove the subscriber to every child
				for (const child of children) {
					// avoid null children
					if (!child) {
						continue
					}
					this.removeSubscribers(child, spec, fields, variables)
				}
			}
		}
	}

	private _write({
		rootID,
		selection,
		recordID,
		data,
		variables,
		specs,
		applyUpdates,
	}: {
		rootID: string // the ID that anchors any lists
		selection: SubscriptionSelection
		recordID: string // the ID of the record that we are updating in cache
		data: { [key: string]: GraphQLValue }
		variables: { [key: string]: GraphQLValue }
		specs: SubscriptionSpec[]
		applyUpdates: boolean
	}) {
		// the record we are storing information about this object
		const record = this.record(recordID)

		// look at ever field in the data
		for (const [field, value] of Object.entries(data)) {
			if (!selection || !selection[field]) {
				throw new Error(
					'Could not find field listing in selection for ' +
						field +
						' @ ' +
						JSON.stringify(selection) +
						''
				)
			}

			// look up the field in our schema
			let {
				type: linkedType,
				keyRaw,
				fields,
				operations,
				list,
				abstract: isAbstract,
				update,
			} = selection[field]
			const key = this.evaluateKey(keyRaw, variables)

			// make sure we found the type info
			if (!linkedType) {
				throw new Error('could not find the field information for ' + field)
			}

			// if the value we are writing is null
			if (value === null) {
				// just treat it as a linked object
				record.writeRecordLink(key, null)
			}

			// the subscribers we need to register if we updated something
			const subscribers = record.getSubscribers(key)

			// if the value is an object, we know it points to a linked record
			if (value instanceof Object && !Array.isArray(value) && fields) {
				// if we ran into an interface
				if (isAbstract) {
					// make sure we have a __typename field
					if (!value.__typename) {
						throw new Error(
							'Encountered interface type without __typename in the payload'
						)
					}

					// we need to look at the __typename field in the response for the type
					linkedType = value.__typename as string
				}

				// look up the current known link id
				const oldID = record.linkedRecordID(key)

				// figure out if this is an embedded object or a linked one by looking for all of the fields marked as
				// required to compute the entity's id
				const embedded =
					this.idFields(linkedType)?.filter(
						(field) => typeof value[field] === 'undefined'
					).length > 0

				// figure out the id of the new linked record
				const linkedID = !embedded ? this.id(linkedType, value) : `${recordID}.${key}`

				// if we are now linked to a new object we need to record the new value
				if (linkedID && oldID !== linkedID) {
					// record the updated value
					record.writeRecordLink(key, linkedID)

					// if there was a record we replaced
					if (oldID) {
						// we need to remove any subscribers that we just added to the specs
						this.record(oldID).forgetSubscribers(...subscribers)
					}

					// add every subscriber to the list of specs to change
					specs.push(...subscribers)
				}

				// only update the data if there is an id for the record
				if (linkedID) {
					// update the linked fields too
					this._write({
						rootID,
						selection: fields,
						recordID: linkedID,
						data: value,
						variables,
						specs,
						applyUpdates,
					})
				}
			}

			// the value could be a list
			else if (!isScalar(this._config, linkedType) && Array.isArray(value) && fields) {
				// look up the current known link id
				const oldIDs = record.linkedListIDs(this.evaluateKey(key, variables))

				// if we are supposed to prepend or append and the mutation is enabled
				// the new list of IDs for this link will start with an existing value

				// build up the list of linked ids
				let linkedIDs: (string | null)[] = []

				// keep track of the records we are adding
				const newIDs: (string | null)[] = []

				// visit every entry in the list
				for (const [i, entry] of value.entries()) {
					// if the entry is a null value, just add it to the list
					if (entry === null) {
						newIDs.push(null)
						continue
					}

					// figure out if this is an embedded list or a linked one by looking for all of the fields marked as
					// required to compute the entity's id
					const embedded =
						this.idFields(linkedType)?.filter(
							(field) => typeof (entry as GraphQLObject)[field] === 'undefined'
						).length > 0

					// this has to be an object for sanity sake (it can't be a link if its a scalar)
					if (!(entry instanceof Object) || Array.isArray(entry)) {
						throw new Error('Encountered link to non objects')
					}
					let innerType = linkedType
					// if we ran into an interface
					if (isAbstract) {
						// make sure we have a __typename field
						if (!entry.__typename) {
							throw new Error(
								'Encountered interface type without __typename in the payload'
							)
						}

						// we need to look at the __typename field in the response for the type
						innerType = entry.__typename as string
					}

					// build up an
					let linkedID = !embedded
						? this.id(innerType, entry)
						: `${recordID}.${key}[${i}]`

					// if the field is marked for pagination and we are looking at edges, we need
					// to use the underlying node for the id
					if (key === 'edges' && entry['node']) {
						const node = entry['node'] as {}
						// @ts-ignore
						const typename = node.__typename
						let nodeID = this.id(typename, node)
						if (nodeID) {
							linkedID += '#' + nodeID
						}
					}

					// if we couldn't compute the id, just move on
					if (!linkedID) {
						continue
					}

					// update the linked fields too
					this._write({
						rootID,
						selection: fields,
						recordID: linkedID,
						data: entry,
						variables,
						specs,
						applyUpdates,
					})

					// add the id to the list
					newIDs.push(linkedID)
					// hold onto the new ids
					if (!oldIDs.includes(linkedID) && list) {
						this.record(linkedID).addListReference({
							parentID: rootID,
							name: list.name,
						})
					}
				}

				// if we're supposed to apply this write as an update, we need to figure out how
				if (applyUpdates && update) {
					// if we have to prepend it, do so
					if (update === 'prepend') {
						linkedIDs = newIDs.concat(oldIDs)
					}
					// otherwise we might have to append it
					else if (update === 'append') {
						linkedIDs = oldIDs.concat(newIDs)
					}
					// if the update is a replace do the right thing
					else if (update === 'replace') {
						linkedIDs = newIDs
					}
				}
				// we're not supposed to apply this write as an update, just use the new value
				else {
					linkedIDs = newIDs
				}

				// we have to notify the subscribers if a few things happen:
				// either the data changed (ie we got new content for the same list)
				// or we got content for a new list which could already be known. If we just look at
				// wether the IDs are the same, situations where we have old data that
				// is still valid would not be triggered
				const contentChanged = JSON.stringify(linkedIDs) !== JSON.stringify(oldIDs)

				let oldSubscribers: { [key: string]: Set<SubscriptionSpec> } = {}

				// we need to look at the last time we saw each subscriber to check if they need to be added to the spec
				for (const subscriber of subscribers) {
					// if either are true, add the subscriber to the list
					if (contentChanged) {
						specs.push(subscriber)
					}
				}

				// remove any subscribers we don't care about
				for (const lostID of oldIDs.filter(
					(id) => id !== null && !linkedIDs.includes(id)
				)) {
					const id = lostID as string
					for (const sub of subscribers) {
						if (!oldSubscribers[id]) {
							oldSubscribers[id] = new Set()
						}
						oldSubscribers[id].add(sub)
					}
				}

				for (const [id, subscribers] of Object.entries(oldSubscribers)) {
					this.record(id).forgetSubscribers(...subscribers)
				}

				// if there was a change in the list
				if (contentChanged) {
					// update the cached value
					record.writeListLink(key, linkedIDs)
				}
			}

			// the value is neither an object or a list so its a scalar
			else {
				// if the value is different
				if (JSON.stringify(value) !== JSON.stringify(record.getField(key))) {
					let newValue = value
					// if the value is an array, we might have to apply updates
					if (Array.isArray(value) && applyUpdates && update) {
						// if we have to prepend the new value on the old one
						if (update === 'append') {
							newValue = ((record.getField(key) as any[]) || []).concat(value)
						}
						// we might have to prepend our value onto the old one
						else if (update === 'prepend') {
							newValue = value.concat(record.getField(key) || [])
						}
					}
					// update the cached value
					record.writeField(key, newValue)

					// add every subscriber to the list of specs to change
					specs.push(...subscribers)
				}
			}

			// handle any operations relative to this node
			for (const operation of operations || []) {
				// turn the ID into something we can use
				let parentID: string | undefined
				if (operation.parentID) {
					// if its a normal scalar we can use the value directly
					if (operation.parentID.kind !== 'Variable') {
						parentID = operation.parentID.value
					} else {
						const id = variables[operation.parentID.value]
						if (typeof id !== 'string') {
							throw new Error('parentID value must be a string')
						}

						parentID = id
					}
				}

				// only insert an object into a list if we're adding an object with fields
				if (
					operation.action === 'insert' &&
					value instanceof Object &&
					!Array.isArray(value) &&
					fields &&
					operation.list
				) {
					this.list(operation.list, parentID)
						.when(operation.when)
						.addToList(fields, value, variables, operation.position || 'last')
				}

				// only insert an object into a list if we're adding an object with fields
				else if (
					operation.action === 'remove' &&
					value instanceof Object &&
					!Array.isArray(value) &&
					fields &&
					operation.list
				) {
					this.list(operation.list, parentID)
						.when(operation.when)
						.remove(value, variables)
				}

				// delete the operation if we have to
				else if (operation.action === 'delete' && operation.type) {
					if (typeof value !== 'string') {
						throw new Error('Cannot delete a record with a non-string ID')
					}

					const targetID = this.id(operation.type, value)
					if (!targetID) {
						continue
					}

					this.delete(targetID, variables)
				}
			}
		}
	}

	// look up the information for a specific record
	private getRecord(id: string | null): Maybe<Record> {
		if (id === null) {
			return null
		}
		if (!id) {
			return
		}

		return this._data.get(id) || undefined
	}

	private notifySubscribers(specs: SubscriptionSpec[], variables: {} = {}) {
		for (const spec of specs) {
			// find the root record
			let rootRecord = spec.parentID ? this.getRecord(spec.parentID) : this.root()
			if (!rootRecord) {
				throw new Error('Could not find root of subscription')
			}

			// trigger the update
			spec.set(this.getData(rootRecord, spec.selection, spec.variables?.()))
		}
	}

	private insertSubscribers(
		record: Record,
		selection: SubscriptionSelection,
		variables: {},
		...subscribers: SubscriptionSpec[]
	) {
		// look at every field in the selection and add the subscribers
		for (const { keyRaw, fields } of Object.values(selection)) {
			const key = this.evaluateKey(keyRaw, variables)

			// add the subscriber to the
			record.addSubscriber(keyRaw, key, ...subscribers)

			// if there are fields under this
			if (fields) {
				const linkedRecord = record.linkedRecord(key)
				// figure out who else needs subscribers
				const children = linkedRecord ? [linkedRecord] : record.linkedList(key)
				for (const linkedRecord of children) {
					// avoid null records
					if (!linkedRecord) {
						continue
					}

					// insert the subscriber
					this.insertSubscribers(linkedRecord, fields, variables, ...subscribers)
				}
			}
		}
	}

	private unsubscribeSelection(
		record: Record,
		selection: SubscriptionSelection,
		variables: {},
		...subscribers: SubscriptionSpec['set'][]
	) {
		// look at every field in the selection and add the subscribers
		for (const { keyRaw, fields } of Object.values(selection)) {
			const key = this.evaluateKey(keyRaw, variables)
			// add the subscriber to the
			record.removeSubscribers([key], subscribers)

			// if there are fields under this
			if (fields) {
				// figure out who else needs subscribers
				const children =
					record.linkedList(key).length > 0
						? record.linkedList(key)
						: [record.linkedRecord(key)]

				for (const linkedRecord of children) {
					// avoid null records
					if (!linkedRecord) {
						continue
					}

					this.unsubscribeSelection(linkedRecord, fields, variables, ...subscribers)
				}
			}
		}
	}

	private evaluateKey(key: string, variables: { [key: string]: GraphQLValue } = {}): string {
		// accumulate the evaluated key
		let evaluated = ''
		// accumulate a variable name that we're evaluating
		let varName = ''
		// some state to track if we are "in" a string
		let inString = false

		for (const char of key) {
			// if we are building up a variable
			if (varName) {
				// if we are looking at a valid variable character
				if (varChars.includes(char)) {
					// add it to the variable name
					varName += char
					continue
				}
				// we are at the end of a variable name so we
				// need to clean up and add before continuing with the string

				// look up the variable and add the result (varName starts with a $)
				const value = variables[varName.slice(1)]

				evaluated += typeof value !== 'undefined' ? JSON.stringify(value) : 'undefined'

				// clear the variable name accumulator
				varName = ''
			}

			// if we are looking at the start of a variable
			if (char === '$' && !inString) {
				// start the accumulator
				varName = '$'

				// move along
				continue
			}

			// if we found a quote, invert the string state
			if (char === '"') {
				inString = !inString
			}

			// this isn't a special case, just add the letter to the value
			evaluated += char
		}

		return evaluated
	}
}

// the list of characters that make up a valid graphql variable name
const varChars = 'abcdefghijklmnopqrstuvwxyzABCDEFGHIJKLMNOPQRSTUVWXYZ_0123456789'

// in order to keep some methods on the class out of the public API we'll wrap some of the low-level or heavily caveated
// functions in a "proxy"
export type CacheProxy = {
	record: Cache['record']
	notifySubscribers: Cache['notifySubscribers']
	unsubscribeSelection: Cache['unsubscribeSelection']
	insertSubscribers: Cache['insertSubscribers']
	evaluateKey: Cache['evaluateKey']
	getRecord: Cache['getRecord']
	getData: Cache['getData']
}

// id that we should use to refer to things in root
export const rootID = '_ROOT_'<|MERGE_RESOLUTION|>--- conflicted
+++ resolved
@@ -150,11 +150,7 @@
 	private record(id: string | undefined): Record {
 		// if we haven't seen the record before add an entry in the store
 		if (!this._data.has(id)) {
-<<<<<<< HEAD
-			this._data.set(id, new Record(id || '', this))
-=======
 			this._data.set(id, new Record(this, id || ''))
->>>>>>> f3d3de7b
 		}
 
 		// write the field value
