--- conflicted
+++ resolved
@@ -13,11 +13,7 @@
 	fields: { [key: string]: GraphQLValue } = {}
 
 	keyVersions: { [key: string]: Set<string> } = {}
-<<<<<<< HEAD
 	readonly id: string
-=======
-	id: string
->>>>>>> f3d3de7b
 	private subscribers: { [key: string]: SubscriptionSpec[] } = {}
 	private recordLinks: { [key: string]: string | null } = {}
 	private listLinks: { [key: string]: (string | null)[] } = {}
@@ -27,12 +23,7 @@
 	} = {}
 	lists: List[] = []
 
-<<<<<<< HEAD
-	constructor(id: string, cache: Cache) {
-		this.id = id
-=======
 	constructor(cache: Cache, id: string) {
->>>>>>> f3d3de7b
 		this.cache = cache
 		this.id = id
 	}
