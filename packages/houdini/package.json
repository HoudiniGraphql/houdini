--- conflicted
+++ resolved
@@ -1,12 +1,7 @@
 {
 	"name": "houdini",
-<<<<<<< HEAD
 	"version": "0.10.0-alpha.13",
-	"description": "",
-=======
-	"version": "0.9.11",
 	"description": "The disappearing graphql client for SvelteKit",
->>>>>>> 74e0f693
 	"scripts": {
 		"build:runtime": "npm run build:runtime:cjs && npm run build:runtime:esm",
 		"build:runtime:cjs": "tsc --p tsconfig.runtime.cjs.json",
