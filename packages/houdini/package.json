{
	"name": "houdini",
<<<<<<< HEAD
	"version": "0.13.3-alpha.0",
=======
	"version": "0.13.3",
>>>>>>> 17a1089c
	"description": "The disappearing graphql client for SvelteKit",
	"scripts": {
		"build:runtime": "npm run build:runtime:cjs && npm run build:runtime:esm",
		"build:runtime:cjs": "tsc --p tsconfig.runtime.cjs.json",
		"build:runtime:esm": "tsc --p tsconfig.runtime.esm.json",
		"build:cmd": "npm run build:cmd:tsc && npm run build:cmd:main",
		"build:cmd:main": "TARGET=esm WHICH=cmd rollup --config ./rollup.config.js && ./typeModule.sh",
		"build:cmd:tsc": "tsc --p tsconfig.json",
		"build:readme": "cp ../../README.md .",
		"build": "npm run build:runtime && npm run build:cmd && npm run build:readme",
		"prepare": "npm run build"
	},
	"main": "build/cmd/index.js",
	"bin": "build/cmd.js",
	"bugs": "https://github.com/AlecAivazis/houdini/issues",
	"repository": "AlecAivazis/houdini",
	"keywords": [
		"graphql",
		"svelte",
		"houdini"
	],
	"author": "",
	"license": "MIT",
	"engines": {
		"node": ">=14.13"
	},
	"devDependencies": {
		"@babel/core": "^7.12.10",
		"@babel/preset-env": "^7.12.11",
		"@babel/preset-typescript": "^7.12.7",
		"@rollup/plugin-json": "^4.1.0",
		"@types/estree": "^0.0.47",
		"@types/glob": "^7.1.3",
		"@types/jest": "^26.0.20",
		"@types/mkdirp": "^1.0.1",
		"@types/node-fetch": "^2.5.10",
		"babel-jest": "^26.6.3",
		"jest": "^26.6.3",
		"typescript": "^4.0.0"
	},
	"dependencies": {
		"@graphql-tools/merge": "^6.2.7",
		"@types/inquirer": "^7.3.1",
		"babylon": "^7.0.0-beta.47",
		"commander": "^7.1.0",
		"estree-walker": "^2.0.2",
		"glob": "^7.1.6",
		"graphql": "^15.5.0",
<<<<<<< HEAD
		"houdini-common": "^0.13.3-alpha.0",
=======
		"houdini-common": "^0.13.3",
>>>>>>> 17a1089c
		"inquirer": "^7.3.3",
		"mkdirp": "^1.0.4",
		"node-fetch": "^2.6.1",
		"recast": "^0.20.4",
		"rollup-plugin-preserve-shebangs": "^0.2.0",
		"svelte": "^3.34.0"
	},
	"gitHead": "53c9c521029f9539e63fdaf5a9cd11244ef12cd5"
}<|MERGE_RESOLUTION|>--- conflicted
+++ resolved
@@ -1,10 +1,6 @@
 {
 	"name": "houdini",
-<<<<<<< HEAD
-	"version": "0.13.3-alpha.0",
-=======
 	"version": "0.13.3",
->>>>>>> 17a1089c
 	"description": "The disappearing graphql client for SvelteKit",
 	"scripts": {
 		"build:runtime": "npm run build:runtime:cjs && npm run build:runtime:esm",
@@ -53,11 +49,7 @@
 		"estree-walker": "^2.0.2",
 		"glob": "^7.1.6",
 		"graphql": "^15.5.0",
-<<<<<<< HEAD
-		"houdini-common": "^0.13.3-alpha.0",
-=======
 		"houdini-common": "^0.13.3",
->>>>>>> 17a1089c
 		"inquirer": "^7.3.3",
 		"mkdirp": "^1.0.4",
 		"node-fetch": "^2.6.1",
