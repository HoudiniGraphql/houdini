import type * as graphql from 'graphql'
export * from '../runtime/types'
import { BaseCompiledDocument } from '../runtime/types'

// the result of collecting documents from source code
export type CollectedGraphQLDocument = {
	filename: string
	name: string
	document: graphql.DocumentNode
	originalDocument: graphql.DocumentNode
	generate: boolean
<<<<<<< HEAD
	refetch?: {
		update: RefetchUpdateMode
		source: string[]
		target: string[]
		method: 'cursor' | 'offset'
	}
}

export enum RefetchUpdateMode {
	append = 'append',
	prepend = 'prepend',
	replace = 'replace',
=======
	refetch?: BaseCompiledDocument['refetch']
>>>>>>> b05e46a2
}

// an error pertaining to a specific graphql document
export type HoudiniDocumentError = graphql.GraphQLError & { filepath: string }

export const HoudiniErrorTodo = Error

// a generic error with an optional description array meant to be printed separately
export type HoudiniInfoError = { message: string; description?: string[] }

// any error that the compiler could fire
export type HoudiniError = HoudiniDocumentError | HoudiniInfoError<|MERGE_RESOLUTION|>--- conflicted
+++ resolved
@@ -9,22 +9,7 @@
 	document: graphql.DocumentNode
 	originalDocument: graphql.DocumentNode
 	generate: boolean
-<<<<<<< HEAD
-	refetch?: {
-		update: RefetchUpdateMode
-		source: string[]
-		target: string[]
-		method: 'cursor' | 'offset'
-	}
-}
-
-export enum RefetchUpdateMode {
-	append = 'append',
-	prepend = 'prepend',
-	replace = 'replace',
-=======
 	refetch?: BaseCompiledDocument['refetch']
->>>>>>> b05e46a2
 }
 
 // an error pertaining to a specific graphql document
