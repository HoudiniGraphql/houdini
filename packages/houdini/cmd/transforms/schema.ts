--- conflicted
+++ resolved
@@ -63,17 +63,10 @@
 	"""
 		@${config.cacheDirective} is used to specify cache rules for a query
 	"""
-	directive @${config.cacheDirective}(${config.cachePolicyArg}: CachePolicy) on QUERY
+	directive @${config.cacheDirective}(${config.cachePolicyArg}: CachePolicy, ${config.cachePartialArg}: Boolean) on QUERY
 `
 
-<<<<<<< HEAD
-			"""
-				@${config.cacheDirective} is used to specify cache rules for a query
-			"""
-			directive @${config.cacheDirective}(${config.cachePolicyArg}: CachePolicy, ${config.cachePartialArg}: Boolean) on QUERY
-=======
 	config.newSchema += internalSchema
->>>>>>> 75fa9239
 
 	// add the static extra bits that will be used by other transforms
 	config.schema = mergeSchemas({
