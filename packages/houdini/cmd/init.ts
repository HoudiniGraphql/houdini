--- conflicted
+++ resolved
@@ -9,11 +9,7 @@
 export default async (_path: string | undefined) => {
 	// we need to collect some information from the user before we
 	// can continue
-<<<<<<< HEAD
 	let answers = await inquirer.prompt([
-=======
-	let { url, framework, schemaPath } = await inquirer.prompt([
->>>>>>> 205adc22
 		{
 			name: 'url',
 			type: 'input',
@@ -57,7 +53,7 @@
 				return true
 			},
 			message:
-				'Enter the path where the schema should be written to. Valid file extensions are (.json/.gql/.graphql)',
+				'Where should the schema be written to? Valid file extensions are .json, .gql, or .graphql',
 		},
 	])
 
@@ -82,27 +78,24 @@
 	// where we put the environment
 	const environmentPath = path.join(sourceDir, 'environment.js')
 
-<<<<<<< HEAD
-	const schemaPath = './schema.json'
-
 	await Promise.all([
 		// Get the schema from the url and write it to file
-		writeSchema(answers.url, path.join(targetPath, schemaPath)),
+		writeSchema(answers.url, path.join(targetPath, answers.schemaPath)),
 
 		// write the config file
-		fs.writeFile(configPath, configFile({ schemaPath, framework, module, url: answers.url })),
+		fs.writeFile(
+			configPath,
+			configFile({
+				schemaPath: answers.schemaPath,
+				framework,
+				module,
+				url: answers.url,
+			})
+		),
 
 		// write the environment file
 		fs.writeFile(environmentPath, networkFile(answers.url)),
 	])
-=======
-	// Get the schema from the url and write it to file
-	await writeSchema(url, path.join(targetPath, schemaPath))
-	// write the config file
-	await fs.writeFile(configPath, configFile(schemaPath, mode, url))
-	// write the environment file
-	await fs.writeFile(environmentPath, networkFile(url))
->>>>>>> 205adc22
 
 	console.log('Welcome to houdini!')
 }
