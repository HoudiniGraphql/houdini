import path from 'path'
import inquirer from 'inquirer'
import fs from 'fs/promises'
import { Config, getConfig } from 'houdini-common'
<<<<<<< HEAD
import { writeSchema, writeFile } from './utils'
import generateRuntime from './generate'
import * as recast from 'recast'
import { parse as parseJS } from '@babel/parser'
import { asyncWalk } from 'estree-walker'
import {
	CallExpressionKind,
	ExpressionStatementKind,
	FunctionDeclarationKind,
	IdentifierKind,
	ImportDeclarationKind,
	ImportDefaultSpecifierKind,
	MemberExpressionKind,
	ProgramKind,
} from 'ast-types/gen/kinds'

const AST = recast.types.builders
=======
import { writeSchema } from './utils/writeSchema'
import generate from './generate'
>>>>>>> 11bb56fc

// the init command is responsible for scaffolding a few files
// as well as pulling down the initial schema representation
export default async (_path: string | undefined, args: { pullHeader?: string[] }) => {
	// we need to collect some information from the user before we
	// can continue
	let answers = await inquirer.prompt([
		{
			name: 'url',
			type: 'input',
			message: 'Please enter the URL for your api, including its protocol.',
		},
		{
			name: 'framework',
			type: 'list',
			message: 'Are you using Sapper or SvelteKit?',
			choices: [
				{ value: 'svelte', name: 'No' },
				{ value: 'sapper', name: 'Sapper' },
				{ value: 'kit', name: 'SvelteKit' },
			],
		},
		{
			name: 'module',
			type: 'list',
			message: 'What kind of modules do you want to be generated?',
			when: ({ framework }) => framework === 'svelte',
			choices: [
				{ value: 'commonjs', name: 'CommonJS' },
				{ value: 'esm', name: 'ES Modules' },
			],
		},
		{
			name: 'schemaPath',
			type: 'input',
			default: './schema.graphql',
			validate: (input: string) => {
				const validExtensions = ['json', 'gql', 'graphql']

				const extension = input.split('.').pop()
				if (!extension) {
					return 'Please provide a valid schema path.'
				}
				if (!validExtensions.includes(extension)) {
					return 'The provided schema path should be of type ' + validExtensions.join('|')
				}

				return true
			},
			message:
				'Where should the schema be written to? Valid file extensions are .json, .gql, or .graphql',
		},
	])

	// if the user didn't choose a module type, figure it out from the framework choice
	let module: Config['module'] = answers.module
	if (answers.framework === 'kit') {
		module = 'esm'
	} else if (answers.framework === 'sapper') {
		module = 'commonjs'
	}
	// dry up the framework choice
	const { framework } = answers

	// if no path was given, we'll use cwd
	const targetPath = _path ? path.resolve(_path) : process.cwd()

	// the source directory
	const sourceDir = path.join(targetPath, 'src')
	// the config file path
	const configPath = path.join(targetPath, 'houdini.config.js')
	// where we put the environment
	const environmentPath = path.join(sourceDir, 'environment.js')

	await Promise.all([
		// Get the schema from the url and write it to file
		writeSchema(answers.url, path.join(targetPath, answers.schemaPath), args?.pullHeader),

		// write the config file
		fs.writeFile(
			configPath,
			configFile({
				schemaPath: answers.schemaPath,
				framework,
				module,
				url: answers.url,
			})
		),

		// write the environment file
		fs.writeFile(environmentPath, networkFile(answers.url)),
	])

<<<<<<< HEAD
	console.log('Welcome to houdini!')
	console.log('Generating initial runtime...')

	const config = await getConfig()

	// generate the initial runtime
	await generateRuntime(config)
=======
	// generate an empty runtime
	console.log('Creating necessary files...')

	// make sure we don't log anything else
	const config = await getConfig()
	config.quiet = true
	await generate(config)

	// we're done!
	console.log('Welcome to Houdini!')
>>>>>>> 11bb56fc
}

const networkFile = (url: string) => `import { Environment } from '$houdini'

export default new Environment(async function ({ text, variables = {} }) {
	// send the request to the api
	const result = await this.fetch('${url}', {
		method: 'POST',
		headers: {
			'Content-Type': 'application/json',
		},
		body: JSON.stringify({
			query: text,
			variables,
		}),
	})

	// parse the result as json
	return await result.json()
})
`

const configFile = ({
	schemaPath,
	framework,
	module,
	url,
}: {
	schemaPath: string
	framework: string
	module: string
	url: string
}) => {
	// the actual config contents
	const configObj = `{
	schemaPath: '${schemaPath}',
	sourceGlob: 'src/**/*.svelte',
	module: '${module}',
	framework: '${framework}',
	apiUrl: '${url}'
}`

	return module === 'esm'
		? // SvelteKit default config
		  `/** @type {import('houdini').ConfigFile} */
const config = ${configObj}

export default config
`
		: // sapper default config
		  `/** @type {import('houdini').ConfigFile} */
const config = ${configObj}

module.exports = config
`
}<|MERGE_RESOLUTION|>--- conflicted
+++ resolved
@@ -2,28 +2,8 @@
 import inquirer from 'inquirer'
 import fs from 'fs/promises'
 import { Config, getConfig } from 'houdini-common'
-<<<<<<< HEAD
-import { writeSchema, writeFile } from './utils'
-import generateRuntime from './generate'
-import * as recast from 'recast'
-import { parse as parseJS } from '@babel/parser'
-import { asyncWalk } from 'estree-walker'
-import {
-	CallExpressionKind,
-	ExpressionStatementKind,
-	FunctionDeclarationKind,
-	IdentifierKind,
-	ImportDeclarationKind,
-	ImportDefaultSpecifierKind,
-	MemberExpressionKind,
-	ProgramKind,
-} from 'ast-types/gen/kinds'
-
-const AST = recast.types.builders
-=======
 import { writeSchema } from './utils/writeSchema'
 import generate from './generate'
->>>>>>> 11bb56fc
 
 // the init command is responsible for scaffolding a few files
 // as well as pulling down the initial schema representation
@@ -117,15 +97,6 @@
 		fs.writeFile(environmentPath, networkFile(answers.url)),
 	])
 
-<<<<<<< HEAD
-	console.log('Welcome to houdini!')
-	console.log('Generating initial runtime...')
-
-	const config = await getConfig()
-
-	// generate the initial runtime
-	await generateRuntime(config)
-=======
 	// generate an empty runtime
 	console.log('Creating necessary files...')
 
@@ -136,7 +107,6 @@
 
 	// we're done!
 	console.log('Welcome to Houdini!')
->>>>>>> 11bb56fc
 }
 
 const networkFile = (url: string) => `import { Environment } from '$houdini'
