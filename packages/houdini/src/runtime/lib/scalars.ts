--- conflicted
+++ resolved
@@ -16,7 +16,7 @@
 }: {
 	selection: SubscriptionSelection
 	data: any
-}): Record<string, any> | null | undefined {
+}): {} | null | undefined {
 	const config = getCurrentConfig()
 
 	if (data === null || typeof data === 'undefined') {
@@ -52,31 +52,16 @@
 				return [fieldName, marshalSelection({ selection, data: value })]
 			}
 
-<<<<<<< HEAD
 			// is the type something that requires marshaling
 			if (config!.scalars?.[type]) {
 				const marshalFn = config!.scalars[type].marshal
 				if (!marshalFn) {
 					throw new Error(
-						`scalar type ${type} is missing a \`marshal\` function. see https://github.com/AlecAivazis/houdini#%EF%B8%8Fcustom-scalars`
+						`Scalar type ${type} is missing a \`marshal\` function. See https://houdinigraphql.com/api/config#custom-scalars for help on configuring custom scalars.`
 					)
 				}
 				if (Array.isArray(value)) {
 					return [fieldName, value.map(marshalFn)]
-=======
-				// is the type something that requires marshaling
-				if (config!.scalars?.[type]) {
-					const marshalFn = config!.scalars[type].marshal
-					if (!marshalFn) {
-						throw new Error(
-							`Scalar type ${type} is missing a \`marshal\` function. See https://houdinigraphql.com/api/config#custom-scalars for help on configuring custom scalars.`
-						)
-					}
-					if (Array.isArray(value)) {
-						return [fieldName, value.map(marshalFn)]
-					}
-					return [fieldName, marshalFn(value)]
->>>>>>> c9a019de
 				}
 				return [fieldName, marshalFn(value)]
 			}
