--- conflicted
+++ resolved
@@ -20,12 +20,7 @@
 	manifest,
 	graphqlEndpoint,
 	on_render,
-<<<<<<< HEAD
-	pipe,
-	assetPrefix,
 	componentCache,
-=======
->>>>>>> d5559503
 }: {
 	schema?: GraphQLSchema | null
 	yoga?: ReturnType<typeof createYoga> | null
@@ -34,21 +29,14 @@
 	manifest: RouterManifest<ComponentType> | null
 	assetPrefix: string
 	graphqlEndpoint: string
+	componentCache: Record<string, any>
 	on_render: (args: {
 		url: string
 		match: RouterPageManifest<ComponentType> | null
 		manifest: RouterManifest<unknown>
 		session: App.Session
-<<<<<<< HEAD
-		pipe?: ServerResponse<IncomingMessage>
-	}) => Response | Promise<Response>
-	manifest: RouterManifest<ComponentType> | null
-	componentCache: Record<string, any>
-} & Omit<YogaServerOptions, 'schema'>): ReturnType<typeof createAdapter> => {
-=======
 	}) => Response | Promise<Response | undefined> | undefined
 } & Omit<YogaServerOptions, 'schema'>) {
->>>>>>> d5559503
 	if (schema && !yoga) {
 		yoga = createYoga({
 			schema,
@@ -57,12 +45,9 @@
 		})
 	}
 
-<<<<<<< HEAD
 	client.componentCache = componentCache
 
 	// @ts-ignore: schema is defined dynamically
-=======
->>>>>>> d5559503
 	if (schema) {
 		client.registerProxy(graphqlEndpoint, async ({ query, variables, session }) => {
 			// get the parsed query
