--- conflicted
+++ resolved
@@ -3,9 +3,9 @@
 
 import { HoudiniClient } from '.'
 import { setMockConfig } from '../lib/config'
-import type { GraphQLObject } from '../lib/types';
+import type { GraphQLObject } from '../lib/types'
 import { ArtifactKind, DataSource } from '../lib/types'
-import type { ClientPlugin } from './documentObserver';
+import type { ClientPlugin } from './documentObserver'
 import { DocumentObserver } from './documentObserver'
 
 function createStore(
@@ -105,24 +105,6 @@
 			tracker(3, 'start')
 			next(ctx)
 		},
-<<<<<<< HEAD
-		network: {
-			enter(ctx, { resolve }) {
-				tracker(3, 'two_enter')
-				resolve(ctx, {
-					data: { hello: 'world' },
-					errors: [],
-					fetching: true,
-					partial: false,
-					source: DataSource.Cache,
-					variables: null,
-				})
-			},
-			exit(ctx, { resolve }) {
-				tracker(3, 'two_exit')
-				resolve(ctx)
-			},
-=======
 		network(ctx, { resolve }) {
 			tracker(3, 'network')
 			resolve(ctx, {
@@ -141,7 +123,6 @@
 		end(ctx, { resolve }) {
 			tracker(3, 'end')
 			resolve(ctx)
->>>>>>> 570890b1
 		},
 	})
 
@@ -171,7 +152,7 @@
 
 	// make sure we got the right value back
 	expect(value).toEqual({
-		fetching: true,
+		fetching: false,
 		variables: null,
 		data: { hello: 'world' },
 		errors: [],
@@ -202,31 +183,6 @@
 	})
 	const middleware2: ClientPlugin = () => {
 		return {
-<<<<<<< HEAD
-			setup: {
-				enter(ctx, { resolve }) {
-					tracker(2, 'one_enter')
-					resolve(ctx, {
-						data: { hello: 'world' },
-						errors: [],
-						fetching: true,
-						partial: false,
-						source: DataSource.Cache,
-						variables: null,
-					})
-				},
-				exit(ctx, { resolve }) {
-					tracker(2, 'one_exit')
-					resolve(ctx, {
-						data: { hello: 'world' },
-						errors: [],
-						fetching: true,
-						partial: false,
-						source: DataSource.Cache,
-						variables: null,
-					})
-				},
-=======
 			start(ctx, { resolve }) {
 				tracker(2, 'start')
 				resolve(ctx, {
@@ -237,7 +193,6 @@
 					source: DataSource.Cache,
 					variables: null,
 				})
->>>>>>> 570890b1
 			},
 			end(ctx, { resolve }) {
 				tracker(2, 'end')
@@ -296,21 +251,7 @@
 					source: DataSource.Cache,
 					variables: null,
 				})
-<<<<<<< HEAD
-				sleep(100).then(() =>
-					resolve(ctx, {
-						data: { hello: 'another-world' },
-						errors: [],
-						fetching: true,
-						partial: false,
-						source: DataSource.Cache,
-						variables: null,
-					})
-				)
-			},
-=======
 			)
->>>>>>> 570890b1
 		},
 	})
 
@@ -326,7 +267,7 @@
 
 	// make sure we get the first value  from the promise
 	expect(result).toEqual({
-		fetching: true,
+		fetching: false,
 		variables: null,
 		data: { hello: 'world' },
 		errors: [],
@@ -334,9 +275,8 @@
 		source: DataSource.Cache,
 	})
 	expect(fn).toHaveBeenNthCalledWith(2, {
-		fetching: true,
+		fetching: false,
 		partial: false,
-
 		data: { hello: 'world' },
 		errors: [],
 		source: DataSource.Cache,
@@ -415,20 +355,6 @@
 
 	const spy = vi.fn()
 	const fetchMiddleware: ClientPlugin = () => ({
-<<<<<<< HEAD
-		setup: {
-			enter(ctx, { resolve }) {
-				spy(ctx.fetchParams)
-				resolve(ctx, {
-					data: { hello: 'world' },
-					errors: [],
-					fetching: true,
-					partial: false,
-					source: DataSource.Cache,
-					variables: null,
-				})
-			},
-=======
 		start(ctx, { resolve }) {
 			spy(ctx.fetchParams)
 			resolve(ctx, {
@@ -439,7 +365,6 @@
 				source: DataSource.Cache,
 				variables: null,
 			})
->>>>>>> 570890b1
 		},
 	})
 
@@ -456,24 +381,6 @@
 	let count = 0
 
 	const replayPlugin: ClientPlugin = () => ({
-<<<<<<< HEAD
-		setup: {
-			exit(ctx, { value, next, resolve }) {
-				if (value.data?.hello === 'world') {
-					count++
-					next(ctx)
-				} else {
-					resolve(ctx, {
-						data: { hello: 'another-value' },
-						errors: [],
-						fetching: true,
-						partial: false,
-						source: DataSource.Cache,
-						variables: null,
-					})
-				}
-			},
-=======
 		end(ctx, { value, next, resolve }) {
 			if (value.data?.hello === 'world') {
 				count++
@@ -482,42 +389,23 @@
 				resolve(ctx, {
 					data: { hello: 'another-value' },
 					errors: [],
-					fetching: false,
+					fetching: true,
 					partial: false,
 					source: DataSource.Cache,
 					variables: null,
 				})
 			}
->>>>>>> 570890b1
 		},
 	})
 
 	const source: ClientPlugin = () => ({
-<<<<<<< HEAD
-		setup: {
-			enter(ctx, { resolve }) {
-				// we have to get here twice to succeed
-				if (count) {
-					resolve(ctx, {
-						data: { hello: 'another-value' },
-						errors: [],
-						fetching: true,
-						partial: false,
-						source: DataSource.Cache,
-						variables: null,
-					})
-					return
-				}
-
-=======
 		start(ctx, { resolve }) {
 			// we have to get here twice to succeed
 			if (count) {
->>>>>>> 570890b1
 				resolve(ctx, {
 					data: { hello: 'another-value' },
 					errors: [],
-					fetching: true,
+					fetching: false,
 					partial: false,
 					source: DataSource.Cache,
 					variables: null,
@@ -577,20 +465,6 @@
 
 	const checkVariables: ClientPlugin = () => {
 		return {
-<<<<<<< HEAD
-			network: {
-				enter(ctx, { resolve, marshalVariables }) {
-					spy(marshalVariables(ctx))
-					resolve(ctx, {
-						data: { hello: 'world' },
-						errors: [],
-						fetching: true,
-						partial: false,
-						source: DataSource.Cache,
-						variables: null,
-					})
-				},
-=======
 			network(ctx, { resolve, marshalVariables }) {
 				spy(marshalVariables(ctx))
 				resolve(ctx, {
@@ -601,7 +475,6 @@
 					source: DataSource.Cache,
 					variables: null,
 				})
->>>>>>> 570890b1
 			},
 		}
 	}
@@ -631,19 +504,6 @@
 				spy(variablesChanged(ctx))
 				next(ctx)
 			},
-<<<<<<< HEAD
-			network: {
-				enter(ctx, { resolve }) {
-					resolve(ctx, {
-						data: { hello: 'world' },
-						errors: [],
-						fetching: true,
-						partial: false,
-						source: DataSource.Cache,
-						variables: null,
-					})
-				},
-=======
 			network(ctx, { resolve }) {
 				resolve(ctx, {
 					data: { hello: 'world' },
@@ -653,7 +513,6 @@
 					source: DataSource.Cache,
 					variables: null,
 				})
->>>>>>> 570890b1
 			},
 		}
 	}
@@ -693,19 +552,6 @@
 				spy(variablesChanged(ctx))
 				next(ctx)
 			},
-<<<<<<< HEAD
-			network: {
-				enter(ctx, { resolve }) {
-					resolve(ctx, {
-						data: { hello: 'world' },
-						errors: [],
-						fetching: true,
-						partial: false,
-						source: DataSource.Cache,
-						variables: null,
-					})
-				},
-=======
 			network(ctx, { resolve }) {
 				resolve(ctx, {
 					data: { hello: 'world' },
@@ -715,7 +561,6 @@
 					source: DataSource.Cache,
 					variables: null,
 				})
->>>>>>> 570890b1
 			},
 		}
 	}
@@ -757,19 +602,6 @@
 				spy(variablesChanged(ctx), oldCount)
 				next(ctx)
 			},
-<<<<<<< HEAD
-			network: {
-				enter(ctx, { resolve }) {
-					resolve(ctx, {
-						data: { hello: 'world' },
-						errors: [],
-						fetching: true,
-						partial: false,
-						source: DataSource.Cache,
-						variables: null,
-					})
-				},
-=======
 			network(ctx, { resolve }) {
 				resolve(ctx, {
 					data: { hello: 'world' },
@@ -779,7 +611,6 @@
 					source: DataSource.Cache,
 					variables: null,
 				})
->>>>>>> 570890b1
 			},
 		}
 	}
@@ -818,19 +649,6 @@
 			updateState((old) => ({ ...old, data: { loading: true } }))
 			next(ctx)
 		},
-<<<<<<< HEAD
-		network: {
-			enter(ctx, { resolve }) {
-				resolve(ctx, {
-					data: { hello: 'test' },
-					errors: null,
-					fetching: true,
-					partial: false,
-					source: DataSource.Network,
-					variables: null,
-				})
-			},
-=======
 		network(ctx, { resolve }) {
 			resolve(ctx, {
 				data: { hello: 'test' },
@@ -840,7 +658,6 @@
 				source: DataSource.Network,
 				variables: null,
 			})
->>>>>>> 570890b1
 		},
 	})
 
@@ -869,7 +686,7 @@
 	expect(spy).toHaveBeenNthCalledWith(3, {
 		data: { hello: 'test' },
 		errors: null,
-		fetching: true,
+		fetching: false,
 		partial: false,
 		source: DataSource.Network,
 		variables: null,
@@ -918,24 +735,6 @@
 			tracker(3, 'start')
 			next(ctx)
 		},
-<<<<<<< HEAD
-		network: {
-			enter(ctx, { resolve }) {
-				tracker(3, 'two_enter')
-				resolve(ctx, {
-					data: { hello: 'world' },
-					errors: [],
-					fetching: true,
-					partial: false,
-					source: DataSource.Cache,
-					variables: null,
-				})
-			},
-			exit(ctx, { resolve }) {
-				tracker(3, 'two_exit')
-				resolve(ctx)
-			},
-=======
 		network(ctx, { resolve }) {
 			tracker(3, 'network')
 			resolve(ctx, {
@@ -954,7 +753,6 @@
 		end(ctx, { resolve }) {
 			tracker(3, 'end')
 			resolve(ctx)
->>>>>>> 570890b1
 		},
 	})
 
@@ -980,22 +778,24 @@
 
 test('check default fetching value in manual load', async function () {
 	const fakeFetch: ClientPlugin = () => ({
-		setup: {
-			enter(ctx, { next }) {
-				next(ctx)
-			},
-		},
-		network: {
-			enter(ctx, { resolve }) {
-				resolve(ctx, {
-					data: { hello: 'test' },
-					errors: null,
-					fetching: true,
-					partial: false,
-					source: DataSource.Network,
-					variables: null,
-				})
-			},
+		start(ctx, { next }) {
+			next(ctx)
+		},
+		network(ctx, { resolve }) {
+			resolve(ctx, {
+				data: { hello: 'world' },
+				errors: [],
+				fetching: true,
+				partial: false,
+				source: DataSource.Cache,
+				variables: null,
+			})
+		},
+		afterNetwork(ctx, { resolve }) {
+			resolve(ctx)
+		},
+		end(ctx, { resolve }) {
+			resolve(ctx)
 		},
 	})
 
