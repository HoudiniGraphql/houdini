/// <reference path="../../../../../houdini.d.ts" />
import { flatten } from '../lib/flatten'
import type { DocumentArtifact, GraphQLObject, NestedList } from '../lib/types'
import type { ClientHooks, ClientPlugin } from './documentStore'
import { DocumentStore } from './documentStore'
import type { FetchParamFn, ThrowOnErrorOperations, ThrowOnErrorParams } from './plugins'
import {
	fetch as fetchPlugin,
	fetchParams as fetchParamsPlugin,
	fragment as fragmentPlugin,
	mutation as mutationPlugin,
	query as queryPlugin,
	throwOnError as throwOnErrorPlugin,
} from './plugins'
import pluginsFromPlugins from './plugins/injectedPlugins'

// export the plugin constructors
export { DocumentStore, type ClientPlugin, type SendParams } from './documentStore'
export { fetch, mutation, query, subscription } from './plugins'

export type HoudiniClientConstructorArgs = {
	url: string
	fetchParams?: FetchParamFn
	plugins?: NestedList<ClientPlugin>
	pipeline?: NestedList<ClientPlugin>
	throwOnError?: ThrowOnErrorParams
}

export type ObserveParams<
	_Data extends GraphQLObject,
	_Artifact extends DocumentArtifact = DocumentArtifact
> = {
	artifact: _Artifact
	cache?: boolean
	initialValue?: _Data | null
	fetching?: boolean
}

export class HoudiniClient {
	// the URL of the api
	url: string

	// the list of plugins for the client
<<<<<<< HEAD
	readonly plugins: ClientPlugin[]

	constructor({
		url,
		fetchParams,
		plugins,
		pipeline,
		throwOnError,
	}: HoudiniClientConstructorArgs) {
=======
	#plugins: ClientPlugin[]

	// expose operations settings
	readonly throwOnError_operations: ThrowOnErrorOperations[]

	constructor({ url, fetchParams, plugins, pipeline, throwOnError }: ConstructorArgs) {
>>>>>>> 5961ffed
		// if we were given plugins and pipeline there's an error
		if (plugins && pipeline) {
			throw new Error(
				'A client cannot be given a pipeline and a list of plugins at the same time.'
			)
		}

		this.throwOnError_operations = throwOnError?.operations ?? []

		// a few middlewares _have_ to run to setup the pipeline
		this.plugins = flatten(
			([] as NestedList<ClientPlugin>).concat(
				// if they specified a throw behavior
				throwOnError ? [throwOnErrorPlugin(throwOnError)] : [],
				fetchParamsPlugin(fetchParams),
				// if the user wants to specify the entire pipeline, let them do so
				pipeline ??
					// the user doesn't have a specific pipeline so we should just add their desired plugins
					// to the standard set
					(
						[
							// make sure that documents always work
							queryPlugin,
							mutationPlugin,
							fragmentPlugin,
						] as NestedList<ClientPlugin>
					).concat(
						// add the specified middlewares
						plugins ?? [],
						// and any middlewares we got from plugins
						pluginsFromPlugins,
						// if they provided a fetch function, use it as the body for the fetch middleware
						fetchPlugin()
					)
			)
		)

		// save the state values
		this.url = url
	}

	observe<_Data extends GraphQLObject, _Input extends Record<string, any>>({
		artifact,
		cache = true,
		initialValue,
		fetching = false,
	}: ObserveParams<_Data>): DocumentStore<_Data, _Input> {
		return new DocumentStore({
			client: this,
			artifact,
			plugins: createPluginHooks(this.plugins),
			cache,
			initialValue,
			fetching,
		})
	}
}

// createPluginHooks instantiates the client plugins
export function createPluginHooks(plugins: ClientPlugin[]): ClientHooks[] {
	return plugins.reduce((hooks, plugin) => {
		if (typeof plugin !== 'function') {
			throw new Error("Encountered client plugin that's not a function")
		}

		// invoke the plugin
		const result = plugin()

		// ignore null results
		if (!result) {
			return hooks
		}

		// if we just have a single value, we're done
		if (!Array.isArray(result)) {
			return hooks.concat(result)
		}

		// add every value to the list
		for (const value of result) {
			// ignore any nulls
			if (!value) {
				continue
			}

			// if the result is a plugin, walk down
			if (typeof value === 'function') {
				return hooks.concat(createPluginHooks([value]))
			}

			// we know that value is a hook
			hooks.push(value)
		}

		return hooks
	}, [] as ClientHooks[])
}<|MERGE_RESOLUTION|>--- conflicted
+++ resolved
@@ -41,8 +41,10 @@
 	url: string
 
 	// the list of plugins for the client
-<<<<<<< HEAD
 	readonly plugins: ClientPlugin[]
+
+	// expose operations settings
+	readonly throwOnError_operations: ThrowOnErrorOperations[]
 
 	constructor({
 		url,
@@ -51,14 +53,6 @@
 		pipeline,
 		throwOnError,
 	}: HoudiniClientConstructorArgs) {
-=======
-	#plugins: ClientPlugin[]
-
-	// expose operations settings
-	readonly throwOnError_operations: ThrowOnErrorOperations[]
-
-	constructor({ url, fetchParams, plugins, pipeline, throwOnError }: ConstructorArgs) {
->>>>>>> 5961ffed
 		// if we were given plugins and pipeline there's an error
 		if (plugins && pipeline) {
 			throw new Error(
