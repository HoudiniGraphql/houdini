--- conflicted
+++ resolved
@@ -1,9 +1,5 @@
 import type { ArtifactKind } from '../../lib/types'
-<<<<<<< HEAD
-import type { ClientPlugin, ClientPluginPhase } from '../documentObserver'
-=======
 import { ClientPlugin, ClientPluginExitPhase, ClientPluginEnterPhase } from '../documentObserver'
->>>>>>> 570890b1
 
 export const documentPlugin = (kind: ArtifactKind, source: ClientPlugin): ClientPlugin => {
 	return () => {
