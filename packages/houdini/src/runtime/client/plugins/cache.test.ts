--- conflicted
+++ resolved
@@ -276,21 +276,12 @@
 /**
  * Utilities for testing the cache plugin
  */
-<<<<<<< HEAD
-function createStore(plugins: ClientPlugin[]): DocumentObserver<any, any> {
-=======
-export function createStore(plugins: ClientPlugin[]): DocumentStore<any, any> {
->>>>>>> 3acb9936
+function createStore(plugins: ClientPlugin[]): DocumentStore<any, any> {
 	const client = new HoudiniClient({
 		url: 'URL',
 	})
 
-<<<<<<< HEAD
-	return new DocumentObserver({
-=======
 	return new DocumentStore({
-		pipeline: plugins,
->>>>>>> 3acb9936
 		client,
 		pipeline: plugins,
 		cache: true,
