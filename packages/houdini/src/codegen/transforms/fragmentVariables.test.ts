--- conflicted
+++ resolved
@@ -1071,7 +1071,7 @@
 		export default {
 		    "name": "TestQuery",
 		    "kind": "HoudiniQuery",
-		    "hash": "bad1595ed3acc420a0e94eb73222c0e9c24e185d0d14b2b56ad4e20dec83adc9",
+		    "hash": "3732c2ad47dee53626f380d850a8f8ef511e892287b94b901e05de4ca549ff40",
 
 		    "raw": \`query TestQuery {
 		  ...QueryFragment_32RKor
@@ -1167,7 +1167,7 @@
 		export default {
 		    "name": "TestQuery1",
 		    "kind": "HoudiniQuery",
-		    "hash": "9817b0d4cb3b3abe9d7e3b23cba8fdf0f604ffb1e1e9577e242e114ae637b2b5",
+		    "hash": "a686b6492a07c32752ba286df91f4e84058324c0d64e96c6b5e6f399c9719f32",
 
 		    "raw": \`query TestQuery1 {
 		  ...QueryFragment_32RKor
@@ -1229,11 +1229,7 @@
 		export default {
 		    "name": "TestQuery2",
 		    "kind": "HoudiniQuery",
-<<<<<<< HEAD
-		    "hash": "2af53e6fb40c9a4c8773e53112355a003e6bedb3d504a95d8e1369fe963f0322",
-=======
-		    "hash": "cafbad3ef5bf66ccfe44f75d4a382e7e29f055c4670ddd97fc2a2e1cf296a0c9",
->>>>>>> 2d2d6c77
+		    "hash": "487e32683c414ded5a9941e98fba099deaae6e497899bb8bf24d3b8c3de1aa8a",
 
 		    "raw": \`query TestQuery2 {
 		  ...QueryFragment_2wUXVX
