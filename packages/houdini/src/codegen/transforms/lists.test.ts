import { test, expect } from 'vitest'

import { runPipeline } from '../../codegen'
import { mockCollectedDoc, testConfig } from '../../test'

test('insert fragments on query selection set', async function () {
	const docs = [
		mockCollectedDoc(
			`
				mutation UpdateUser {
					updateUser {
                        ...User_Friends_insert
					}
				}
			`
		),
		mockCollectedDoc(
			`
				query AllUsers {
					user {
						friends @list(name:"User_Friends") {
							firstName
							id
						}
					}
				}
			`
		),
	]

	// run the pipeline
	const config = testConfig()
	await runPipeline(config, docs)

	expect(docs[0].document).toMatchInlineSnapshot(`
		mutation UpdateUser {
		  updateUser {
		    id
		    ...User_Friends_insert
		  }
		}

		fragment User_Friends_insert on User {
		  firstName
		  id
		}
	`)
})

test('delete fragments on query selection set', async function () {
	const docs = [
		mockCollectedDoc(
			`
				mutation UpdateUser {
					updateUser {
                        ...User_Friends_remove
					}
				}
			`
		),
		mockCollectedDoc(
			`
				query AllUsers {
					user {
						friends @list(name:"User_Friends") {
							firstName
							id
						}
					}
				}
			`
		),
	]

	// run the pipeline
	const config = testConfig()
	await runPipeline(config, docs)

	expect(docs[0].document).toMatchInlineSnapshot(`
		mutation UpdateUser {
		  updateUser {
		    id
		    ...User_Friends_remove
		  }
		}

		fragment User_Friends_remove on User {
		  id
		}
	`)
})

test('list fragments on fragment selection set', async function () {
	const docs = [
		mockCollectedDoc(
			`
				mutation UpdateUser {
					updateUser {
              ...User_Friends_insert @prepend @parentID(value: "1234")
					}
				}
			`
		),
		mockCollectedDoc(
			`
				fragment AllUsers  on User{
					friends @list(name:"User_Friends") {
						firstName
						id
					}
				}
			`
		),
	]

	// run the pipeline
	const config = testConfig()
	await runPipeline(config, docs)

	expect(docs[0].document).toMatchInlineSnapshot(`
		mutation UpdateUser {
		  updateUser {
<<<<<<< HEAD
		    ...User_Friends_insert @prepend @parentID(value: "1234")
=======
>>>>>>> 27cdbb05
		    id
		    ...User_Friends_insert @prepend(parentID: "1234")
		  }
		}

		fragment User_Friends_insert on User {
		  firstName
		  id
		}
	`)
})

test('delete node', async function () {
	const docs = [
		mockCollectedDoc(
			`
				mutation DeleteUser {
					deleteUser(id: "1234") {
						userID @User_delete
					}
				}
			`
		),
		mockCollectedDoc(
			`
				fragment AllUsers  on User{
					friends @list(name:"User_Friends") {
						firstName
						id
					}
				}
			`
		),
	]

	// the document should validate
	await expect(runPipeline(testConfig(), docs)).resolves.toBeUndefined()
})

test('delete node from connection', async function () {
	const docs = [
		mockCollectedDoc(
			`
				mutation DeleteUser {
					deleteUser(id: "1234") {
						userID @User_delete
					}
				}
			`
		),
		mockCollectedDoc(
			`
				fragment AllUsers  on User{
					friendsByCursor @list(name:"User_Friends") {
							edges {
								node {
								firstName
								id
							}
						}
					}
				}
			`
		),
	]

	expect(docs[0].document).toMatchInlineSnapshot(`
		mutation DeleteUser {
		  deleteUser(id: "1234") {
		    userID @User_delete
		  }
		}

	`)
})

test('list fragments must be unique', async function () {
	const docs = [
		mockCollectedDoc(
			`
				query AllUsers {
					user {
						friends @list(name:"User_Friends") {
							firstName
							id
						}
						otherFriends: friends @list(name:"User_Friends") {
							firstName
							id
						}
					}
				}
			`
		),
	]

	// run the pipeline and make sure it fails
	await expect(runPipeline(testConfig(), docs)).rejects.toBeTruthy()
})

test("fragment with list doesn't clutter its definition", async function () {
	const docs = [
		mockCollectedDoc(`fragment Friends on User  {
			friends @list(name:"Friends") {
				id
			}
		}`),
	]

	// run the pipeline
	const config = testConfig()
	await runPipeline(config, docs)

	expect(docs[0].document).toMatchInlineSnapshot(`
		fragment Friends on User {
		  friends @list(name: "Friends") {
		    id
		  }
		}

	`)
})

test('includes `id` in list fragment', async function () {
	const docs = [
		mockCollectedDoc(
			`
			mutation UpdateUser {
				updateUser {
					...User_Friends_insert @prepend @parentID(value: "1234")
				}
			}
		`
		),
		mockCollectedDoc(
			`
			fragment AllUsers  on User{
				friends @list(name:"User_Friends") {
					id
					firstName
				}
			}
		`
		),
	]

	// run the pipeline
	const config = testConfig()
	await runPipeline(config, docs)

	expect(docs[0].document).toMatchInlineSnapshot(`
		mutation UpdateUser {
		  updateUser {
<<<<<<< HEAD
		    ...User_Friends_insert @prepend @parentID(value: "1234")
=======
>>>>>>> 27cdbb05
		    id
		    ...User_Friends_insert @prepend(parentID: "1234")
		  }
		}

		fragment User_Friends_insert on User {
		  id
		  firstName
		}
	`)
})

test('connections marked with list directive get cursor information', async function () {
	const docs = [
		mockCollectedDoc(
			`
			fragment AllUsers  on User{
				friendsByCursor @list(name:"User_Friends") {
					edges {
						node {
							id
							firstName
							friends {
								id
							}
						}
					}
				}
			}
		`
		),
	]

	// run the pipeline
	const config = testConfig()
	await runPipeline(config, docs)

	expect(docs[0].document).toMatchInlineSnapshot(`
		fragment AllUsers on User {
		  friendsByCursor @list(name: "User_Friends", connection: true) {
		    edges {
		      node {
		        id
		        firstName
		        friends {
		          id
		        }
		        __typename
		      }
		      cursor
		    }
		    pageInfo {
		      hasPreviousPage
		      hasNextPage
		      startCursor
		      endCursor
		    }
		  }
		}
	`)
})

test('includes node selection on connection', async function () {
	const docs = [
		mockCollectedDoc(
			`
			mutation UpdateUser {
				updateUser {
					...User_Friends_insert @prepend @parentID(value: "1234")
				}
			}
		`
		),
		mockCollectedDoc(
			`
			fragment AllUsers  on User{
				friendsByCursor @list(name:"User_Friends") {
					edges {
						node {
							id
							firstName
							friends {
								id
							}
						}
					}
				}
			}
		`
		),
	]

	// run the pipeline
	const config = testConfig()
	await runPipeline(config, docs)

	expect(docs[0].document).toMatchInlineSnapshot(`
		mutation UpdateUser {
		  updateUser {
<<<<<<< HEAD
		    ...User_Friends_insert @prepend @parentID(value: "1234")
=======
>>>>>>> 27cdbb05
		    id
		    ...User_Friends_insert @prepend(parentID: "1234")
		  }
		}

		fragment User_Friends_insert on User {
		  id
		  firstName
		  friends {
		    id
		  }
		}
	`)
})

test('list flags connections', async function () {
	const docs = [
		mockCollectedDoc(
			`
			fragment AllUsers on User {
				friendsByCursor @list(name:"User_Friends") {
					edges {
						node {
							id
							firstName
							friends {
								id
							}
						}
					}
				}
			}
		`
		),
	]

	// run the pipeline
	const config = testConfig()
	await runPipeline(config, docs)

	expect(docs[0].document).toMatchInlineSnapshot(`
		fragment AllUsers on User {
		  friendsByCursor @list(name: "User_Friends", connection: true) {
		    edges {
		      node {
		        id
		        firstName
		        friends {
		          id
		        }
		        __typename
		      }
		      cursor
		    }
		    pageInfo {
		      hasPreviousPage
		      hasNextPage
		      startCursor
		      endCursor
		    }
		  }
		}
	`)
})

test('cannot use list directive if id is not a valid field', async function () {
	const docs = [
		mockCollectedDoc(
			`
			query AllGhosts {
				ghost {
					friends {
						legends @list(name: "Ghost_Friends"){
							name
						}
					}
				}
			}
		`
		),
	]

	// run the pipeline
	const config = testConfig()
	await expect(runPipeline(config, docs)).rejects.toBeTruthy()
})

test('paginate with name also gets treated as a list', async function () {
	const docs = [
		mockCollectedDoc(
			`
			mutation UpdateUser {
				updateUser {
					...User_Friends_insert @prepend @parentID(value: "1234")
				}
			}
		`
		),
		mockCollectedDoc(
			`
			fragment AllUsers  on User{
				friendsByCursor(first: 10) @paginate(name:"User_Friends") {
					edges {
						node {
							id
							firstName
							friends {
								id
							}
						}
					}
				}
			}
		`
		),
	]

	// run the pipeline
	const config = testConfig()
	try {
		await runPipeline(config, docs)
	} catch (error) {
		console.log(`error`, error)
	}

	expect(docs[0].document).toMatchInlineSnapshot(`
		mutation UpdateUser {
		  updateUser {
<<<<<<< HEAD
		    ...User_Friends_insert @prepend @parentID(value: "1234")
=======
>>>>>>> 27cdbb05
		    id
		    ...User_Friends_insert @prepend(parentID: "1234")
		  }
		}

		fragment User_Friends_insert on User {
		  id
		  firstName
		  friends {
		    id
		  }
		}
	`)
})

test.todo('cursor could be a Cursor scalar, not as string')<|MERGE_RESOLUTION|>--- conflicted
+++ resolved
@@ -120,12 +120,8 @@
 	expect(docs[0].document).toMatchInlineSnapshot(`
 		mutation UpdateUser {
 		  updateUser {
-<<<<<<< HEAD
+		    id
 		    ...User_Friends_insert @prepend @parentID(value: "1234")
-=======
->>>>>>> 27cdbb05
-		    id
-		    ...User_Friends_insert @prepend(parentID: "1234")
 		  }
 		}
 
@@ -277,12 +273,8 @@
 	expect(docs[0].document).toMatchInlineSnapshot(`
 		mutation UpdateUser {
 		  updateUser {
-<<<<<<< HEAD
+		    id
 		    ...User_Friends_insert @prepend @parentID(value: "1234")
-=======
->>>>>>> 27cdbb05
-		    id
-		    ...User_Friends_insert @prepend(parentID: "1234")
 		  }
 		}
 
@@ -380,12 +372,8 @@
 	expect(docs[0].document).toMatchInlineSnapshot(`
 		mutation UpdateUser {
 		  updateUser {
-<<<<<<< HEAD
+				id
 		    ...User_Friends_insert @prepend @parentID(value: "1234")
-=======
->>>>>>> 27cdbb05
-		    id
-		    ...User_Friends_insert @prepend(parentID: "1234")
 		  }
 		}
 
@@ -512,12 +500,8 @@
 	expect(docs[0].document).toMatchInlineSnapshot(`
 		mutation UpdateUser {
 		  updateUser {
-<<<<<<< HEAD
+				id
 		    ...User_Friends_insert @prepend @parentID(value: "1234")
-=======
->>>>>>> 27cdbb05
-		    id
-		    ...User_Friends_insert @prepend(parentID: "1234")
 		  }
 		}
 
