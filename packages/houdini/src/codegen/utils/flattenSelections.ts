import * as graphql from 'graphql'

import { Config, HoudiniError } from '../../lib'

export function flattenSelections({
	config,
	filepath,
	selections,
	fragmentDefinitions,
	applyFragments,
	ignoreMaskDisable,
}: {
	config: Config
	filepath: string
	selections: readonly graphql.SelectionNode[]
	fragmentDefinitions: { [name: string]: graphql.FragmentDefinitionNode }
	applyFragments: boolean
	ignoreMaskDisable?: boolean
}): readonly graphql.SelectionNode[] {
	// collect all of the fields together
	const fields = new FieldCollection({
		config,
		filepath,
		selections,
		fragmentDefinitions,
		applyFragments,
		ignoreMaskDisable: !!ignoreMaskDisable,
	})

	// convert the flat fields into a selection set
	return fields.toSelectionSet()
}

class FieldCollection {
	config: Config
	fragmentDefinitions: { [name: string]: graphql.FragmentDefinitionNode }
	filepath: string

	fields: { [name: string]: Field<graphql.FieldNode> }
	inlineFragments: { [typeName: string]: Field<graphql.InlineFragmentNode> }
	fragmentSpreads: { [fragmentName: string]: graphql.FragmentSpreadNode }
	applyFragments: boolean
	ignoreMaskDisable: boolean

	constructor(args: {
		config: Config
		filepath: string
		selections: readonly graphql.SelectionNode[]
		fragmentDefinitions: { [name: string]: graphql.FragmentDefinitionNode }
		applyFragments: boolean
		ignoreMaskDisable: boolean
	}) {
		this.config = args.config
		this.fragmentDefinitions = args.fragmentDefinitions
		this.applyFragments = args.applyFragments
		this.ignoreMaskDisable = args.ignoreMaskDisable

		this.fields = {}
		this.inlineFragments = {}
		this.fragmentSpreads = {}

		this.filepath = args.filepath

		for (const selection of args.selections) {
			this.add(selection)
		}
	}

	add(selection: graphql.SelectionNode) {
		// how we handle the field depends on what kind of field it is
		if (selection.kind === 'Field') {
			// figure out the key of the field
			const key = selection.alias?.value || selection.name.value

			// if we don't already have a field with that name
			if (!this.fields[key]) {
				// create an entry for the selection field
				this.fields[key] = {
					astNode: selection,
					selection: this.empty(),
				}
			}

			// its safe to all this fields selections if they exist
			for (const subselect of selection.selectionSet?.selections || []) {
				this.fields[key].selection.add(subselect)
			}

			// we're done
			return
		}

		// we could run into an inline fragment that doesn't assert a type (treat it as a field selection)
		if (selection.kind === 'InlineFragment' && !selection.typeCondition) {
			for (const subselect of selection.selectionSet.selections) {
				this.add(subselect)
			}
		}

		// we could run into an inline fragment. the application has been validated already
		// so we just need to add it to the inline fragment for the appropriate type
		if (selection.kind === 'InlineFragment' && selection.typeCondition) {
			// we need to look at the selection set flatten all of the nested
			// inline fragments that could appear. every time we run into a new
			// inline fragment we need to create a new key in the object to add fields to
			this.walkInlineFragment(selection)

			// we're done
			return
		}

		// the only thing that's left is external fragment spreads
		if (selection.kind === 'FragmentSpread') {
			// the application of the fragment has been validated already so track it
			// so we can recreate
			this.fragmentSpreads[selection.name.value] = selection

			// find whether to include fragment fields
			let fragmentMaskingState = this.config.defaultFragmentMasking
			const maskEnableDirective = selection.directives?.find(
				({ name }) => name.value === this.config.maskEnableDirective
			)
			if (maskEnableDirective) {
				fragmentMaskingState = 'enable'
			}
			const maskDisableDirective = selection.directives?.find(
				({ name }) => name.value === this.config.maskDisableDirective
			)
			if (maskDisableDirective) {
				fragmentMaskingState = 'disable'
			}
			if (this.ignoreMaskDisable) {
				includeFragments = true
			}

			// we're finished if we're not supposed to include fragments in the selection
<<<<<<< HEAD
			if (fragmentMaskingState === 'enable') {
=======
			if (!includeFragments || !this.applyFragments) {
>>>>>>> 27cdbb05
				return
			}
			const definition = this.fragmentDefinitions[selection.name.value]
			if (!definition) {
				throw new HoudiniError({
					filepath: this.filepath,
					message:
						'Could not find referenced fragment definition: ' + selection.name.value,
				})
			}

			// instead of adding the field on directly, let's turn the external fragment into an inline fragment

			this.add({
				kind: 'InlineFragment',
				typeCondition: {
					kind: 'NamedType',
					name: {
						kind: 'Name',
						value: definition.typeCondition.name.value,
					},
				},
				selectionSet: {
					kind: 'SelectionSet',
					selections: [...definition.selectionSet.selections],
				},
			})
		}
	}

	toSelectionSet(): graphql.SelectionNode[] {
		return Object.values(this.inlineFragments)
			.map<graphql.SelectionNode>((fragment) => {
				fragment.astNode.selectionSet.selections = fragment.selection.toSelectionSet()

				return fragment.astNode
			})
			.concat(
				Object.values(this.fields).map((field) => {
					if (field.astNode.selectionSet) {
						field.astNode.selectionSet.selections = field.selection.toSelectionSet()
					}

					return field.astNode
				})
			)
			.concat(Object.values(this.fragmentSpreads))
	}

	walkInlineFragment(selection: graphql.InlineFragmentNode) {
		// figure out the key of the field
		const key = selection.typeCondition!.name.value

		// if we don't already have an inline fragment of that type
		if (!this.inlineFragments[key]) {
			// create an entry for the selection field
			this.inlineFragments[key] = {
				astNode: selection,
				selection: this.empty(),
			}
		}

		// its safe to all this fields selections if they exist
		for (const subselect of selection.selectionSet.selections || []) {
			// the only thing we need to treat specially is inline fragments with type conditions,
			// otherwise just add it like normal to the inline fragment
			if (subselect.kind !== 'InlineFragment' || !subselect.typeCondition) {
				this.inlineFragments[key].selection.add(subselect)
				continue
			}

			// we know the selection is an inline fragment with a type condition so
			// flatten the selection into this one
			this.walkInlineFragment(subselect)
		}
	}

	empty() {
		return new FieldCollection({
			config: this.config,
			fragmentDefinitions: this.fragmentDefinitions,
			selections: [],
			filepath: this.filepath,
			applyFragments: this.applyFragments,
			ignoreMaskDisable: this.ignoreMaskDisable,
		})
	}
}

type Field<_AST> = { astNode: _AST; selection: FieldCollection }<|MERGE_RESOLUTION|>--- conflicted
+++ resolved
@@ -130,15 +130,11 @@
 				fragmentMaskingState = 'disable'
 			}
 			if (this.ignoreMaskDisable) {
-				includeFragments = true
+				fragmentMaskingState === 'enable'
 			}
 
 			// we're finished if we're not supposed to include fragments in the selection
-<<<<<<< HEAD
-			if (fragmentMaskingState === 'enable') {
-=======
-			if (!includeFragments || !this.applyFragments) {
->>>>>>> 27cdbb05
+			if (fragmentMaskingState === 'enable' || !this.applyFragments) {
 				return
 			}
 			const definition = this.fragmentDefinitions[selection.name.value]
