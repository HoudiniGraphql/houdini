--- conflicted
+++ resolved
@@ -30,11 +30,7 @@
 		export default {
 		    "name": "PaginatedFragment",
 		    "kind": "HoudiniFragment",
-<<<<<<< HEAD
-		    "hash": "d06fb44a3b945dac99c82f58b6d422248493cc83dbdef0e159de034dc541b6f9",
-=======
 		    "hash": "51bb1961aef1ff7cdd8bd0f198d93e7c4e40734273a37dffac7e98759d907b7c",
->>>>>>> babbd68d
 
 		    "refetch": {
 		        "path": ["friendsByCursor"],
@@ -242,11 +238,7 @@
 		export default {
 		    "name": "PaginatedFragment",
 		    "kind": "HoudiniFragment",
-<<<<<<< HEAD
-		    "hash": "d06fb44a3b945dac99c82f58b6d422248493cc83dbdef0e159de034dc541b6f9",
-=======
 		    "hash": "51bb1961aef1ff7cdd8bd0f198d93e7c4e40734273a37dffac7e98759d907b7c",
->>>>>>> babbd68d
 
 		    "refetch": {
 		        "path": ["friendsByCursor"],
@@ -574,11 +566,7 @@
 		export default {
 		    "name": "ScalarPagination",
 		    "kind": "HoudiniQuery",
-<<<<<<< HEAD
-		    "hash": "476b5ddafe8444d071fb07db5852f9f364ff8ef9cf5ba361f0d0685c4e9bd241",
-=======
 		    "hash": "a928ac23dbd3a97ce2be06fbb905ec60de36b80090b50969bc5d696635e3e1c3",
->>>>>>> babbd68d
 
 		    "refetch": {
 		        "path": ["user", "friendsByCursorScalar"],
@@ -866,11 +854,7 @@
 		export default {
 		    "name": "PaginatedFragment",
 		    "kind": "HoudiniFragment",
-<<<<<<< HEAD
-		    "hash": "7665f8fd8a0af62317c95868d5e018001152de84c95f653f5caba6b515e367d6",
-=======
 		    "hash": "cf59986564a8a956ef3a1c9e58bd3bd9f7aec3a468e9308e538aad59249cfeb0",
->>>>>>> babbd68d
 
 		    "refetch": {
 		        "path": ["friendsByCursor"],
