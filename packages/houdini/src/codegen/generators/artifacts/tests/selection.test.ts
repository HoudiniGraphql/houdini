--- conflicted
+++ resolved
@@ -270,11 +270,7 @@
 		export default {
 		    "name": "TestQuery",
 		    "kind": "HoudiniQuery",
-<<<<<<< HEAD
-		    "hash": "9076dbbe5ffd2ffc4cb00f7ed9d03d00d527ae2b5c64ad239ad43e235f0b8328",
-=======
 		    "hash": "a59ca8bcc85d9dc33358afcdd7fabe4f58c5d6f5139a55011c0f8422bdb85f72",
->>>>>>> babbd68d
 
 		    "raw": \`query TestQuery {
 		  usersByCursor {
