import { test, expect, describe } from 'vitest'

import { runPipeline } from '../../..'
import type { Document } from '../../../../lib'
import { fs } from '../../../../lib'
import { mockCollectedDoc, testConfig } from '../../../../test'

test('generates an artifact for every document', async function () {
	// the config to use in tests
	const config = testConfig()
	// the documents to test
	const docs: Document[] = [
		mockCollectedDoc(`query TestQuery { version }`),
		mockCollectedDoc(`fragment TestFragment on User { firstName }`),
	]

	// execute the generator
	await runPipeline(config, docs)

	// look up the files in the artifact directory
	const files = await fs.readdir(config.artifactDirectory)

	// and they have the right names
	expect(files).toEqual(expect.arrayContaining(['TestQuery.js', 'TestFragment.js']))
})

test('adds kind, name, and raw, response, and selection', async function () {
	// the config to use in tests
	const config = testConfig()
	// the documents to test
	const docs: Document[] = [
		mockCollectedDoc(`query TestQuery { version }`),
		mockCollectedDoc(`fragment TestFragment on User { firstName }`),
	]

	// execute the generator
	await runPipeline(config, docs)

	// load the contents of the file
	expect(docs[0]).toMatchInlineSnapshot(`
		export default {
		    "name": "TestQuery",
		    "kind": "HoudiniQuery",
		    "hash": "4e7afee5e8aa689ee7f58f61f60955769c29fe630b05a32ca2a5d8f61620afe3",

		    "raw": \`query TestQuery {
		  version
		}
		\`,

		    "rootType": "Query",

		    "selection": {
		        "fields": {
		            "version": {
		                "type": "Int",
		                "keyRaw": "version",
		                "visible": true
		            }
		        }
		    },

		    "pluginData": {},
		    "policy": "CacheOrNetwork",
		    "partial": false
		};

		"HoudiniHash=4e7afee5e8aa689ee7f58f61f60955769c29fe630b05a32ca2a5d8f61620afe3";
	`)

	expect(docs[1]).toMatchInlineSnapshot(`
		export default {
		    "name": "TestFragment",
		    "kind": "HoudiniFragment",
		    "hash": "7af5be069af3b67c394042bdd7c12f46058ba9d372d38e67f5613fc3d0a2aaff",

		    "raw": \`fragment TestFragment on User {
		  firstName
		  id
		  __typename
		}
		\`,

		    "rootType": "User",

		    "selection": {
		        "fields": {
		            "firstName": {
		                "type": "String",
		                "keyRaw": "firstName",
		                "visible": true
		            },

		            "id": {
		                "type": "ID",
		                "keyRaw": "id",
		                "visible": true
		            },

		            "__typename": {
		                "type": "String",
		                "keyRaw": "__typename",
		                "visible": true
		            }
		        }
		    },

		    "pluginData": {}
		};

		"HoudiniHash=7af5be069af3b67c394042bdd7c12f46058ba9d372d38e67f5613fc3d0a2aaff";
	`)
})

test('selection includes fragments', async function () {
	// the config to use in tests
	const config = testConfig()
	// the documents to test
	const selectionDocs: Document[] = [
		mockCollectedDoc(`query TestQuery { user { ...TestFragment } }`),
		mockCollectedDoc(`fragment TestFragment on User { firstName }`),
	]

	// execute the generator
	await runPipeline(config, selectionDocs)

	// load the contents of the file
	expect(selectionDocs[0]).toMatchInlineSnapshot(`
		export default {
		    "name": "TestQuery",
		    "kind": "HoudiniQuery",
		    "hash": "c8c8290bb733a727894c836300cd22e8ece993f2b7c2108998f1d63a595e6b5f",

		    "raw": \`query TestQuery {
		  user {
		    ...TestFragment
		    id
		  }
		}

		fragment TestFragment on User {
		  firstName
		  id
		  __typename
		}
		\`,

		    "rootType": "Query",

		    "selection": {
		        "fields": {
		            "user": {
		                "type": "User",
		                "keyRaw": "user",

		                "selection": {
		                    "fields": {
		                        "firstName": {
		                            "type": "String",
		                            "keyRaw": "firstName"
		                        },

		                        "id": {
		                            "type": "ID",
		                            "keyRaw": "id",
		                            "visible": true
		                        },

		                        "__typename": {
		                            "type": "String",
		                            "keyRaw": "__typename"
		                        }
		                    },

		                    "fragments": {
		                        "TestFragment": {
		                            "arguments": {}
		                        }
		                    }
		                },

		                "visible": true
		            }
		        }
		    },

		    "pluginData": {},
		    "policy": "CacheOrNetwork",
		    "partial": false
		};

		"HoudiniHash=c8c8290bb733a727894c836300cd22e8ece993f2b7c2108998f1d63a595e6b5f";
	`)

	expect(selectionDocs[1]).toMatchInlineSnapshot(`
		export default {
		    "name": "TestFragment",
		    "kind": "HoudiniFragment",
		    "hash": "7af5be069af3b67c394042bdd7c12f46058ba9d372d38e67f5613fc3d0a2aaff",

		    "raw": \`fragment TestFragment on User {
		  firstName
		  id
		  __typename
		}
		\`,

		    "rootType": "User",

		    "selection": {
		        "fields": {
		            "firstName": {
		                "type": "String",
		                "keyRaw": "firstName",
		                "visible": true
		            },

		            "id": {
		                "type": "ID",
		                "keyRaw": "id",
		                "visible": true
		            },

		            "__typename": {
		                "type": "String",
		                "keyRaw": "__typename",
		                "visible": true
		            }
		        }
		    },

		    "pluginData": {}
		};

		"HoudiniHash=7af5be069af3b67c394042bdd7c12f46058ba9d372d38e67f5613fc3d0a2aaff";
	`)
})

test('internal directives are scrubbed', async function () {
	// the config to use in tests
	const config = testConfig()
	const docs = [
		mockCollectedDoc(`fragment A on User { firstName }`),
		mockCollectedDoc(`query TestQuery { user { ...A @prepend } }`),
	]

	// execute the generator
	await runPipeline(config, docs)

	// load the contents of the file
	expect(docs[1]).toMatchInlineSnapshot(`
		export default {
		    "name": "TestQuery",
		    "kind": "HoudiniQuery",
		    "hash": "44c6f321536709f2a75b34d7bf4a4db2387bed848fd2956e592a13817d1399ff",

		    "raw": \`query TestQuery {
		  user {
		    ...A
		    id
		  }
		}

		fragment A on User {
		  firstName
		  id
		  __typename
		}
		\`,

		    "rootType": "Query",

		    "selection": {
		        "fields": {
		            "user": {
		                "type": "User",
		                "keyRaw": "user",

		                "selection": {
		                    "fields": {
		                        "firstName": {
		                            "type": "String",
		                            "keyRaw": "firstName"
		                        },

		                        "id": {
		                            "type": "ID",
		                            "keyRaw": "id",
		                            "visible": true
		                        },

		                        "__typename": {
		                            "type": "String",
		                            "keyRaw": "__typename"
		                        }
		                    },

		                    "fragments": {
		                        "A": {
		                            "arguments": {}
		                        }
		                    }
		                },

		                "visible": true
		            }
		        }
		    },

		    "pluginData": {},
		    "policy": "CacheOrNetwork",
		    "partial": false
		};

		"HoudiniHash=44c6f321536709f2a75b34d7bf4a4db2387bed848fd2956e592a13817d1399ff";
	`)
})

test('variables only used by internal directives are scrubbed', async function () {
	// the config to use in tests
	const config = testConfig()
	const docs = [
		mockCollectedDoc(`fragment A on User { firstName }`),
		mockCollectedDoc(
			`query TestQuery($parentID: ID!) {
				user {
					...A @prepend @parentID(value: $parentID)
				}
			}`
		),
	]

	// execute the generator
	await runPipeline(config, docs)

	// load the contents of the file
	expect(docs[1]).toMatchInlineSnapshot(`
		export default {
		    "name": "TestQuery",
		    "kind": "HoudiniQuery",
		    "hash": "718f5256e7eb831d556ed5b26e0afdccb6db8e63715b04f60314483808d3b697",

		    "raw": \`query TestQuery {
		  user {
		    ...A
		    id
		  }
		}

		fragment A on User {
		  firstName
		  id
		  __typename
		}
		\`,

		    "rootType": "Query",

		    "selection": {
		        "fields": {
		            "user": {
		                "type": "User",
		                "keyRaw": "user",

		                "selection": {
		                    "fields": {
		                        "firstName": {
		                            "type": "String",
		                            "keyRaw": "firstName"
		                        },

		                        "id": {
		                            "type": "ID",
		                            "keyRaw": "id",
		                            "visible": true
		                        },

		                        "__typename": {
		                            "type": "String",
		                            "keyRaw": "__typename"
		                        }
		                    },

		                    "fragments": {
		                        "A": {
		                            "arguments": {}
		                        }
		                    }
		                },

		                "visible": true
		            }
		        }
		    },

		    "pluginData": {},

		    "input": {
		        "fields": {
		            "parentID": "ID"
		        },

		        "types": {}
		    },

		    "policy": "CacheOrNetwork",
		    "partial": false
		};

		"HoudiniHash=718f5256e7eb831d556ed5b26e0afdccb6db8e63715b04f60314483808d3b697";
	`)
})

test('overlapping query and fragment selection', async function () {
	// the config to use in tests
	const config = testConfig()
	const docs = [
		mockCollectedDoc(`fragment A on User { firstName }`),
		mockCollectedDoc(`query TestQuery { user { firstName ...A @prepend } }`),
	]

	// execute the generator
	await runPipeline(config, docs)

	// load the contents of the file
	expect(docs[1]).toMatchInlineSnapshot(`
		export default {
		    "name": "TestQuery",
		    "kind": "HoudiniQuery",
		    "hash": "234b7407fd0adcee65c73e0a206119449dee083c784bddff5bf4a9ef726a1dba",

		    "raw": \`query TestQuery {
		  user {
		    firstName
		    ...A
		    id
		  }
		}

		fragment A on User {
		  firstName
		  id
		  __typename
		}
		\`,

		    "rootType": "Query",

		    "selection": {
		        "fields": {
		            "user": {
		                "type": "User",
		                "keyRaw": "user",

		                "selection": {
		                    "fields": {
		                        "firstName": {
		                            "type": "String",
		                            "keyRaw": "firstName",
		                            "visible": true
		                        },

		                        "id": {
		                            "type": "ID",
		                            "keyRaw": "id",
		                            "visible": true
		                        },

		                        "__typename": {
		                            "type": "String",
		                            "keyRaw": "__typename"
		                        }
		                    },

		                    "fragments": {
		                        "A": {
		                            "arguments": {}
		                        }
		                    }
		                },

		                "visible": true
		            }
		        }
		    },

		    "pluginData": {},
		    "policy": "CacheOrNetwork",
		    "partial": false
		};

		"HoudiniHash=234b7407fd0adcee65c73e0a206119449dee083c784bddff5bf4a9ef726a1dba";
	`)
})
test('interface to interface inline fragment', async function () {
	// the config to use in tests
	const config = testConfig()
	const docs = [
		mockCollectedDoc(`query MyQuery($id: ID!) {
			node(id: $id) {
				... on Friend {
					name
				}
			}
		}`),
	]
	// execute the generator
	await runPipeline(config, docs)

	// load the contents of the file
	expect(docs[0]).toMatchInlineSnapshot(`
		export default {
		    "name": "MyQuery",
		    "kind": "HoudiniQuery",
		    "hash": "cdea6608b2807ec242d9a2deb5fbde0f907ab04a23b8f3f8bbf5ced2ec6c70c6",

		    "raw": \`query MyQuery($id: ID!) {
		  node(id: $id) {
		    ... on Friend {
		      name
		    }
		    id
		    __typename
		  }
		}
		\`,

		    "rootType": "Query",

		    "selection": {
		        "fields": {
		            "node": {
		                "type": "Node",
		                "keyRaw": "node(id: $id)",
		                "nullable": true,

		                "selection": {
		                    "abstractFields": {
		                        "fields": {
		                            "Friend": {
		                                "name": {
		                                    "type": "String",
		                                    "keyRaw": "name",
		                                    "visible": true
		                                },

		                                "id": {
		                                    "type": "ID",
		                                    "keyRaw": "id",
		                                    "visible": true
		                                },

		                                "__typename": {
		                                    "type": "String",
		                                    "keyRaw": "__typename",
		                                    "visible": true
		                                }
		                            }
		                        },

		                        "typeMap": {
		                            "User": "Friend",
		                            "Cat": "Friend"
		                        }
		                    },

		                    "fields": {
		                        "id": {
		                            "type": "ID",
		                            "keyRaw": "id",
		                            "visible": true
		                        },

		                        "__typename": {
		                            "type": "String",
		                            "keyRaw": "__typename",
		                            "visible": true
		                        }
		                    }
		                },

		                "abstract": true,
		                "visible": true
		            }
		        }
		    },

		    "pluginData": {},

		    "input": {
		        "fields": {
		            "id": "ID"
		        },

		        "types": {}
		    },

		    "policy": "CacheOrNetwork",
		    "partial": false
		};

		"HoudiniHash=cdea6608b2807ec242d9a2deb5fbde0f907ab04a23b8f3f8bbf5ced2ec6c70c6";
	`)
})

test('paginate over unions', async function () {
	// the config to use in tests
	const config = testConfig()
	const docs = [
		mockCollectedDoc(
			`query TestQuery {
				entitiesByCursor(first: 10) @paginate(name: "All_Users") {
					edges {
						node {
							... on User {
								firstName
							}
						}
					}
				}
			}`
		),
	]
	// execute the generator
	await runPipeline(config, docs)

	// load the contents of the file
	expect(docs[0]).toMatchInlineSnapshot(`
		export default {
		    "name": "TestQuery",
		    "kind": "HoudiniQuery",
		    "hash": "98c1fdc2506e4a951db5819b1c2a712c376e5190ec86b3cc3020babcbf667a63",

		    "refetch": {
		        "path": ["entitiesByCursor"],
		        "method": "cursor",
		        "pageSize": 10,
		        "embedded": false,
		        "targetType": "Query",
		        "paginated": true,
		        "direction": "both",
		        "mode": "Infinite"
		    },

		    "raw": \`query TestQuery($first: Int = 10, $after: String, $last: Int, $before: String) {
		  entitiesByCursor(first: $first, after: $after, last: $last, before: $before) {
		    edges {
		      node {
		        ... on User {
		          firstName
		          id
		        }
		        __typename
		      }
		    }
		    edges {
		      cursor
		      node {
		        __typename
		      }
		    }
		    pageInfo {
		      hasPreviousPage
		      hasNextPage
		      startCursor
		      endCursor
		    }
		  }
		}
		\`,

		    "rootType": "Query",

		    "selection": {
		        "fields": {
		            "entitiesByCursor": {
		                "type": "EntityConnection",
		                "keyRaw": "entitiesByCursor::paginated",

		                "directives": [{
		                    "name": "paginate",

		                    "arguments": {
		                        "name": {
		                            "kind": "StringValue",
		                            "value": "All_Users"
		                        },

		                        "connection": {
		                            "kind": "BooleanValue",
		                            "value": true
		                        }
		                    }
		                }],

		                "list": {
		                    "name": "All_Users",
		                    "connection": true,
		                    "type": "Entity"
		                },

		                "selection": {
		                    "fields": {
		                        "edges": {
		                            "type": "EntityEdge",
		                            "keyRaw": "edges",
		                            "updates": ["append", "prepend"],

		                            "selection": {
		                                "fields": {
		                                    "node": {
		                                        "type": "Entity",
		                                        "keyRaw": "node",
		                                        "nullable": true,

		                                        "selection": {
		                                            "abstractFields": {
		                                                "fields": {
		                                                    "User": {
		                                                        "firstName": {
		                                                            "type": "String",
		                                                            "keyRaw": "firstName",
		                                                            "visible": true
		                                                        },

		                                                        "id": {
		                                                            "type": "ID",
		                                                            "keyRaw": "id",
		                                                            "visible": true
		                                                        },

		                                                        "__typename": {
		                                                            "type": "String",
		                                                            "keyRaw": "__typename",
		                                                            "visible": true
		                                                        }
		                                                    }
		                                                },

		                                                "typeMap": {}
		                                            },

		                                            "fields": {
		                                                "__typename": {
		                                                    "type": "String",
		                                                    "keyRaw": "__typename",
		                                                    "visible": true
		                                                }
		                                            }
		                                        },

		                                        "abstract": true,
		                                        "visible": true
		                                    },

		                                    "cursor": {
		                                        "type": "String",
		                                        "keyRaw": "cursor",
		                                        "visible": true
		                                    }
		                                }
		                            },

		                            "visible": true
		                        },

		                        "pageInfo": {
		                            "type": "PageInfo",
		                            "keyRaw": "pageInfo",

		                            "selection": {
		                                "fields": {
		                                    "hasPreviousPage": {
		                                        "type": "Boolean",
		                                        "keyRaw": "hasPreviousPage",
		                                        "updates": ["append", "prepend"],
		                                        "visible": true
		                                    },

		                                    "hasNextPage": {
		                                        "type": "Boolean",
		                                        "keyRaw": "hasNextPage",
		                                        "updates": ["append", "prepend"],
		                                        "visible": true
		                                    },

		                                    "startCursor": {
		                                        "type": "String",
		                                        "keyRaw": "startCursor",
		                                        "updates": ["append", "prepend"],
		                                        "visible": true
		                                    },

		                                    "endCursor": {
		                                        "type": "String",
		                                        "keyRaw": "endCursor",
		                                        "updates": ["append", "prepend"],
		                                        "visible": true
		                                    }
		                                }
		                            },

		                            "visible": true
		                        }
		                    }
		                },

		                "filters": {
		                    "first": {
		                        "kind": "Variable",
		                        "value": "first"
		                    },

		                    "after": {
		                        "kind": "Variable",
		                        "value": "after"
		                    },

		                    "last": {
		                        "kind": "Variable",
		                        "value": "last"
		                    },

		                    "before": {
		                        "kind": "Variable",
		                        "value": "before"
		                    }
		                },

		                "visible": true
		            }
		        }
		    },

		    "pluginData": {},

		    "input": {
		        "fields": {
		            "first": "Int",
		            "after": "String",
		            "last": "Int",
		            "before": "String"
		        },

		        "types": {}
		    },

		    "policy": "CacheOrNetwork",
		    "partial": false
		};

		"HoudiniHash=98c1fdc2506e4a951db5819b1c2a712c376e5190ec86b3cc3020babcbf667a63";
	`)
})

test('overlapping query and fragment nested selection', async function () {
	// the config to use in tests
	const config = testConfig()
	const docs = [
		mockCollectedDoc(`fragment A on User { friends { ... on User { id } } }`),
		mockCollectedDoc(`query TestQuery {  friends {... on User { firstName } ...A @prepend } }`),
	]

	// execute the generator
	await runPipeline(config, docs)

	// load the contents of the file
	expect(docs[1]).toMatchInlineSnapshot(`
		export default {
		    "name": "TestQuery",
		    "kind": "HoudiniQuery",
		    "hash": "a113625cc6bf3d5421dc494d07095ea185f1f089c20ede8dfae7fd7e9c37ad4c",

		    "raw": \`query TestQuery {
		  friends {
		    ... on User {
		      firstName
		      id
		    }
		    ...A
		    __typename
		  }
		}

		fragment A on User {
		  friends {
		    ... on User {
		      id
		    }
		    id
		  }
		  id
		  __typename
		}
		\`,

		    "rootType": "Query",

		    "selection": {
		        "fields": {
		            "friends": {
		                "type": "Friend",
		                "keyRaw": "friends",

		                "selection": {
		                    "abstractFields": {
		                        "fields": {
		                            "User": {
		                                "firstName": {
		                                    "type": "String",
		                                    "keyRaw": "firstName",
		                                    "visible": true
		                                },

		                                "id": {
		                                    "type": "ID",
		                                    "keyRaw": "id",
		                                    "visible": true
		                                },

		                                "friends": {
		                                    "type": "User",
		                                    "keyRaw": "friends",

		                                    "selection": {
		                                        "fields": {
		                                            "id": {
		                                                "type": "ID",
		                                                "keyRaw": "id",
		                                                "visible": true
		                                            }
		                                        }
		                                    }
		                                },

		                                "__typename": {
		                                    "type": "String",
		                                    "keyRaw": "__typename",
		                                    "visible": true
		                                }
		                            }
		                        },

		                        "typeMap": {}
		                    },

		                    "fields": {
		                        "__typename": {
		                            "type": "String",
		                            "keyRaw": "__typename",
		                            "visible": true
		                        }
		                    },

		                    "fragments": {
		                        "A": {
		                            "arguments": {}
		                        }
		                    }
		                },

		                "abstract": true,
		                "visible": true
		            }
		        }
		    },

		    "pluginData": {},
		    "policy": "CacheOrNetwork",
		    "partial": false
		};

		"HoudiniHash=a113625cc6bf3d5421dc494d07095ea185f1f089c20ede8dfae7fd7e9c37ad4c";
	`)
})

test('selections with interfaces', async function () {
	// the config to use in tests
	const config = testConfig({ module: 'esm' })
	const docs = [
		mockCollectedDoc(
			`query Friends {
					friends {
                        ... on Cat {
                            id
							owner {
								firstName
							}
                        }
                        ... on Ghost {
                            name
                        }
					}
				}`
		),
	]

	// execute the generator
	await runPipeline(config, docs)

	// load the contents of the file
	expect(docs[0]).toMatchInlineSnapshot(`
		export default {
		    "name": "Friends",
		    "kind": "HoudiniQuery",
		    "hash": "09afcd76aca08a3f81221edfb55d165b5241ae8fae5fc1dd42f54f5dec35eb25",

		    "raw": \`query Friends {
		  friends {
		    ... on Cat {
		      id
		      owner {
		        firstName
		        id
		      }
		    }
		    ... on Ghost {
		      name
		      aka
		    }
		    __typename
		  }
		}
		\`,

		    "rootType": "Query",

		    "selection": {
		        "fields": {
		            "friends": {
		                "type": "Friend",
		                "keyRaw": "friends",

		                "selection": {
		                    "abstractFields": {
		                        "fields": {
		                            "Cat": {
		                                "id": {
		                                    "type": "ID",
		                                    "keyRaw": "id",
		                                    "visible": true
		                                },

		                                "owner": {
		                                    "type": "User",
		                                    "keyRaw": "owner",

		                                    "selection": {
		                                        "fields": {
		                                            "firstName": {
		                                                "type": "String",
		                                                "keyRaw": "firstName",
		                                                "visible": true
		                                            },

		                                            "id": {
		                                                "type": "ID",
		                                                "keyRaw": "id",
		                                                "visible": true
		                                            }
		                                        }
		                                    },

		                                    "visible": true
		                                },

		                                "__typename": {
		                                    "type": "String",
		                                    "keyRaw": "__typename",
		                                    "visible": true
		                                }
		                            },

		                            "Ghost": {
		                                "name": {
		                                    "type": "String",
		                                    "keyRaw": "name",
		                                    "visible": true
		                                },

		                                "aka": {
		                                    "type": "String",
		                                    "keyRaw": "aka",
		                                    "visible": true
		                                },

		                                "__typename": {
		                                    "type": "String",
		                                    "keyRaw": "__typename",
		                                    "visible": true
		                                }
		                            }
		                        },

		                        "typeMap": {}
		                    },

		                    "fields": {
		                        "__typename": {
		                            "type": "String",
		                            "keyRaw": "__typename",
		                            "visible": true
		                        }
		                    }
		                },

		                "abstract": true,
		                "visible": true
		            }
		        }
		    },

		    "pluginData": {},
		    "policy": "CacheOrNetwork",
		    "partial": false
		};

		"HoudiniHash=09afcd76aca08a3f81221edfb55d165b5241ae8fae5fc1dd42f54f5dec35eb25";
	`)
})

test('selections with unions', async function () {
	// the config to use in tests
	const config = testConfig({ module: 'esm' })
	const docs = [
		mockCollectedDoc(
			`query Friends {
					entities {
                        ... on Cat {
                            id
							owner {
								firstName
							}
                        }
                        ... on Ghost {
                            name
                        }
					}
				}`
		),
	]

	// execute the generator
	await runPipeline(config, docs)

	// verify contents
	expect(docs[0]).toMatchInlineSnapshot(`
		export default {
		    "name": "Friends",
		    "kind": "HoudiniQuery",
		    "hash": "f11d375eb2ec0b5373b2e717f97a1464c3c2ec470f9b17ad5693c1ff98c9c121",

		    "raw": \`query Friends {
		  entities {
		    ... on Cat {
		      id
		      owner {
		        firstName
		        id
		      }
		    }
		    ... on Ghost {
		      name
		      aka
		    }
		    __typename
		  }
		}
		\`,

		    "rootType": "Query",

		    "selection": {
		        "fields": {
		            "entities": {
		                "type": "Entity",
		                "keyRaw": "entities",

		                "selection": {
		                    "abstractFields": {
		                        "fields": {
		                            "Cat": {
		                                "id": {
		                                    "type": "ID",
		                                    "keyRaw": "id",
		                                    "visible": true
		                                },

		                                "owner": {
		                                    "type": "User",
		                                    "keyRaw": "owner",

		                                    "selection": {
		                                        "fields": {
		                                            "firstName": {
		                                                "type": "String",
		                                                "keyRaw": "firstName",
		                                                "visible": true
		                                            },

		                                            "id": {
		                                                "type": "ID",
		                                                "keyRaw": "id",
		                                                "visible": true
		                                            }
		                                        }
		                                    },

		                                    "visible": true
		                                },

		                                "__typename": {
		                                    "type": "String",
		                                    "keyRaw": "__typename",
		                                    "visible": true
		                                }
		                            },

		                            "Ghost": {
		                                "name": {
		                                    "type": "String",
		                                    "keyRaw": "name",
		                                    "visible": true
		                                },

		                                "aka": {
		                                    "type": "String",
		                                    "keyRaw": "aka",
		                                    "visible": true
		                                },

		                                "__typename": {
		                                    "type": "String",
		                                    "keyRaw": "__typename",
		                                    "visible": true
		                                }
		                            }
		                        },

		                        "typeMap": {}
		                    },

		                    "fields": {
		                        "__typename": {
		                            "type": "String",
		                            "keyRaw": "__typename",
		                            "visible": true
		                        }
		                    }
		                },

		                "abstract": true,
		                "visible": true
		            }
		        }
		    },

		    "pluginData": {},
		    "policy": "CacheOrNetwork",
		    "partial": false
		};

		"HoudiniHash=f11d375eb2ec0b5373b2e717f97a1464c3c2ec470f9b17ad5693c1ff98c9c121";
	`)
})

test('selections with overlapping unions', async function () {
	// the config to use in tests
	const config = testConfig({ module: 'esm' })
	const docs = [
		mockCollectedDoc(
			`query Friends {
					friends {
						name
                        ... on Cat {
                            id
							owner {
								firstName
							}
                        }
                        ... on Ghost {
                            name
                        }
					}
				}`
		),
	]

	// execute the generator
	await runPipeline(config, docs)

	// verify contents
	expect(docs[0]).toMatchInlineSnapshot(`
		export default {
		    "name": "Friends",
		    "kind": "HoudiniQuery",
		    "hash": "945820a74a8893f4e526f32809f73f5a1a8cd00e971f9f7ad8c628fa448d1013",

		    "raw": \`query Friends {
		  friends {
		    name
		    ... on Cat {
		      id
		      owner {
		        firstName
		        id
		      }
		    }
		    ... on Ghost {
		      name
		      aka
		    }
		    __typename
		  }
		}
		\`,

		    "rootType": "Query",

		    "selection": {
		        "fields": {
		            "friends": {
		                "type": "Friend",
		                "keyRaw": "friends",

		                "selection": {
		                    "abstractFields": {
		                        "fields": {
		                            "Cat": {
		                                "id": {
		                                    "type": "ID",
		                                    "keyRaw": "id",
		                                    "visible": true
		                                },

		                                "owner": {
		                                    "type": "User",
		                                    "keyRaw": "owner",

		                                    "selection": {
		                                        "fields": {
		                                            "firstName": {
		                                                "type": "String",
		                                                "keyRaw": "firstName",
		                                                "visible": true
		                                            },

		                                            "id": {
		                                                "type": "ID",
		                                                "keyRaw": "id",
		                                                "visible": true
		                                            }
		                                        }
		                                    },

		                                    "visible": true
		                                },

		                                "name": {
		                                    "type": "String",
		                                    "keyRaw": "name",
		                                    "visible": true
		                                },

		                                "__typename": {
		                                    "type": "String",
		                                    "keyRaw": "__typename",
		                                    "visible": true
		                                }
		                            },

		                            "Ghost": {
		                                "name": {
		                                    "type": "String",
		                                    "keyRaw": "name",
		                                    "visible": true
		                                },

		                                "aka": {
		                                    "type": "String",
		                                    "keyRaw": "aka",
		                                    "visible": true
		                                },

		                                "__typename": {
		                                    "type": "String",
		                                    "keyRaw": "__typename",
		                                    "visible": true
		                                }
		                            }
		                        },

		                        "typeMap": {}
		                    },

		                    "fields": {
		                        "name": {
		                            "type": "String",
		                            "keyRaw": "name",
		                            "visible": true
		                        },

		                        "__typename": {
		                            "type": "String",
		                            "keyRaw": "__typename",
		                            "visible": true
		                        }
		                    }
		                },

		                "abstract": true,
		                "visible": true
		            }
		        }
		    },

		    "pluginData": {},
		    "policy": "CacheOrNetwork",
		    "partial": false
		};

		"HoudiniHash=945820a74a8893f4e526f32809f73f5a1a8cd00e971f9f7ad8c628fa448d1013";
	`)
})

test('selections with unions of abstract types', async function () {
	// the config to use in tests
	const config = testConfig({ module: 'esm' })
	const docs = [
		mockCollectedDoc(
			`query Friends {
				friends {
					... on Node {
						id

						... on Cat {
							owner {
								firstName
							}
						}
					}
					... on Ghost {
						name
					}
				}
			}`
		),
	]

	// execute the generator
	await runPipeline(config, docs)

	// verify contents
	expect(docs[0]).toMatchInlineSnapshot(`
		export default {
		    "name": "Friends",
		    "kind": "HoudiniQuery",
		    "hash": "80fbad4ae54c0751df3f4036149ac742a7ea00f1a75e3dba813e002de8929902",

		    "raw": \`query Friends {
		  friends {
		    ... on Node {
		      id
		      ... on Cat {
		        owner {
		          firstName
		          id
		        }
		        id
		      }
		    }
		    ... on Ghost {
		      name
		      aka
		    }
		    __typename
		  }
		}
		\`,

		    "rootType": "Query",

		    "selection": {
		        "fields": {
		            "friends": {
		                "type": "Friend",
		                "keyRaw": "friends",

		                "selection": {
		                    "abstractFields": {
		                        "fields": {
		                            "Node": {
		                                "id": {
		                                    "type": "ID",
		                                    "keyRaw": "id",
		                                    "visible": true
		                                },

		                                "__typename": {
		                                    "type": "String",
		                                    "keyRaw": "__typename",
		                                    "visible": true
		                                }
		                            },

		                            "Cat": {
		                                "owner": {
		                                    "type": "User",
		                                    "keyRaw": "owner",

		                                    "selection": {
		                                        "fields": {
		                                            "firstName": {
		                                                "type": "String",
		                                                "keyRaw": "firstName",
		                                                "visible": true
		                                            },

		                                            "id": {
		                                                "type": "ID",
		                                                "keyRaw": "id",
		                                                "visible": true
		                                            }
		                                        }
		                                    },

		                                    "visible": true
		                                },

		                                "id": {
		                                    "type": "ID",
		                                    "keyRaw": "id",
		                                    "visible": true
		                                },

		                                "__typename": {
		                                    "type": "String",
		                                    "keyRaw": "__typename",
		                                    "visible": true
		                                }
		                            },

		                            "Ghost": {
		                                "name": {
		                                    "type": "String",
		                                    "keyRaw": "name",
		                                    "visible": true
		                                },

		                                "aka": {
		                                    "type": "String",
		                                    "keyRaw": "aka",
		                                    "visible": true
		                                },

		                                "__typename": {
		                                    "type": "String",
		                                    "keyRaw": "__typename",
		                                    "visible": true
		                                }
		                            }
		                        },

		                        "typeMap": {
		                            "User": "Node"
		                        }
		                    },

		                    "fields": {
		                        "__typename": {
		                            "type": "String",
		                            "keyRaw": "__typename",
		                            "visible": true
		                        }
		                    }
		                },

		                "abstract": true,
		                "visible": true
		            }
		        }
		    },

		    "pluginData": {},
		    "policy": "CacheOrNetwork",
		    "partial": false
		};

		"HoudiniHash=80fbad4ae54c0751df3f4036149ac742a7ea00f1a75e3dba813e002de8929902";
	`)
})

test('selections with concrete types matching multiple abstract types', async function () {
	// the config to use in tests
	const config = testConfig({ module: 'esm' })
	const docs = [
		mockCollectedDoc(
			`query Friends {
				friends {
					... on CatOwner {
						cats {
							name
						}
					}
					... on Node {
						id
					}
					... on Ghost {
						aka
					}
				}
			}`
		),
	]

	// execute the generator
	await runPipeline(config, docs)

	// verify contents
	expect(docs[0]).toMatchInlineSnapshot(`
		export default {
		    "name": "Friends",
		    "kind": "HoudiniQuery",
		    "hash": "290263aea02506fe45d2723cf759797c873acb2a577fc1073170f6257b88ad75",

		    "raw": \`query Friends {
		  friends {
		    ... on CatOwner {
		      cats {
		        name
		        id
		      }
		    }
		    ... on Node {
		      id
		    }
		    ... on Ghost {
		      aka
		      name
		    }
		    __typename
		  }
		}
		\`,

		    "rootType": "Query",

		    "selection": {
		        "fields": {
		            "friends": {
		                "type": "Friend",
		                "keyRaw": "friends",

		                "selection": {
		                    "abstractFields": {
		                        "fields": {
		                            "Node": {
		                                "id": {
		                                    "type": "ID",
		                                    "keyRaw": "id",
		                                    "visible": true
		                                },

		                                "__typename": {
		                                    "type": "String",
		                                    "keyRaw": "__typename",
		                                    "visible": true
		                                }
		                            },

		                            "Ghost": {
		                                "aka": {
		                                    "type": "String",
		                                    "keyRaw": "aka",
		                                    "visible": true
		                                },

		                                "name": {
		                                    "type": "String",
		                                    "keyRaw": "name",
		                                    "visible": true
		                                },

		                                "cats": {
		                                    "type": "Cat",
		                                    "keyRaw": "cats",

		                                    "selection": {
		                                        "fields": {
		                                            "name": {
		                                                "type": "String",
		                                                "keyRaw": "name",
		                                                "visible": true
		                                            },

		                                            "id": {
		                                                "type": "ID",
		                                                "keyRaw": "id",
		                                                "visible": true
		                                            }
		                                        }
		                                    },

		                                    "visible": true
		                                },

		                                "__typename": {
		                                    "type": "String",
		                                    "keyRaw": "__typename",
		                                    "visible": true
		                                }
		                            },

		                            "User": {
		                                "id": {
		                                    "type": "ID",
		                                    "keyRaw": "id",
		                                    "visible": true
		                                },

		                                "cats": {
		                                    "type": "Cat",
		                                    "keyRaw": "cats",

		                                    "selection": {
		                                        "fields": {
		                                            "name": {
		                                                "type": "String",
		                                                "keyRaw": "name",
		                                                "visible": true
		                                            },

		                                            "id": {
		                                                "type": "ID",
		                                                "keyRaw": "id",
		                                                "visible": true
		                                            }
		                                        }
		                                    },

		                                    "visible": true
		                                },

		                                "__typename": {
		                                    "type": "String",
		                                    "keyRaw": "__typename",
		                                    "visible": true
		                                }
		                            }
		                        },

		                        "typeMap": {
		                            "Cat": "Node"
		                        }
		                    },

		                    "fields": {
		                        "__typename": {
		                            "type": "String",
		                            "keyRaw": "__typename",
		                            "visible": true
		                        }
		                    }
		                },

		                "abstract": true,
		                "visible": true
		            }
		        }
		    },

		    "pluginData": {},
		    "policy": "CacheOrNetwork",
		    "partial": false
		};

		"HoudiniHash=290263aea02506fe45d2723cf759797c873acb2a577fc1073170f6257b88ad75";
	`)
})

describe('mutation artifacts', function () {
	test('empty operation list', async function () {
		// the config to use in tests
		const config = testConfig({ module: 'esm' })

		const docs = [
			mockCollectedDoc(
				`mutation B {
					addFriend {
						friend {
							firstName
						}
					}
				}`
			),
			mockCollectedDoc(
				`query TestQuery {
					users(stringValue: "foo") @list(name: "All_Users") {
						firstName
					}
				}`
			),
		]

		// execute the generator
		await runPipeline(config, docs)

		// load the contents of the file
		expect(docs[0]).toMatchInlineSnapshot(`
			export default {
			    "name": "B",
			    "kind": "HoudiniMutation",
			    "hash": "2203fdd50e58f77227a36975144992028bedf3cb08264335f5b3af73913f0b2f",

			    "raw": \`mutation B {
			  addFriend {
			    friend {
			      firstName
			      id
			    }
			  }
			}
			\`,

			    "rootType": "Mutation",

			    "selection": {
			        "fields": {
			            "addFriend": {
			                "type": "AddFriendOutput",
			                "keyRaw": "addFriend",

			                "selection": {
			                    "fields": {
			                        "friend": {
			                            "type": "User",
			                            "keyRaw": "friend",

			                            "selection": {
			                                "fields": {
			                                    "firstName": {
			                                        "type": "String",
			                                        "keyRaw": "firstName",
			                                        "visible": true
			                                    },

			                                    "id": {
			                                        "type": "ID",
			                                        "keyRaw": "id",
			                                        "visible": true
			                                    }
			                                }
			                            },

			                            "visible": true
			                        }
			                    }
			                },

			                "visible": true
			            }
			        }
			    },

			    "pluginData": {}
			};

			"HoudiniHash=2203fdd50e58f77227a36975144992028bedf3cb08264335f5b3af73913f0b2f";
		`)
	})

	test('insert operation', async function () {
		// the config to use in tests
		const config = testConfig()
		const docs = [
			mockCollectedDoc(
				`mutation A {
					addFriend {
						friend {
							...All_Users_insert
						}
					}
				}`
			),
			mockCollectedDoc(
				`query TestQuery {
					users(stringValue: "foo") @list(name: "All_Users") {
						firstName
					}
				}`
			),
		]

		// execute the generator
		await runPipeline(config, docs)

		// load the contents of the file
		expect(docs[0]).toMatchInlineSnapshot(`
			export default {
			    "name": "A",
			    "kind": "HoudiniMutation",
			    "hash": "c2cee63cc2dfd5eabad47ed394b64c91f6e19378bbf018b80c6e3391c3a56e5b",

			    "raw": \`mutation A {
			  addFriend {
			    friend {
			      ...All_Users_insert
			      id
			    }
			  }
			}

			fragment All_Users_insert on User {
			  firstName
			  id
			}
			\`,

			    "rootType": "Mutation",

			    "selection": {
			        "fields": {
			            "addFriend": {
			                "type": "AddFriendOutput",
			                "keyRaw": "addFriend",

			                "selection": {
			                    "fields": {
			                        "friend": {
			                            "type": "User",
			                            "keyRaw": "friend",

			                            "operations": [{
			                                "action": "insert",
			                                "list": "All_Users",
			                                "position": "last"
			                            }],

			                            "selection": {
			                                "fields": {
			                                    "firstName": {
			                                        "type": "String",
			                                        "keyRaw": "firstName"
			                                    },

			                                    "id": {
			                                        "type": "ID",
			                                        "keyRaw": "id",
			                                        "visible": true
			                                    }
			                                },

			                                "fragments": {
			                                    "All_Users_insert": {
			                                        "arguments": {}
			                                    }
			                                }
			                            },

			                            "visible": true
			                        }
			                    }
			                },

			                "visible": true
			            }
			        }
			    },

			    "pluginData": {}
			};

			"HoudiniHash=c2cee63cc2dfd5eabad47ed394b64c91f6e19378bbf018b80c6e3391c3a56e5b";
		`)
	})

	test('insert operation allList', async function () {
		// the config to use in tests
		const config = testConfig()
		const docs = [
			mockCollectedDoc(
				`mutation A {
					addFriend {
						friend {
							...All_Users_insert @allLists
						}
					}
				}`
			),
			mockCollectedDoc(
				`query TestQuery {
					users(stringValue: "foo") @list(name: "All_Users") {
						firstName
					}
				}`
			),
		]

		// execute the generator
		await runPipeline(config, docs)

		expect(docs[0]).toMatchInlineSnapshot(`
			export default {
			    "name": "A",
			    "kind": "HoudiniMutation",
			    "hash": "90d93ca64a69bec0880925b8af471b0da1cf76964df0b6b6c3af30b6fd877217",

			    "raw": \`mutation A {
			  addFriend {
			    friend {
			      ...All_Users_insert
			      id
			    }
			  }
			}

			fragment All_Users_insert on User {
			  firstName
			  id
			}
			\`,

			    "rootType": "Mutation",

			    "selection": {
			        "fields": {
			            "addFriend": {
			                "type": "AddFriendOutput",
			                "keyRaw": "addFriend",

			                "selection": {
			                    "fields": {
			                        "friend": {
			                            "type": "User",
			                            "keyRaw": "friend",

			                            "operations": [{
			                                "action": "insert",
			                                "list": "All_Users",
			                                "position": "last",
			                                "target": "all"
			                            }],

			                            "selection": {
			                                "fields": {
			                                    "firstName": {
			                                        "type": "String",
			                                        "keyRaw": "firstName"
			                                    },

			                                    "id": {
			                                        "type": "ID",
			                                        "keyRaw": "id",
			                                        "visible": true
			                                    }
			                                },

			                                "fragments": {
			                                    "All_Users_insert": {
			                                        "arguments": {}
			                                    }
			                                }
			                            },

			                            "visible": true
			                        }
			                    }
			                },

			                "visible": true
			            }
			        }
			    },

			    "pluginData": {}
			};

			"HoudiniHash=90d93ca64a69bec0880925b8af471b0da1cf76964df0b6b6c3af30b6fd877217";
		`)
	})

	test('insert operation allList by default in config', async function () {
		// the config to use in tests
		const docs = [
			mockCollectedDoc(
				`mutation A {
					addFriend {
						friend {
							...All_Users_insert
						}
					}
				}`
			),
			mockCollectedDoc(
				`query TestQuery {
					users(stringValue: "foo") @list(name: "All_Users") {
						firstName
					}
				}`
			),
		]

		let configUpdate = testConfig()
		configUpdate.defaultListTarget = 'all'

		// execute the generator
		await runPipeline(configUpdate, docs)

		// verify contents
		expect(docs[0]).toMatchInlineSnapshot(`
			export default {
			    "name": "A",
			    "kind": "HoudiniMutation",
			    "hash": "c2cee63cc2dfd5eabad47ed394b64c91f6e19378bbf018b80c6e3391c3a56e5b",

			    "raw": \`mutation A {
			  addFriend {
			    friend {
			      ...All_Users_insert
			      id
			    }
			  }
			}

			fragment All_Users_insert on User {
			  firstName
			  id
			}
			\`,

			    "rootType": "Mutation",

			    "selection": {
			        "fields": {
			            "addFriend": {
			                "type": "AddFriendOutput",
			                "keyRaw": "addFriend",

			                "selection": {
			                    "fields": {
			                        "friend": {
			                            "type": "User",
			                            "keyRaw": "friend",

			                            "operations": [{
			                                "action": "insert",
			                                "list": "All_Users",
			                                "position": "last",
			                                "target": "all"
			                            }],

			                            "selection": {
			                                "fields": {
			                                    "firstName": {
			                                        "type": "String",
			                                        "keyRaw": "firstName"
			                                    },

			                                    "id": {
			                                        "type": "ID",
			                                        "keyRaw": "id",
			                                        "visible": true
			                                    }
			                                },

			                                "fragments": {
			                                    "All_Users_insert": {
			                                        "arguments": {}
			                                    }
			                                }
			                            },

			                            "visible": true
			                        }
			                    }
			                },

			                "visible": true
			            }
			        }
			    },

			    "pluginData": {}
			};

			"HoudiniHash=c2cee63cc2dfd5eabad47ed394b64c91f6e19378bbf018b80c6e3391c3a56e5b";
		`)
	})

	test('insert operation cosition first by default in config', async function () {
		const docs = [
			mockCollectedDoc(
				`mutation A {
					addFriend {
						friend {
							...All_Users_insert
						}
					}
				}`
			),
			mockCollectedDoc(
				`query TestQuery {
						users(stringValue: "foo") @list(name: "All_Users") {
						firstName
					}
				}`
			),
		]

		// the config to use in tests
		let configUpdate = testConfig()
		configUpdate.internalListPosition = 'first'

		// execute the generator
		await runPipeline(configUpdate, docs)

		// load the contents of the file
		expect(docs[0]).toMatchInlineSnapshot(`
			export default {
			    "name": "A",
			    "kind": "HoudiniMutation",
			    "hash": "c2cee63cc2dfd5eabad47ed394b64c91f6e19378bbf018b80c6e3391c3a56e5b",

			    "raw": \`mutation A {
			  addFriend {
			    friend {
			      ...All_Users_insert
			      id
			    }
			  }
			}

			fragment All_Users_insert on User {
			  firstName
			  id
			}
			\`,

			    "rootType": "Mutation",

			    "selection": {
			        "fields": {
			            "addFriend": {
			                "type": "AddFriendOutput",
			                "keyRaw": "addFriend",

			                "selection": {
			                    "fields": {
			                        "friend": {
			                            "type": "User",
			                            "keyRaw": "friend",

			                            "operations": [{
			                                "action": "insert",
			                                "list": "All_Users",
			                                "position": "first"
			                            }],

			                            "selection": {
			                                "fields": {
			                                    "firstName": {
			                                        "type": "String",
			                                        "keyRaw": "firstName"
			                                    },

			                                    "id": {
			                                        "type": "ID",
			                                        "keyRaw": "id",
			                                        "visible": true
			                                    }
			                                },

			                                "fragments": {
			                                    "All_Users_insert": {
			                                        "arguments": {}
			                                    }
			                                }
			                            },

			                            "visible": true
			                        }
			                    }
			                },

			                "visible": true
			            }
			        }
			    },

			    "pluginData": {}
			};

			"HoudiniHash=c2cee63cc2dfd5eabad47ed394b64c91f6e19378bbf018b80c6e3391c3a56e5b";
		`)
	})

	test('toggle operation', async function () {
		// the config to use in tests
		const config = testConfig()
		const docs = [
			mockCollectedDoc(
				`mutation A {
					addFriend {
						friend {
							...All_Users_toggle @prepend
						}
					}
				}`
			),
			mockCollectedDoc(
				`query TestQuery {
					users(stringValue: "foo") @list(name: "All_Users") {
						firstName
					}
				}`
			),
		]

		// execute the generator
		await runPipeline(config, docs)

		// load the contents of the file
		expect(docs[0]).toMatchInlineSnapshot(`
			export default {
			    "name": "A",
			    "kind": "HoudiniMutation",
			    "hash": "cc9a6fb32e9b6a79e2a3c46885d07b11078f84dcb8c52555fb96e3ff6f87f8b2",

			    "raw": \`mutation A {
			  addFriend {
			    friend {
			      ...All_Users_toggle
			      id
			    }
			  }
			}

			fragment All_Users_toggle on User {
			  firstName
			  id
			}
			\`,

			    "rootType": "Mutation",

			    "selection": {
			        "fields": {
			            "addFriend": {
			                "type": "AddFriendOutput",
			                "keyRaw": "addFriend",

			                "selection": {
			                    "fields": {
			                        "friend": {
			                            "type": "User",
			                            "keyRaw": "friend",

			                            "operations": [{
			                                "action": "toggle",
			                                "list": "All_Users",
			                                "position": "first"
			                            }],

			                            "selection": {
			                                "fields": {
			                                    "firstName": {
			                                        "type": "String",
			                                        "keyRaw": "firstName"
			                                    },

			                                    "id": {
			                                        "type": "ID",
			                                        "keyRaw": "id",
			                                        "visible": true
			                                    }
			                                },

			                                "fragments": {
			                                    "All_Users_toggle": {
			                                        "arguments": {}
			                                    }
			                                }
			                            },

			                            "visible": true
			                        }
			                    }
			                },

			                "visible": true
			            }
			        }
			    },

			    "pluginData": {}
			};

			"HoudiniHash=cc9a6fb32e9b6a79e2a3c46885d07b11078f84dcb8c52555fb96e3ff6f87f8b2";
		`)
	})

	test('remove operation', async function () {
		// the config to use in tests
		const config = testConfig()
		const docs = [
			mockCollectedDoc(
				`mutation A {
					addFriend {
						friend {
							...All_Users_remove
						}
					}
				}`
			),
			mockCollectedDoc(
				`query TestQuery {
					users(stringValue: "foo") @list(name: "All_Users") {
						firstName
					}
				}`
			),
		]

		// execute the generator
		await runPipeline(config, docs)

		// load the contents of the file
		expect(docs[0]).toMatchInlineSnapshot(`
			export default {
			    "name": "A",
			    "kind": "HoudiniMutation",
			    "hash": "a33810e6e3850879918dc77009577f72a2cab24664911bb0a1e57b47c6b7d104",

			    "raw": \`mutation A {
			  addFriend {
			    friend {
			      ...All_Users_remove
			      id
			    }
			  }
			}

			fragment All_Users_remove on User {
			  id
			}
			\`,

			    "rootType": "Mutation",

			    "selection": {
			        "fields": {
			            "addFriend": {
			                "type": "AddFriendOutput",
			                "keyRaw": "addFriend",

			                "selection": {
			                    "fields": {
			                        "friend": {
			                            "type": "User",
			                            "keyRaw": "friend",

			                            "operations": [{
			                                "action": "remove",
			                                "list": "All_Users"
			                            }],

			                            "selection": {
			                                "fields": {
			                                    "id": {
			                                        "type": "ID",
			                                        "keyRaw": "id",
			                                        "visible": true
			                                    }
			                                },

			                                "fragments": {
			                                    "All_Users_remove": {
			                                        "arguments": {}
			                                    }
			                                }
			                            },

			                            "visible": true
			                        }
			                    }
			                },

			                "visible": true
			            }
			        }
			    },

			    "pluginData": {}
			};

			"HoudiniHash=a33810e6e3850879918dc77009577f72a2cab24664911bb0a1e57b47c6b7d104";
		`)
	})

	test('delete operation', async function () {
		// the config to use in tests
		const config = testConfig()
		const docs = [
			mockCollectedDoc(
				`mutation A {
					deleteUser(id: "1234") {
						userID @User_delete
					}
				}`
			),
			mockCollectedDoc(
				`query TestQuery {
					users(stringValue: "foo") @list(name: "All_Users") {
						firstName
					}
				}`
			),
		]

		// execute the generator
		await runPipeline(config, docs)

		// load the contents of the file
		expect(docs[0]).toMatchInlineSnapshot(`
			export default {
			    "name": "A",
			    "kind": "HoudiniMutation",
			    "hash": "02916c12509a82eb42926c996cc383fde93bc550a72887cd6cf259a1164543da",

			    "raw": \`mutation A {
			  deleteUser(id: "1234") {
			    userID
			  }
			}
			\`,

			    "rootType": "Mutation",

			    "selection": {
			        "fields": {
			            "deleteUser": {
			                "type": "DeleteUserOutput",
			                "keyRaw": "deleteUser(id: \\"1234\\")",

			                "selection": {
			                    "fields": {
			                        "userID": {
			                            "type": "ID",
			                            "keyRaw": "userID",

			                            "directives": [{
			                                "name": "User_delete",
			                                "arguments": {}
			                            }],

			                            "operations": [{
			                                "action": "delete",
			                                "type": "User"
			                            }],

			                            "visible": true
			                        }
			                    }
			                },

			                "visible": true
			            }
			        }
			    },

			    "pluginData": {}
			};

			"HoudiniHash=02916c12509a82eb42926c996cc383fde93bc550a72887cd6cf259a1164543da";
		`)
	})

	test('delete operation with condition', async function () {
		// the config to use in tests
		const config = testConfig()
		const docs = [
			mockCollectedDoc(
				`mutation A {
					deleteUser(id: "1234") {
						userID @User_delete @when(stringValue: "foo")
					}
				}`
			),
			mockCollectedDoc(
				`query TestQuery {
					users(stringValue: "foo") @list(name: "All_Users") {
						firstName
					}
				}`
			),
		]

		// execute the generator
		await runPipeline(config, docs)

		// load the contents of the file
		expect(docs[0]).toMatchInlineSnapshot(`
			export default {
			    "name": "A",
			    "kind": "HoudiniMutation",
			    "hash": "da85d1acef7d12c0a3185f625a7f77a22a4d2ec90fc91d1a919aefd9209db113",

			    "raw": \`mutation A {
			  deleteUser(id: "1234") {
			    userID
			  }
			}
			\`,

			    "rootType": "Mutation",

			    "selection": {
			        "fields": {
			            "deleteUser": {
			                "type": "DeleteUserOutput",
			                "keyRaw": "deleteUser(id: \\"1234\\")",

			                "selection": {
			                    "fields": {
			                        "userID": {
			                            "type": "ID",
			                            "keyRaw": "userID",

			                            "directives": [{
			                                "name": "User_delete",
			                                "arguments": {}
			                            }, {
			                                "name": "when",

			                                "arguments": {
			                                    "stringValue": {
			                                        "kind": "StringValue",
			                                        "value": "foo"
			                                    }
			                                }
			                            }],

			                            "operations": [{
			                                "action": "delete",
			                                "type": "User",

			                                "when": {
			                                    "must": {
			                                        "stringValue": "foo"
			                                    }
			                                }
			                            }],

			                            "visible": true
			                        }
			                    }
			                },

			                "visible": true
			            }
			        }
			    },

			    "pluginData": {}
			};

			"HoudiniHash=da85d1acef7d12c0a3185f625a7f77a22a4d2ec90fc91d1a919aefd9209db113";
		`)
	})

	test('parentID - prepend', async function () {
		// the config to use in tests
		const config = testConfig()
		const docs = [
			mockCollectedDoc(
				`mutation A {
					addFriend {
						friend {
							...All_Users_insert @prepend @parentID(value: "1234")
						}
					}
				}`
			),
			mockCollectedDoc(
				`query TestQuery {
					users(stringValue: "foo") @list(name: "All_Users") {
						firstName
					}
				}`
			),
		]

		// execute the generator
		await runPipeline(config, docs)

		// load the contents of the file
		expect(docs[0]).toMatchInlineSnapshot(`
			export default {
			    "name": "A",
			    "kind": "HoudiniMutation",
			    "hash": "3bea2bec5d5cac795d941051dbacf5941a18716579f1f63aefb7b898372252d5",

			    "raw": \`mutation A {
			  addFriend {
			    friend {
			      ...All_Users_insert
			      id
			    }
			  }
			}

			fragment All_Users_insert on User {
			  firstName
			  id
			}
			\`,

			    "rootType": "Mutation",

			    "selection": {
			        "fields": {
			            "addFriend": {
			                "type": "AddFriendOutput",
			                "keyRaw": "addFriend",

			                "selection": {
			                    "fields": {
			                        "friend": {
			                            "type": "User",
			                            "keyRaw": "friend",

			                            "operations": [{
			                                "action": "insert",
			                                "list": "All_Users",
			                                "position": "first",

			                                "parentID": {
			                                    "kind": "String",
			                                    "value": "1234"
			                                }
			                            }],

			                            "selection": {
			                                "fields": {
			                                    "firstName": {
			                                        "type": "String",
			                                        "keyRaw": "firstName"
			                                    },

			                                    "id": {
			                                        "type": "ID",
			                                        "keyRaw": "id",
			                                        "visible": true
			                                    }
			                                },

			                                "fragments": {
			                                    "All_Users_insert": {
			                                        "arguments": {}
			                                    }
			                                }
			                            },

			                            "visible": true
			                        }
			                    }
			                },

			                "visible": true
			            }
			        }
			    },

			    "pluginData": {}
			};

			"HoudiniHash=3bea2bec5d5cac795d941051dbacf5941a18716579f1f63aefb7b898372252d5";
		`)
	})

	test('parentID - append', async function () {
		// the config to use in tests
		const config = testConfig()
		const docs = [
			mockCollectedDoc(
				`mutation A {
					addFriend {
						friend {
							...All_Users_insert @append @parentID(value: "1234")
						}
					}
				}`
			),
			mockCollectedDoc(
				`query TestQuery {
					users(stringValue: "foo") @list(name: "All_Users") {
						firstName
					}
				}`
			),
		]

		// execute the generator
		await runPipeline(config, docs)

		// load the contents of the file
		expect(docs[0]).toMatchInlineSnapshot(`
			export default {
			    "name": "A",
			    "kind": "HoudiniMutation",
			    "hash": "db83e4480bab1a728042e1da417a3bb1c3acdbe52658847b508d00cf88aa7065",

			    "raw": \`mutation A {
			  addFriend {
			    friend {
			      ...All_Users_insert
			      id
			    }
			  }
			}

			fragment All_Users_insert on User {
			  firstName
			  id
			}
			\`,

			    "rootType": "Mutation",

			    "selection": {
			        "fields": {
			            "addFriend": {
			                "type": "AddFriendOutput",
			                "keyRaw": "addFriend",

			                "selection": {
			                    "fields": {
			                        "friend": {
			                            "type": "User",
			                            "keyRaw": "friend",

			                            "operations": [{
			                                "action": "insert",
			                                "list": "All_Users",
			                                "position": "last",

			                                "parentID": {
			                                    "kind": "String",
			                                    "value": "1234"
			                                }
			                            }],

			                            "selection": {
			                                "fields": {
			                                    "firstName": {
			                                        "type": "String",
			                                        "keyRaw": "firstName"
			                                    },

			                                    "id": {
			                                        "type": "ID",
			                                        "keyRaw": "id",
			                                        "visible": true
			                                    }
			                                },

			                                "fragments": {
			                                    "All_Users_insert": {
			                                        "arguments": {}
			                                    }
			                                }
			                            },

			                            "visible": true
			                        }
			                    }
			                },

			                "visible": true
			            }
			        }
			    },

			    "pluginData": {}
			};

			"HoudiniHash=db83e4480bab1a728042e1da417a3bb1c3acdbe52658847b508d00cf88aa7065";
		`)
	})

	test('parentID - parentID directive', async function () {
		// the config to use in tests
		const config = testConfig()
		const docs = [
			mockCollectedDoc(
				`mutation A {
					addFriend {
						friend {
							...All_Users_insert @parentID(value: "1234")
						}
					}
				}`
			),
			mockCollectedDoc(
				`query TestQuery {
					users(stringValue: "foo") @list(name: "All_Users") {
						firstName
					}
				}`
			),
		]

		// execute the generator
		await runPipeline(config, docs)

		// load the contents of the file
		expect(docs[0]).toMatchInlineSnapshot(`
			export default {
			    "name": "A",
			    "kind": "HoudiniMutation",
			    "hash": "269dd0acb58d7a44b0df6d6a53ed1beaeb5aca5cc216d8011b29425d2eed6584",

			    "raw": \`mutation A {
			  addFriend {
			    friend {
			      ...All_Users_insert
			      id
			    }
			  }
			}

			fragment All_Users_insert on User {
			  firstName
			  id
			}
			\`,

			    "rootType": "Mutation",

			    "selection": {
			        "fields": {
			            "addFriend": {
			                "type": "AddFriendOutput",
			                "keyRaw": "addFriend",

			                "selection": {
			                    "fields": {
			                        "friend": {
			                            "type": "User",
			                            "keyRaw": "friend",

			                            "operations": [{
			                                "action": "insert",
			                                "list": "All_Users",
			                                "position": "last",

			                                "parentID": {
			                                    "kind": "String",
			                                    "value": "1234"
			                                }
			                            }],

			                            "selection": {
			                                "fields": {
			                                    "firstName": {
			                                        "type": "String",
			                                        "keyRaw": "firstName"
			                                    },

			                                    "id": {
			                                        "type": "ID",
			                                        "keyRaw": "id",
			                                        "visible": true
			                                    }
			                                },

			                                "fragments": {
			                                    "All_Users_insert": {
			                                        "arguments": {}
			                                    }
			                                }
			                            },

			                            "visible": true
			                        }
			                    }
			                },

			                "visible": true
			            }
			        }
			    },

			    "pluginData": {}
			};

			"HoudiniHash=269dd0acb58d7a44b0df6d6a53ed1beaeb5aca5cc216d8011b29425d2eed6584";
		`)
	})

	test('must - prepend', async function () {
		// the config to use in tests
		const config = testConfig()
		const docs = [
			mockCollectedDoc(
				`mutation A {
					addFriend {
						friend {
							...All_Users_insert @prepend(when: { stringValue: "foo" })
						}
					}
				}`
			),
			mockCollectedDoc(
				`query TestQuery {
					users(stringValue: "foo") @list(name: "All_Users") {
						firstName
					}
				}`
			),
		]

		// execute the generator
		await runPipeline(config, docs)

		// load the contents of the file
		expect(docs[0]).toMatchInlineSnapshot(`
			export default {
			    "name": "A",
			    "kind": "HoudiniMutation",
			    "hash": "5bbd672c18c5febf61cf8335145d6f837b1e711ec3f1a1d5b81241767444c8ed",

			    "raw": \`mutation A {
			  addFriend {
			    friend {
			      ...All_Users_insert
			      id
			    }
			  }
			}

			fragment All_Users_insert on User {
			  firstName
			  id
			}
			\`,

			    "rootType": "Mutation",

			    "selection": {
			        "fields": {
			            "addFriend": {
			                "type": "AddFriendOutput",
			                "keyRaw": "addFriend",

			                "selection": {
			                    "fields": {
			                        "friend": {
			                            "type": "User",
			                            "keyRaw": "friend",

			                            "operations": [{
			                                "action": "insert",
			                                "list": "All_Users",
			                                "position": "first",

			                                "when": {
			                                    "must": {
			                                        "stringValue": "foo"
			                                    }
			                                }
			                            }],

			                            "selection": {
			                                "fields": {
			                                    "firstName": {
			                                        "type": "String",
			                                        "keyRaw": "firstName"
			                                    },

			                                    "id": {
			                                        "type": "ID",
			                                        "keyRaw": "id",
			                                        "visible": true
			                                    }
			                                },

			                                "fragments": {
			                                    "All_Users_insert": {
			                                        "arguments": {}
			                                    }
			                                }
			                            },

			                            "visible": true
			                        }
			                    }
			                },

			                "visible": true
			            }
			        }
			    },

			    "pluginData": {}
			};

			"HoudiniHash=5bbd672c18c5febf61cf8335145d6f837b1e711ec3f1a1d5b81241767444c8ed";
		`)
	})

	test('must - append', async function () {
		// the config to use in tests
		const config = testConfig()
		const docs = [
			mockCollectedDoc(
				`mutation A {
					addFriend {
						friend {
							...All_Users_insert @append(when: { stringValue: "true" })
						}
					}
				}`
			),
			mockCollectedDoc(
				`query TestQuery {
					users(stringValue: "foo") @list(name: "All_Users") {
						firstName
					}
				}`
			),
		]

		// execute the generator
		await runPipeline(config, docs)

		// load the contents of the file
		expect(docs[0]).toMatchInlineSnapshot(`
			export default {
			    "name": "A",
			    "kind": "HoudiniMutation",
			    "hash": "8b57b4d6231aeadc73661b6096f815d1f59fa9bb44e62b363d72c7dfcd78048f",

			    "raw": \`mutation A {
			  addFriend {
			    friend {
			      ...All_Users_insert
			      id
			    }
			  }
			}

			fragment All_Users_insert on User {
			  firstName
			  id
			}
			\`,

			    "rootType": "Mutation",

			    "selection": {
			        "fields": {
			            "addFriend": {
			                "type": "AddFriendOutput",
			                "keyRaw": "addFriend",

			                "selection": {
			                    "fields": {
			                        "friend": {
			                            "type": "User",
			                            "keyRaw": "friend",

			                            "operations": [{
			                                "action": "insert",
			                                "list": "All_Users",
			                                "position": "last",

			                                "when": {
			                                    "must": {
			                                        "stringValue": "true"
			                                    }
			                                }
			                            }],

			                            "selection": {
			                                "fields": {
			                                    "firstName": {
			                                        "type": "String",
			                                        "keyRaw": "firstName"
			                                    },

			                                    "id": {
			                                        "type": "ID",
			                                        "keyRaw": "id",
			                                        "visible": true
			                                    }
			                                },

			                                "fragments": {
			                                    "All_Users_insert": {
			                                        "arguments": {}
			                                    }
			                                }
			                            },

			                            "visible": true
			                        }
			                    }
			                },

			                "visible": true
			            }
			        }
			    },

			    "pluginData": {}
			};

			"HoudiniHash=8b57b4d6231aeadc73661b6096f815d1f59fa9bb44e62b363d72c7dfcd78048f";
		`)
	})

	test('must - directive', async function () {
		// the config to use in tests
		const config = testConfig()
		const docs = [
			mockCollectedDoc(
				`mutation A {
					addFriend {
						friend {
							...All_Users_insert @when(stringValue: "true")
						}
					}
				}`
			),
			mockCollectedDoc(
				`query TestQuery {
					users(stringValue: "foo") @list(name: "All_Users") {
						firstName
					}
				}`
			),
		]

		// execute the generator
		await runPipeline(config, docs)

		// load the contents of the file
		expect(docs[0]).toMatchInlineSnapshot(`
			export default {
			    "name": "A",
			    "kind": "HoudiniMutation",
			    "hash": "c6990945263aa9f52111e9cc0d89b6ccad2a258ca5356f6cf23a7e9424354aa7",

			    "raw": \`mutation A {
			  addFriend {
			    friend {
			      ...All_Users_insert
			      id
			    }
			  }
			}

			fragment All_Users_insert on User {
			  firstName
			  id
			}
			\`,

			    "rootType": "Mutation",

			    "selection": {
			        "fields": {
			            "addFriend": {
			                "type": "AddFriendOutput",
			                "keyRaw": "addFriend",

			                "selection": {
			                    "fields": {
			                        "friend": {
			                            "type": "User",
			                            "keyRaw": "friend",

			                            "operations": [{
			                                "action": "insert",
			                                "list": "All_Users",
			                                "position": "last",

			                                "when": {
			                                    "must": {
			                                        "stringValue": "true"
			                                    }
			                                }
			                            }],

			                            "selection": {
			                                "fields": {
			                                    "firstName": {
			                                        "type": "String",
			                                        "keyRaw": "firstName"
			                                    },

			                                    "id": {
			                                        "type": "ID",
			                                        "keyRaw": "id",
			                                        "visible": true
			                                    }
			                                },

			                                "fragments": {
			                                    "All_Users_insert": {
			                                        "arguments": {}
			                                    }
			                                }
			                            },

			                            "visible": true
			                        }
			                    }
			                },

			                "visible": true
			            }
			        }
			    },

			    "pluginData": {}
			};

			"HoudiniHash=c6990945263aa9f52111e9cc0d89b6ccad2a258ca5356f6cf23a7e9424354aa7";
		`)
	})

	test('must_not - prepend', async function () {
		// the config to use in tests
		const config = testConfig()
		const docs = [
			mockCollectedDoc(
				`mutation A {
					addFriend {
						friend {
							...All_Users_insert @prepend(when_not: { stringValue: "true" })
						}
					}
				}`
			),
			mockCollectedDoc(
				`query TestQuery {
					users(stringValue: "foo") @list(name: "All_Users") {
						firstName
					}
				}`
			),
		]

		// execute the generator
		await runPipeline(config, docs)

		// load the contents of the file
		expect(docs[0]).toMatchInlineSnapshot(`
			export default {
			    "name": "A",
			    "kind": "HoudiniMutation",
			    "hash": "d7fca173168e1a7c842115c468d62ff9d347724c0a8fa20a3408771eef5c7cf9",

			    "raw": \`mutation A {
			  addFriend {
			    friend {
			      ...All_Users_insert
			      id
			    }
			  }
			}

			fragment All_Users_insert on User {
			  firstName
			  id
			}
			\`,

			    "rootType": "Mutation",

			    "selection": {
			        "fields": {
			            "addFriend": {
			                "type": "AddFriendOutput",
			                "keyRaw": "addFriend",

			                "selection": {
			                    "fields": {
			                        "friend": {
			                            "type": "User",
			                            "keyRaw": "friend",

			                            "operations": [{
			                                "action": "insert",
			                                "list": "All_Users",
			                                "position": "first",

			                                "when": {
			                                    "must_not": {
			                                        "stringValue": "true"
			                                    }
			                                }
			                            }],

			                            "selection": {
			                                "fields": {
			                                    "firstName": {
			                                        "type": "String",
			                                        "keyRaw": "firstName"
			                                    },

			                                    "id": {
			                                        "type": "ID",
			                                        "keyRaw": "id",
			                                        "visible": true
			                                    }
			                                },

			                                "fragments": {
			                                    "All_Users_insert": {
			                                        "arguments": {}
			                                    }
			                                }
			                            },

			                            "visible": true
			                        }
			                    }
			                },

			                "visible": true
			            }
			        }
			    },

			    "pluginData": {}
			};

			"HoudiniHash=d7fca173168e1a7c842115c468d62ff9d347724c0a8fa20a3408771eef5c7cf9";
		`)
	})

	test('must_not - append', async function () {
		// the config to use in tests
		const config = testConfig()
		const docs = [
			mockCollectedDoc(
				`mutation A {
					addFriend {
						friend {
							...All_Users_insert @append(when_not: { stringValue: "true" })
						}
					}
				}`
			),
			mockCollectedDoc(
				`query TestQuery {
					users(stringValue: "foo") @list(name: "All_Users") {
						firstName
					}
				}`
			),
		]

		// execute the generator
		await runPipeline(config, docs)

		// load the contents of the file
		expect(docs[0]).toMatchInlineSnapshot(`
			export default {
			    "name": "A",
			    "kind": "HoudiniMutation",
			    "hash": "cc5ca165e8418fe5ac352c3067402d6aca3c1e76c25efdad5d076dbf294e2554",

			    "raw": \`mutation A {
			  addFriend {
			    friend {
			      ...All_Users_insert
			      id
			    }
			  }
			}

			fragment All_Users_insert on User {
			  firstName
			  id
			}
			\`,

			    "rootType": "Mutation",

			    "selection": {
			        "fields": {
			            "addFriend": {
			                "type": "AddFriendOutput",
			                "keyRaw": "addFriend",

			                "selection": {
			                    "fields": {
			                        "friend": {
			                            "type": "User",
			                            "keyRaw": "friend",

			                            "operations": [{
			                                "action": "insert",
			                                "list": "All_Users",
			                                "position": "last",

			                                "when": {
			                                    "must_not": {
			                                        "stringValue": "true"
			                                    }
			                                }
			                            }],

			                            "selection": {
			                                "fields": {
			                                    "firstName": {
			                                        "type": "String",
			                                        "keyRaw": "firstName"
			                                    },

			                                    "id": {
			                                        "type": "ID",
			                                        "keyRaw": "id",
			                                        "visible": true
			                                    }
			                                },

			                                "fragments": {
			                                    "All_Users_insert": {
			                                        "arguments": {}
			                                    }
			                                }
			                            },

			                            "visible": true
			                        }
			                    }
			                },

			                "visible": true
			            }
			        }
			    },

			    "pluginData": {}
			};

			"HoudiniHash=cc5ca165e8418fe5ac352c3067402d6aca3c1e76c25efdad5d076dbf294e2554";
		`)
	})

	test('list filters', async function () {
		// the config to use in tests
		const config = testConfig()
		const docs = [
			mockCollectedDoc(
				`mutation A {
					addFriend {
						friend {
							...All_Users_insert @when_not(boolValue: true)
						}
					}
				}`
			),
			mockCollectedDoc(
				`query TestQuery($value: String!) {
					users(
						stringValue: $value,
						boolValue: true,
						floatValue: 1.2,
						intValue: 1,
					) @list(name: "All_Users") {
						firstName
					}
				}`
			),
		]

		// execute the generator
		await runPipeline(config, docs)

		// load the contents of the file
		expect(docs[1]).toMatchInlineSnapshot(`
			export default {
			    "name": "TestQuery",
			    "kind": "HoudiniQuery",
			    "hash": "f0b0082b38e66bc9fcefcd11741b874cacb74a1a939221c1618b499df139b356",

			    "raw": \`query TestQuery($value: String!) {
			  users(stringValue: $value, boolValue: true, floatValue: 1.2, intValue: 1) {
			    firstName
			    id
			  }
			}
			\`,

			    "rootType": "Query",

			    "selection": {
			        "fields": {
			            "users": {
			                "type": "User",
			                "keyRaw": "users(boolValue: true, floatValue: 1.2, intValue: 1, stringValue: $value)",

			                "directives": [{
			                    "name": "list",

			                    "arguments": {
			                        "name": {
			                            "kind": "StringValue",
			                            "value": "All_Users"
			                        }
			                    }
			                }],

			                "list": {
			                    "name": "All_Users",
			                    "connection": false,
			                    "type": "User"
			                },

			                "selection": {
			                    "fields": {
			                        "firstName": {
			                            "type": "String",
			                            "keyRaw": "firstName",
			                            "visible": true
			                        },

			                        "id": {
			                            "type": "ID",
			                            "keyRaw": "id",
			                            "visible": true
			                        }
			                    }
			                },

			                "filters": {
			                    "stringValue": {
			                        "kind": "Variable",
			                        "value": "value"
			                    },

			                    "boolValue": {
			                        "kind": "Boolean",
			                        "value": true
			                    },

			                    "floatValue": {
			                        "kind": "Float",
			                        "value": 1.2
			                    },

			                    "intValue": {
			                        "kind": "Int",
			                        "value": 1
			                    }
			                },

			                "visible": true
			            }
			        }
			    },

			    "pluginData": {},

			    "input": {
			        "fields": {
			            "value": "String"
			        },

			        "types": {}
			    },

			    "policy": "CacheOrNetwork",
			    "partial": false
			};

			"HoudiniHash=f0b0082b38e66bc9fcefcd11741b874cacb74a1a939221c1618b499df139b356";
		`)
	})

	test('must_not - directive', async function () {
		// the config to use in tests
		const config = testConfig()
		const docs = [
			mockCollectedDoc(
				`mutation A {
					addFriend {
						friend {
							...All_Users_insert @when_not(boolValue: true)
						}
					}
				}`
			),
			mockCollectedDoc(
				`query TestQuery {
					users(stringValue: "foo", boolValue:true) @list(name: "All_Users") {
						firstName
					}
				}`
			),
		]

		// execute the generator
		await runPipeline(config, docs)

		// load the contents of the file
		expect(docs[0]).toMatchInlineSnapshot(`
			export default {
			    "name": "A",
			    "kind": "HoudiniMutation",
			    "hash": "a29794de026215f4e9266358741cf0ab3876640e1230e3dc190907d5cc7c1c37",

			    "raw": \`mutation A {
			  addFriend {
			    friend {
			      ...All_Users_insert
			      id
			    }
			  }
			}

			fragment All_Users_insert on User {
			  firstName
			  id
			}
			\`,

			    "rootType": "Mutation",

			    "selection": {
			        "fields": {
			            "addFriend": {
			                "type": "AddFriendOutput",
			                "keyRaw": "addFriend",

			                "selection": {
			                    "fields": {
			                        "friend": {
			                            "type": "User",
			                            "keyRaw": "friend",

			                            "operations": [{
			                                "action": "insert",
			                                "list": "All_Users",
			                                "position": "last",

			                                "when": {
			                                    "must_not": {
			                                        "boolValue": true
			                                    }
			                                }
			                            }],

			                            "selection": {
			                                "fields": {
			                                    "firstName": {
			                                        "type": "String",
			                                        "keyRaw": "firstName"
			                                    },

			                                    "id": {
			                                        "type": "ID",
			                                        "keyRaw": "id",
			                                        "visible": true
			                                    }
			                                },

			                                "fragments": {
			                                    "All_Users_insert": {
			                                        "arguments": {}
			                                    }
			                                }
			                            },

			                            "visible": true
			                        }
			                    }
			                },

			                "visible": true
			            }
			        }
			    },

			    "pluginData": {}
			};

			"HoudiniHash=a29794de026215f4e9266358741cf0ab3876640e1230e3dc190907d5cc7c1c37";
		`)
	})

	test('tracks list name', async function () {
		// the config to use in tests
		const config = testConfig()
		const docs = [
			mockCollectedDoc(
				`mutation A {
					addFriend {
						friend {
							...All_Users_insert @prepend @parentID(value: "1234")
						}
					}
				}`
			),
			mockCollectedDoc(
				`query TestQuery {
					users(stringValue: "foo") @list(name: "All_Users") {
						firstName
					}
				}`
			),
		]

		// execute the generator
		await runPipeline(config, docs)

		// load the contents of the file
		expect(docs[1]).toMatchInlineSnapshot(`
			export default {
			    "name": "TestQuery",
			    "kind": "HoudiniQuery",
			    "hash": "85351c80364eb41f7eae70628dd67dedfc2057a39ef3967c9e9b739e568b0f42",

			    "raw": \`query TestQuery {
			  users(stringValue: "foo") {
			    firstName
			    id
			  }
			}
			\`,

			    "rootType": "Query",

			    "selection": {
			        "fields": {
			            "users": {
			                "type": "User",
			                "keyRaw": "users(stringValue: \\"foo\\")",

			                "directives": [{
			                    "name": "list",

			                    "arguments": {
			                        "name": {
			                            "kind": "StringValue",
			                            "value": "All_Users"
			                        }
			                    }
			                }],

			                "list": {
			                    "name": "All_Users",
			                    "connection": false,
			                    "type": "User"
			                },

			                "selection": {
			                    "fields": {
			                        "firstName": {
			                            "type": "String",
			                            "keyRaw": "firstName",
			                            "visible": true
			                        },

			                        "id": {
			                            "type": "ID",
			                            "keyRaw": "id",
			                            "visible": true
			                        }
			                    }
			                },

			                "filters": {
			                    "stringValue": {
			                        "kind": "String",
			                        "value": "foo"
			                    }
			                },

			                "visible": true
			            }
			        }
			    },

			    "pluginData": {},
			    "policy": "CacheOrNetwork",
			    "partial": false
			};

			"HoudiniHash=85351c80364eb41f7eae70628dd67dedfc2057a39ef3967c9e9b739e568b0f42";
		`)
	})

	test('tracks paginate name', async function () {
		// the config to use in tests
		const config = testConfig()
		const docs = [
			mockCollectedDoc(
				`mutation A {
					addFriend {
						friend {
							...All_Users_insert @prepend @parentID(value: "1234")
						}
					}
				}`
			),
			mockCollectedDoc(
				`query TestQuery {
					usersByCursor(first: 10) @paginate(name: "All_Users") {
						edges {
							node {
								firstName
							}
						}
					}
				}`
			),
		]

		// execute the generator
		await runPipeline(config, docs)

		// load the contents of the file
		expect(docs[1]).toMatchInlineSnapshot(`
			export default {
			    "name": "TestQuery",
			    "kind": "HoudiniQuery",
			    "hash": "9aec53bb0325a811ba8adfc41b04524f0ed859aa1b0f9d5e04d4bc02f639e52f",

			    "refetch": {
			        "path": ["usersByCursor"],
			        "method": "cursor",
			        "pageSize": 10,
			        "embedded": false,
			        "targetType": "Query",
			        "paginated": true,
			        "direction": "both",
			        "mode": "Infinite"
			    },

			    "raw": \`query TestQuery($first: Int = 10, $after: String, $last: Int, $before: String) {
			  usersByCursor(first: $first, after: $after, last: $last, before: $before) {
			    edges {
			      node {
			        firstName
			        id
			      }
			    }
			    edges {
			      cursor
			      node {
			        __typename
			      }
			    }
			    pageInfo {
			      hasPreviousPage
			      hasNextPage
			      startCursor
			      endCursor
			    }
			  }
			}
			\`,

			    "rootType": "Query",

			    "selection": {
			        "fields": {
			            "usersByCursor": {
			                "type": "UserConnection",
			                "keyRaw": "usersByCursor::paginated",

			                "directives": [{
			                    "name": "paginate",

			                    "arguments": {
			                        "name": {
			                            "kind": "StringValue",
			                            "value": "All_Users"
			                        },

			                        "connection": {
			                            "kind": "BooleanValue",
			                            "value": true
			                        }
			                    }
			                }],

			                "list": {
			                    "name": "All_Users",
			                    "connection": true,
			                    "type": "User"
			                },

			                "selection": {
			                    "fields": {
			                        "edges": {
			                            "type": "UserEdge",
			                            "keyRaw": "edges",
			                            "updates": ["append", "prepend"],

			                            "selection": {
			                                "fields": {
			                                    "node": {
			                                        "type": "User",
			                                        "keyRaw": "node",
			                                        "nullable": true,

			                                        "selection": {
			                                            "fields": {
			                                                "firstName": {
			                                                    "type": "String",
			                                                    "keyRaw": "firstName",
			                                                    "visible": true
			                                                },

			                                                "id": {
			                                                    "type": "ID",
			                                                    "keyRaw": "id",
			                                                    "visible": true
			                                                },

			                                                "__typename": {
			                                                    "type": "String",
			                                                    "keyRaw": "__typename",
			                                                    "visible": true
			                                                }
			                                            }
			                                        },

			                                        "visible": true
			                                    },

			                                    "cursor": {
			                                        "type": "String",
			                                        "keyRaw": "cursor",
			                                        "visible": true
			                                    }
			                                }
			                            },

			                            "visible": true
			                        },

			                        "pageInfo": {
			                            "type": "PageInfo",
			                            "keyRaw": "pageInfo",

			                            "selection": {
			                                "fields": {
			                                    "hasPreviousPage": {
			                                        "type": "Boolean",
			                                        "keyRaw": "hasPreviousPage",
			                                        "updates": ["append", "prepend"],
			                                        "visible": true
			                                    },

			                                    "hasNextPage": {
			                                        "type": "Boolean",
			                                        "keyRaw": "hasNextPage",
			                                        "updates": ["append", "prepend"],
			                                        "visible": true
			                                    },

			                                    "startCursor": {
			                                        "type": "String",
			                                        "keyRaw": "startCursor",
			                                        "updates": ["append", "prepend"],
			                                        "visible": true
			                                    },

			                                    "endCursor": {
			                                        "type": "String",
			                                        "keyRaw": "endCursor",
			                                        "updates": ["append", "prepend"],
			                                        "visible": true
			                                    }
			                                }
			                            },

			                            "visible": true
			                        }
			                    }
			                },

			                "filters": {
			                    "first": {
			                        "kind": "Variable",
			                        "value": "first"
			                    },

			                    "after": {
			                        "kind": "Variable",
			                        "value": "after"
			                    },

			                    "last": {
			                        "kind": "Variable",
			                        "value": "last"
			                    },

			                    "before": {
			                        "kind": "Variable",
			                        "value": "before"
			                    }
			                },

			                "visible": true
			            }
			        }
			    },

			    "pluginData": {},

			    "input": {
			        "fields": {
			            "first": "Int",
			            "after": "String",
			            "last": "Int",
			            "before": "String"
			        },

			        "types": {}
			    },

			    "policy": "CacheOrNetwork",
			    "partial": false
			};

			"HoudiniHash=9aec53bb0325a811ba8adfc41b04524f0ed859aa1b0f9d5e04d4bc02f639e52f";
		`)
	})

	test('tracks paginate mode', async function () {
		const config = testConfig()

		const docs = [
			mockCollectedDoc(
				`mutation A {
					addFriend {
						friend {
							...All_Users_insert @prepend @parentID(value: "1234")
						}
					}
				}`
			),
			mockCollectedDoc(
				`query TestQuery {
					usersByCursor(first: 10) @paginate(name: "All_Users", mode: SinglePage) {
						edges {
							node {
								firstName
							}
						}
					}
				}`
			),
		]

		// execute the generator
		await runPipeline(config, docs)

		// load the contents of the file
		expect(docs[1]).toMatchInlineSnapshot(`
			export default {
			    "name": "TestQuery",
			    "kind": "HoudiniQuery",
			    "hash": "930593f99a19ddef0943d66ce3c4539f18938a25410028bfd4cf68554552f1d0",

			    "refetch": {
			        "path": ["usersByCursor"],
			        "method": "cursor",
			        "pageSize": 10,
			        "embedded": false,
			        "targetType": "Query",
			        "paginated": true,
			        "direction": "both",
			        "mode": "SinglePage"
			    },

			    "raw": \`query TestQuery($first: Int = 10, $after: String, $last: Int, $before: String) {
			  usersByCursor(first: $first, after: $after, last: $last, before: $before) {
			    edges {
			      node {
			        firstName
			        id
			      }
			    }
			    edges {
			      cursor
			      node {
			        __typename
			      }
			    }
			    pageInfo {
			      hasPreviousPage
			      hasNextPage
			      startCursor
			      endCursor
			    }
			  }
			}
			\`,

			    "rootType": "Query",

			    "selection": {
			        "fields": {
			            "usersByCursor": {
			                "type": "UserConnection",
			                "keyRaw": "usersByCursor(after: $after, before: $before, first: $first, last: $last)::paginated",

			                "directives": [{
			                    "name": "paginate",

			                    "arguments": {
			                        "name": {
			                            "kind": "StringValue",
			                            "value": "All_Users"
			                        },

			                        "mode": {
			                            "kind": "EnumValue",
			                            "value": "SinglePage"
			                        },

			                        "connection": {
			                            "kind": "BooleanValue",
			                            "value": true
			                        }
			                    }
			                }],

			                "list": {
			                    "name": "All_Users",
			                    "connection": true,
			                    "type": "User"
			                },

			                "selection": {
			                    "fields": {
			                        "edges": {
			                            "type": "UserEdge",
			                            "keyRaw": "edges",
			                            "updates": ["append", "prepend"],

			                            "selection": {
			                                "fields": {
			                                    "node": {
			                                        "type": "User",
			                                        "keyRaw": "node",
			                                        "nullable": true,

			                                        "selection": {
			                                            "fields": {
			                                                "firstName": {
			                                                    "type": "String",
			                                                    "keyRaw": "firstName",
			                                                    "visible": true
			                                                },

			                                                "id": {
			                                                    "type": "ID",
			                                                    "keyRaw": "id",
			                                                    "visible": true
			                                                },

			                                                "__typename": {
			                                                    "type": "String",
			                                                    "keyRaw": "__typename",
			                                                    "visible": true
			                                                }
			                                            }
			                                        },

			                                        "visible": true
			                                    },

			                                    "cursor": {
			                                        "type": "String",
			                                        "keyRaw": "cursor",
			                                        "visible": true
			                                    }
			                                }
			                            },

			                            "visible": true
			                        },

			                        "pageInfo": {
			                            "type": "PageInfo",
			                            "keyRaw": "pageInfo",

			                            "selection": {
			                                "fields": {
			                                    "hasPreviousPage": {
			                                        "type": "Boolean",
			                                        "keyRaw": "hasPreviousPage",
			                                        "updates": ["append", "prepend"],
			                                        "visible": true
			                                    },

			                                    "hasNextPage": {
			                                        "type": "Boolean",
			                                        "keyRaw": "hasNextPage",
			                                        "updates": ["append", "prepend"],
			                                        "visible": true
			                                    },

			                                    "startCursor": {
			                                        "type": "String",
			                                        "keyRaw": "startCursor",
			                                        "updates": ["append", "prepend"],
			                                        "visible": true
			                                    },

			                                    "endCursor": {
			                                        "type": "String",
			                                        "keyRaw": "endCursor",
			                                        "updates": ["append", "prepend"],
			                                        "visible": true
			                                    }
			                                }
			                            },

			                            "visible": true
			                        }
			                    }
			                },

			                "filters": {
			                    "first": {
			                        "kind": "Variable",
			                        "value": "first"
			                    },

			                    "after": {
			                        "kind": "Variable",
			                        "value": "after"
			                    },

			                    "last": {
			                        "kind": "Variable",
			                        "value": "last"
			                    },

			                    "before": {
			                        "kind": "Variable",
			                        "value": "before"
			                    }
			                },

			                "visible": true
			            }
			        }
			    },

			    "pluginData": {},

			    "input": {
			        "fields": {
			            "first": "Int",
			            "after": "String",
			            "last": "Int",
			            "before": "String"
			        },

			        "types": {}
			    },

			    "policy": "CacheOrNetwork",
			    "partial": false
			};

			"HoudiniHash=930593f99a19ddef0943d66ce3c4539f18938a25410028bfd4cf68554552f1d0";
		`)
	})

	test('field args', async function () {
		// the config to use in tests
		const config = testConfig()
		const docs = [
			mockCollectedDoc(
				`query TestQuery($value: String!) {
					users(
						stringValue: $value,
						boolValue: true,
						floatValue: 1.2,
						intValue: 1,
					) @list(name: "All_Users") {
						firstName
					}
				}`
			),
		]

		// execute the generator
		await runPipeline(config, docs)

		// load the contents of the file
		expect(docs[0]).toMatchInlineSnapshot(`
			export default {
			    "name": "TestQuery",
			    "kind": "HoudiniQuery",
			    "hash": "f0b0082b38e66bc9fcefcd11741b874cacb74a1a939221c1618b499df139b356",

			    "raw": \`query TestQuery($value: String!) {
			  users(stringValue: $value, boolValue: true, floatValue: 1.2, intValue: 1) {
			    firstName
			    id
			  }
			}
			\`,

			    "rootType": "Query",

			    "selection": {
			        "fields": {
			            "users": {
			                "type": "User",
			                "keyRaw": "users(boolValue: true, floatValue: 1.2, intValue: 1, stringValue: $value)",

			                "directives": [{
			                    "name": "list",

			                    "arguments": {
			                        "name": {
			                            "kind": "StringValue",
			                            "value": "All_Users"
			                        }
			                    }
			                }],

			                "list": {
			                    "name": "All_Users",
			                    "connection": false,
			                    "type": "User"
			                },

			                "selection": {
			                    "fields": {
			                        "firstName": {
			                            "type": "String",
			                            "keyRaw": "firstName",
			                            "visible": true
			                        },

			                        "id": {
			                            "type": "ID",
			                            "keyRaw": "id",
			                            "visible": true
			                        }
			                    }
			                },

			                "filters": {
			                    "stringValue": {
			                        "kind": "Variable",
			                        "value": "value"
			                    },

			                    "boolValue": {
			                        "kind": "Boolean",
			                        "value": true
			                    },

			                    "floatValue": {
			                        "kind": "Float",
			                        "value": 1.2
			                    },

			                    "intValue": {
			                        "kind": "Int",
			                        "value": 1
			                    }
			                },

			                "visible": true
			            }
			        }
			    },

			    "pluginData": {},

			    "input": {
			        "fields": {
			            "value": "String"
			        },

			        "types": {}
			    },

			    "policy": "CacheOrNetwork",
			    "partial": false
			};

			"HoudiniHash=f0b0082b38e66bc9fcefcd11741b874cacb74a1a939221c1618b499df139b356";
		`)
	})

	test('sveltekit', async function () {
		// the config to use in tests
		const config = testConfig({ module: 'esm' })

		const docs = [
			mockCollectedDoc(
				`query TestQuery($value: String!) {
					users(
						stringValue: $value,
						boolValue: true,
						floatValue: 1.2,
						intValue: 1,
					) @list(name: "All_Users") {
						firstName
					}
				}`
			),
		]

		// execute the generator
		await runPipeline(config, docs)

		// load the contents of the file
		expect(docs[0]).toMatchInlineSnapshot(`
			export default {
			    "name": "TestQuery",
			    "kind": "HoudiniQuery",
			    "hash": "f0b0082b38e66bc9fcefcd11741b874cacb74a1a939221c1618b499df139b356",

			    "raw": \`query TestQuery($value: String!) {
			  users(stringValue: $value, boolValue: true, floatValue: 1.2, intValue: 1) {
			    firstName
			    id
			  }
			}
			\`,

			    "rootType": "Query",

			    "selection": {
			        "fields": {
			            "users": {
			                "type": "User",
			                "keyRaw": "users(boolValue: true, floatValue: 1.2, intValue: 1, stringValue: $value)",

			                "directives": [{
			                    "name": "list",

			                    "arguments": {
			                        "name": {
			                            "kind": "StringValue",
			                            "value": "All_Users"
			                        }
			                    }
			                }],

			                "list": {
			                    "name": "All_Users",
			                    "connection": false,
			                    "type": "User"
			                },

			                "selection": {
			                    "fields": {
			                        "firstName": {
			                            "type": "String",
			                            "keyRaw": "firstName",
			                            "visible": true
			                        },

			                        "id": {
			                            "type": "ID",
			                            "keyRaw": "id",
			                            "visible": true
			                        }
			                    }
			                },

			                "filters": {
			                    "stringValue": {
			                        "kind": "Variable",
			                        "value": "value"
			                    },

			                    "boolValue": {
			                        "kind": "Boolean",
			                        "value": true
			                    },

			                    "floatValue": {
			                        "kind": "Float",
			                        "value": 1.2
			                    },

			                    "intValue": {
			                        "kind": "Int",
			                        "value": 1
			                    }
			                },

			                "visible": true
			            }
			        }
			    },

			    "pluginData": {},

			    "input": {
			        "fields": {
			            "value": "String"
			        },

			        "types": {}
			    },

			    "policy": "CacheOrNetwork",
			    "partial": false
			};

			"HoudiniHash=f0b0082b38e66bc9fcefcd11741b874cacb74a1a939221c1618b499df139b356";
		`)
	})
})

test('custom scalar shows up in artifact', async function () {
	// the documents to test
	const docs: Document[] = [
		mockCollectedDoc(`query TestQuery { version }`),
		mockCollectedDoc(`fragment TestFragment on User { firstName }`),
	]

	// define a config with a custom scalar
	const localConfig = testConfig({
		schema: `
			scalar DateTime
			type TodoItem {
				text: String!
				createdAt: DateTime!
			}
			type Query {
				allItems: [TodoItem!]!
			}
		`,
		scalars: {
			DateTime: {
				type: 'Date',
				unmarshal(val: number): Date {
					return new Date(val)
				},
				marshal(date: Date): number {
					return date.getTime()
				},
			},
		},
	})

	// execute the generator
	await runPipeline(localConfig, [mockCollectedDoc(`query TestQuery { allItems { createdAt } }`)])

	// load the contents of the file
	expect(docs[0]).toMatchInlineSnapshot(`
		export default {
		    "name": "TestQuery",
		    "kind": "HoudiniQuery",
		    "hash": "5eb3e999f486aba5c66170642f3d99537b7c17d793a9d8553533e3d949860213",

		    "raw": \`query TestQuery {
		  allItems {
		    createdAt
		  }
		}
		\`,

		    "rootType": "Query",

		    "selection": {
		        "fields": {
		            "allItems": {
		                "type": "TodoItem",
		                "keyRaw": "allItems",

		                "selection": {
		                    "fields": {
		                        "createdAt": {
		                            "type": "DateTime",
		                            "keyRaw": "createdAt",
		                            "visible": true
		                        }
		                    }
		                },

		                "visible": true
		            }
		        }
		    },

		    "pluginData": {},
		    "policy": "CacheOrNetwork",
		    "partial": false
		};

		"HoudiniHash=5eb3e999f486aba5c66170642f3d99537b7c17d793a9d8553533e3d949860213";
	`)
})

test('operation inputs', async function () {
	// the documents to test
	const docs: Document[] = [
		mockCollectedDoc(`query TestQuery { version }`),
		mockCollectedDoc(`fragment TestFragment on User { firstName }`),
	]

	// the config to use in tests
	const localConfig = testConfig({
		schema: `
		enum MyEnum {
			Hello
		}

		input UserFilter {
			middle: NestedUserFilter
			listRequired: [String!]!
			nullList: [String]
			recursive: UserFilter
			enum: MyEnum
		}

		input NestedUserFilter {
			id: ID!
			firstName: String!
			admin: Boolean
			age: Int
			weight: Float
		}

		type User {
			id: ID!
		}

		type Query {
			user(id: ID, filter: UserFilter, filterList: [UserFilter!], enumArg: MyEnum): User
		}
	`,
	})

	// execute the generator
	await runPipeline(localConfig, [
		mockCollectedDoc(
			`
			query TestQuery(
				$id: ID,
				$filter: UserFilter,
				$filterList: [UserFilter!],
				$enumArg: MyEnum
			) {
				user(
					id: $id,
					filter: $filter,
					filterList: $filterList,
					enumArg: $enumArg,
				) {
					id
				}
			}
			`
		),
	])

	// load the contents of the file
	expect(docs[0]).toMatchInlineSnapshot(`
		export default {
		    "name": "TestQuery",
		    "kind": "HoudiniQuery",
		    "hash": "88c4ba560cbbe391ebfa655630a896a1a9933408dd8d20be26cf6685a2089a5a",

		    "raw": \`query TestQuery($id: ID, $filter: UserFilter, $filterList: [UserFilter!], $enumArg: MyEnum) {
		  user(id: $id, filter: $filter, filterList: $filterList, enumArg: $enumArg) {
		    id
		  }
		}
		\`,

		    "rootType": "Query",

		    "selection": {
		        "fields": {
		            "user": {
		                "type": "User",
		                "keyRaw": "user(enumArg: $enumArg, filter: $filter, filterList: $filterList, id: $id)",
		                "nullable": true,

		                "selection": {
		                    "fields": {
		                        "id": {
		                            "type": "ID",
		                            "keyRaw": "id",
		                            "visible": true
		                        }
		                    }
		                },

		                "visible": true
		            }
		        }
		    },

		    "pluginData": {},

		    "input": {
		        "fields": {
		            "id": "ID",
		            "filter": "UserFilter",
		            "filterList": "UserFilter",
		            "enumArg": "MyEnum"
		        },

		        "types": {
		            "NestedUserFilter": {
		                "id": "ID",
		                "firstName": "String",
		                "admin": "Boolean",
		                "age": "Int",
		                "weight": "Float"
		            },

		            "UserFilter": {
		                "middle": "NestedUserFilter",
		                "listRequired": "String",
		                "nullList": "String",
		                "recursive": "UserFilter",
		                "enum": "MyEnum"
		            }
		        }
		    },

		    "policy": "CacheOrNetwork",
		    "partial": false
		};

		"HoudiniHash=88c4ba560cbbe391ebfa655630a896a1a9933408dd8d20be26cf6685a2089a5a";
	`)
})

describe('subscription artifacts', function () {
	test('happy path', async function () {
		// the config to use in tests
		const config = testConfig()
		const docs = [
			mockCollectedDoc(
				`subscription B {
					newUser {
						user {
							firstName
						}
					}
				}`
			),
		]

		// execute the generator
		await runPipeline(config, docs)

		// load the contents of the file
		expect(docs[0]).toMatchInlineSnapshot(`
			export default {
			    "name": "B",
			    "kind": "HoudiniSubscription",
			    "hash": "df5bc6be33a8a16e9353ff30c07e45d5e54531ab53157208255fdfec52c7b168",

			    "raw": \`subscription B {
			  newUser {
			    user {
			      firstName
			      id
			    }
			  }
			}
			\`,

			    "rootType": "Subscription",

			    "selection": {
			        "fields": {
			            "newUser": {
			                "type": "NewUserResult",
			                "keyRaw": "newUser",

			                "selection": {
			                    "fields": {
			                        "user": {
			                            "type": "User",
			                            "keyRaw": "user",

			                            "selection": {
			                                "fields": {
			                                    "firstName": {
			                                        "type": "String",
			                                        "keyRaw": "firstName",
			                                        "visible": true
			                                    },

			                                    "id": {
			                                        "type": "ID",
			                                        "keyRaw": "id",
			                                        "visible": true
			                                    }
			                                }
			                            },

			                            "visible": true
			                        }
			                    }
			                },

			                "visible": true
			            }
			        }
			    },

			    "pluginData": {}
			};

			"HoudiniHash=df5bc6be33a8a16e9353ff30c07e45d5e54531ab53157208255fdfec52c7b168";
		`)
	})
})

test('some artifactData added to artifact specific to plugins', async function () {
	// the config to use in tests
	const localConfig = testConfig()

	localConfig.plugins = [
		{
			name: 'plugin-tmp1',
			filepath: '',
			artifactData: () => {
				return {
					added_stuff: { yop: 'true' },
				}
			},
		},
		{
			name: 'plugin-tmp2',
			filepath: '',
		},
	]

	// the documents to test
	const docs: Document[] = [mockCollectedDoc(`query TestQuery { version }`)]

	// execute the generator
	await runPipeline(localConfig, docs)

	// load the contents of the file
	// We should have nothing related to plugin-tmp2
	expect(docs[0]).toMatchInlineSnapshot(`
		export default {
		    "name": "TestQuery",
		    "kind": "HoudiniQuery",
		    "hash": "4e7afee5e8aa689ee7f58f61f60955769c29fe630b05a32ca2a5d8f61620afe3",

		    "raw": \`query TestQuery {
		  version
		}
		\`,

		    "rootType": "Query",

		    "selection": {
		        "fields": {
		            "version": {
		                "type": "Int",
		                "keyRaw": "version",
		                "visible": true
		            }
		        }
		    },

		    "pluginData": {
		        "plugin-tmp1": {
		            "added_stuff": {
		                "yop": "true"
		            }
		        }
		    },

		    "policy": "CacheOrNetwork",
		    "partial": false
		};

		"HoudiniHash=4e7afee5e8aa689ee7f58f61f60955769c29fe630b05a32ca2a5d8f61620afe3";
	`)
})

test('nested recursive fragments', async function () {
	// the config to use in tests
	const config = testConfig()
	// the documents to test
	const docs: Document[] = [
		mockCollectedDoc(`
			query MyAnimalQuery {
				node(id: "some_id") {
					id

					...NodeDetails

					... on User {
						...UserThings
					}
				}
			}
		`),
		mockCollectedDoc(`
			fragment UserThings on User {
				id
				name

				...NodeDetails
			}
		`),
		mockCollectedDoc(`
			fragment NodeDetails on Node {
				id

				... on User {
					id
				}
			}
		`),
	]

	// execute the generator
	await runPipeline(config, docs)
	expect(docs[0]).toMatchInlineSnapshot(`
		export default {
		    "name": "MyAnimalQuery",
		    "kind": "HoudiniQuery",
		    "hash": "5bffb5d88b4646c49637e5f92f601ee632823009b7bf5fdfafb1f107b5fc35cd",

		    "raw": \`query MyAnimalQuery {
		  node(id: "some_id") {
		    id
		    ...NodeDetails
		    ... on User {
		      ...UserThings
		      id
		    }
		    __typename
		  }
		}

		fragment NodeDetails on Node {
		  id
		  ... on User {
		    id
		  }
		  __typename
		}

		fragment UserThings on User {
		  id
		  name
		  ...NodeDetails
		  __typename
		}
		\`,

		    "rootType": "Query",

		    "selection": {
		        "fields": {
		            "node": {
		                "type": "Node",
		                "keyRaw": "node(id: \\"some_id\\")",
		                "nullable": true,

		                "selection": {
		                    "fields": {
		                        "id": {
		                            "type": "ID",
		                            "keyRaw": "id",
		                            "visible": true
		                        },

		                        "__typename": {
		                            "type": "String",
		                            "keyRaw": "__typename",
		                            "visible": true
		                        }
		                    },

		                    "abstractFields": {
		                        "fields": {
		                            "User": {
		                                "id": {
		                                    "type": "ID",
		                                    "keyRaw": "id",
		                                    "visible": true
		                                },

		                                "name": {
		                                    "type": "String",
		                                    "keyRaw": "name"
		                                },

		                                "__typename": {
		                                    "type": "String",
		                                    "keyRaw": "__typename",
		                                    "visible": true
		                                }
		                            }
		                        },

		                        "typeMap": {}
		                    },

		                    "fragments": {
		                        "NodeDetails": {
		                            "arguments": {}
		                        },

		                        "UserThings": {
		                            "arguments": {}
		                        }
		                    }
		                },

		                "abstract": true,
		                "visible": true
		            }
		        }
		    },

		    "pluginData": {},
		    "policy": "CacheOrNetwork",
		    "partial": false
		};

		"HoudiniHash=5bffb5d88b4646c49637e5f92f601ee632823009b7bf5fdfafb1f107b5fc35cd";
	`)
})

test('leave @include and @skip alone', async function () {
	// the config to use in tests
	const config = testConfig()
	// the documents to test
	const docs: Document[] = [
		mockCollectedDoc(`
			query MyAnimalQuery {
				node(id: "some_id") {
					id @skip(if: true)

					...NodeDetails @include(if:true)
				}
			}
		`),
		mockCollectedDoc(`
			fragment NodeDetails on Node {
				id

				... on User {
					id
				}
			}
		`),
	]

	// execute the generator
	await runPipeline(config, docs)
	expect(docs[0]).toMatchInlineSnapshot(`
		export default {
		    "name": "MyAnimalQuery",
		    "kind": "HoudiniQuery",
		    "hash": "45c8890ba76a34c30028cbaa75e8ba78ca8884a3651a5c1f77d103969eff5855",

		    "raw": \`query MyAnimalQuery {
		  node(id: "some_id") {
		    id @skip(if: true)
		    ...NodeDetails @include(if: true)
		    __typename
		  }
		}

		fragment NodeDetails on Node {
		  id
		  ... on User {
		    id
		  }
		  __typename
		}
		\`,

		    "rootType": "Query",

		    "selection": {
		        "fields": {
		            "node": {
		                "type": "Node",
		                "keyRaw": "node(id: \\"some_id\\")",
		                "nullable": true,

		                "selection": {
		                    "fields": {
		                        "id": {
		                            "type": "ID",
		                            "keyRaw": "id",
		                            "visible": true,

		                            "directives": [{
		                                "name": "skip",

		                                "arguments": {
		                                    "if": {
		                                        "kind": "BooleanValue",
		                                        "value": true
		                                    }
		                                }
		                            }]
		                        },

		                        "__typename": {
		                            "type": "String",
		                            "keyRaw": "__typename",
		                            "visible": true
		                        }
		                    },

		                    "abstractFields": {
		                        "fields": {
		                            "User": {
		                                "id": {
		                                    "type": "ID",
		                                    "keyRaw": "id",
		                                    "visible": true,

		                                    "directives": [{
		                                        "name": "skip",

		                                        "arguments": {
		                                            "if": {
		                                                "kind": "BooleanValue",
		                                                "value": true
		                                            }
		                                        }
		                                    }]
		                                },

		                                "__typename": {
		                                    "type": "String",
		                                    "keyRaw": "__typename",
		                                    "visible": true
		                                }
		                            }
		                        },

		                        "typeMap": {}
		                    },

		                    "fragments": {
		                        "NodeDetails": {
		                            "arguments": {}
		                        }
		                    }
		                },

		                "abstract": true,
		                "visible": true
		            }
		        }
		    },

		    "pluginData": {},
		    "policy": "CacheOrNetwork",
		    "partial": false
		};

		"HoudiniHash=45c8890ba76a34c30028cbaa75e8ba78ca8884a3651a5c1f77d103969eff5855";
	`)
})

test('fragment references are embedded in artifact', async function () {
	// the config to use in tests
	const config = testConfig()
	// the documents to test
	const docs: Document[] = [
		mockCollectedDoc(`
			query MyAnimalQuery {
				node(id: "some_id") {
					id

					...NodeDetails

				}
			}
		`),
		mockCollectedDoc(`
			fragment NodeDetails on Node {
				id

				... on User {
					id
				}
			}
		`),
	]

	// execute the generator
	await runPipeline(config, docs)
	expect(docs[0]).toMatchInlineSnapshot(`
		export default {
		    "name": "MyAnimalQuery",
		    "kind": "HoudiniQuery",
		    "hash": "3756d5c29fa6c05ef3636a9ccaf165e6f7800cc5d91d7faf40f51c8bb1a73f57",

		    "raw": \`query MyAnimalQuery {
		  node(id: "some_id") {
		    id
		    ...NodeDetails
		    __typename
		  }
		}

		fragment NodeDetails on Node {
		  id
		  ... on User {
		    id
		  }
		  __typename
		}
		\`,

		    "rootType": "Query",

		    "selection": {
		        "fields": {
		            "node": {
		                "type": "Node",
		                "keyRaw": "node(id: \\"some_id\\")",
		                "nullable": true,

		                "selection": {
		                    "fields": {
		                        "id": {
		                            "type": "ID",
		                            "keyRaw": "id",
		                            "visible": true
		                        },

		                        "__typename": {
		                            "type": "String",
		                            "keyRaw": "__typename",
		                            "visible": true
		                        }
		                    },

		                    "abstractFields": {
		                        "fields": {
		                            "User": {
		                                "id": {
		                                    "type": "ID",
		                                    "keyRaw": "id",
		                                    "visible": true
		                                },

		                                "__typename": {
		                                    "type": "String",
		                                    "keyRaw": "__typename",
		                                    "visible": true
		                                }
		                            }
		                        },

		                        "typeMap": {}
		                    },

		                    "fragments": {
		                        "NodeDetails": {
		                            "arguments": {}
		                        }
		                    }
		                },

		                "abstract": true,
		                "visible": true
		            }
		        }
		    },

		    "pluginData": {},
		    "policy": "CacheOrNetwork",
		    "partial": false
		};

		"HoudiniHash=3756d5c29fa6c05ef3636a9ccaf165e6f7800cc5d91d7faf40f51c8bb1a73f57";
	`)
})

test('fragment variables are embedded in artifact', async function () {
	// the config to use in tests
	const config = testConfig()
	// the documents to test
	const docs: Document[] = [
		mockCollectedDoc(`
			query MyAnimalQuery {
				node(id: "some_id") {
					id
					...NodeDetails @with(name: "Foo")

				}
			}
		`),
		mockCollectedDoc(`
			fragment NodeDetails on Node @arguments(name: { type: "String" }){
				... on User {
					field(filter: $name)
				}
			}
		`),
	]

	// execute the generator
	await runPipeline(config, docs)
	expect(docs[0]).toMatchInlineSnapshot(`
		export default {
		    "name": "MyAnimalQuery",
		    "kind": "HoudiniQuery",
		    "hash": "444c42cc7214c06f0976b8a252e4f1c1fcba074d1afc1543acf0fc88f56e4f31",

		    "raw": \`query MyAnimalQuery {
		  node(id: "some_id") {
		    id
		    ...NodeDetails_32RKor
		    __typename
		  }
		}

		fragment NodeDetails_32RKor on Node {
		  ... on User {
		    field(filter: "Foo")
		    id
		  }
		  id
		  __typename
		}
		\`,

		    "rootType": "Query",

		    "selection": {
		        "fields": {
		            "node": {
		                "type": "Node",
		                "keyRaw": "node(id: \\"some_id\\")",
		                "nullable": true,

		                "selection": {
		                    "fields": {
		                        "id": {
		                            "type": "ID",
		                            "keyRaw": "id",
		                            "visible": true
		                        },

		                        "__typename": {
		                            "type": "String",
		                            "keyRaw": "__typename",
		                            "visible": true
		                        }
		                    },

		                    "abstractFields": {
		                        "fields": {
		                            "User": {
		                                "field": {
		                                    "type": "String",
		                                    "keyRaw": "field(filter: \\"Foo\\")",
		                                    "nullable": true
		                                },

		                                "id": {
		                                    "type": "ID",
		                                    "keyRaw": "id",
		                                    "visible": true
		                                },

		                                "__typename": {
		                                    "type": "String",
		                                    "keyRaw": "__typename",
		                                    "visible": true
		                                }
		                            }
		                        },

		                        "typeMap": {}
		                    },

		                    "fragments": {
		                        "NodeDetails": {
		                            "arguments": {
		                                "name": {
		                                    "kind": "StringValue",
		                                    "value": "Foo"
		                                }
		                            }
		                        }
		                    }
		                },

		                "abstract": true,
		                "visible": true
		            }
		        }
		    },

		    "pluginData": {},
		    "policy": "CacheOrNetwork",
		    "partial": false
		};

		"HoudiniHash=444c42cc7214c06f0976b8a252e4f1c1fcba074d1afc1543acf0fc88f56e4f31";
	`)
})

<<<<<<< HEAD
test('fragment references in inline fragment', async function () {
	// the config to use in tests
	const config = testConfig()
	// the documents to test
	const docs: Document[] = [
		mockCollectedDoc(`
			query FragmentUpdateTestQuery($id: ID!) @load {
				node(id: $id) {
					... on User {
						...UserFragmentTestFragment
					}
				}
			}
		`),
		mockCollectedDoc(`
			fragment UserFragmentTestFragment on User {
				name
			}
		`),
	]

	// execute the generator
	await runPipeline(config, docs)
	expect(docs[0]).toMatchInlineSnapshot(`
		export default {
		    "name": "FragmentUpdateTestQuery",
		    "kind": "HoudiniQuery",
		    "hash": "04aacf4e247cf38d5f9c588e4aa2a9f2a4ff2b1db84f2d4c7637a367a0d037fd",

		    "raw": \`query FragmentUpdateTestQuery($id: ID!) {
		  node(id: $id) {
		    ... on User {
		      ...UserFragmentTestFragment
		      id
		    }
		    id
		    __typename
		  }
		}

		fragment UserFragmentTestFragment on User {
		  name
		  id
		  __typename
		}
		\`,

		    "rootType": "Query",

		    "selection": {
		        "fields": {
		            "node": {
		                "type": "Node",
		                "keyRaw": "node(id: $id)",
		                "nullable": true,

		                "selection": {
		                    "abstractFields": {
		                        "fields": {
		                            "User": {
		                                "name": {
		                                    "type": "String",
		                                    "keyRaw": "name"
		                                },

		                                "id": {
		                                    "type": "ID",
		                                    "keyRaw": "id",
		                                    "visible": true
		                                },

		                                "__typename": {
		                                    "type": "String",
		                                    "keyRaw": "__typename",
		                                    "visible": true
		                                }
		                            }
		                        },

		                        "typeMap": {}
		                    },

		                    "fields": {
		                        "id": {
		                            "type": "ID",
		                            "keyRaw": "id",
		                            "visible": true
		                        },

		                        "__typename": {
		                            "type": "String",
		                            "keyRaw": "__typename",
		                            "visible": true
		                        }
		                    },

		                    "fragments": {
		                        "UserFragmentTestFragment": {
		                            "arguments": {}
		                        }
		                    }
		                },

		                "abstract": true,
		                "visible": true
		            }
		        }
		    },

		    "pluginData": {},

		    "input": {
		        "fields": {
		            "id": "ID"
		        },

		        "types": {}
		    },

		    "policy": "CacheOrNetwork",
		    "partial": false
		};

		"HoudiniHash=04aacf4e247cf38d5f9c588e4aa2a9f2a4ff2b1db84f2d4c7637a367a0d037fd";
	`)
})

test('masking disabled', async function () {
	// the config to use in tests
	const config = testConfig()

	// the documents to test
	const docs: Document[] = [
		mockCollectedDoc(`
			query FragmentUpdateTestQuery($id: ID!) @load {
				node(id: $id) {
					...UserFragmentTestFragment @mask_disable
				}
			}
		`),
		mockCollectedDoc(`
			fragment UserFragmentTestFragment on User {
				name
			}
		`),
	]

	// execute the generator
	await runPipeline(config, docs)
	expect(docs[0]).toMatchInlineSnapshot(`
		export default {
		    "name": "FragmentUpdateTestQuery",
		    "kind": "HoudiniQuery",
		    "hash": "77d79038702f2dbb57f3af777b214fedb15c7ec5bcd99c2e2fe2146ae8770ded",

		    "raw": \`query FragmentUpdateTestQuery($id: ID!) {
		  node(id: $id) {
		    ...UserFragmentTestFragment
		    id
		    __typename
		  }
		}

		fragment UserFragmentTestFragment on User {
		  name
		  id
		  __typename
		}
		\`,

		    "rootType": "Query",

		    "selection": {
		        "fields": {
		            "node": {
		                "type": "Node",
		                "keyRaw": "node(id: $id)",
		                "nullable": true,

		                "selection": {
		                    "abstractFields": {
		                        "fields": {
		                            "User": {
		                                "name": {
		                                    "type": "String",
		                                    "keyRaw": "name",
		                                    "visible": true
		                                },

		                                "id": {
		                                    "type": "ID",
		                                    "keyRaw": "id",
		                                    "visible": true
		                                },

		                                "__typename": {
		                                    "type": "String",
		                                    "keyRaw": "__typename",
		                                    "visible": true
		                                }
		                            }
		                        },

		                        "typeMap": {}
		                    },

		                    "fields": {
		                        "id": {
		                            "type": "ID",
		                            "keyRaw": "id",
		                            "visible": true
		                        },

		                        "__typename": {
		                            "type": "String",
		                            "keyRaw": "__typename",
		                            "visible": true
		                        }
		                    },

		                    "fragments": {
		                        "UserFragmentTestFragment": {
		                            "arguments": {}
		                        }
		                    }
		                },

		                "abstract": true,
		                "visible": true
		            }
		        }
		    },

		    "pluginData": {},

		    "input": {
		        "fields": {
		            "id": "ID"
		        },

		        "types": {}
		    },

		    "policy": "CacheOrNetwork",
		    "partial": false
		};

		"HoudiniHash=77d79038702f2dbb57f3af777b214fedb15c7ec5bcd99c2e2fe2146ae8770ded";
	`)
})

=======
>>>>>>> 5961ffed
test('fragment nested in root', async function () {
	// the config to use in tests
	const config = testConfig()
	// the documents to test
	const docs: Document[] = [
		mockCollectedDoc(`
			fragment UserBase on User {
				id
				firstName
				...UserMore
			}
		`),
		mockCollectedDoc(`
			fragment UserMore on User {
				id
				firstName
			}
		`),
	]

	// execute the generator
	await runPipeline(config, docs)
	expect(docs[0]).toMatchInlineSnapshot(`
		export default {
		    "name": "UserBase",
		    "kind": "HoudiniFragment",
		    "hash": "05ec5090d31f77c3f2bdcbd26aff116588f63d4b3789ae752759dd172974a628",

		    "raw": \`fragment UserBase on User {
		  id
		  firstName
		  ...UserMore
		  __typename
		}

		fragment UserMore on User {
		  id
		  firstName
		  __typename
		}
		\`,

		    "rootType": "User",

		    "selection": {
		        "fields": {
		            "id": {
		                "type": "ID",
		                "keyRaw": "id",
		                "visible": true
		            },

		            "firstName": {
		                "type": "String",
		                "keyRaw": "firstName",
		                "visible": true
		            },

		            "__typename": {
		                "type": "String",
		                "keyRaw": "__typename",
		                "visible": true
		            }
		        },

		        "fragments": {
		            "UserMore": {
		                "arguments": {}
		            }
		        }
		    },

		    "pluginData": {}
		};

		"HoudiniHash=05ec5090d31f77c3f2bdcbd26aff116588f63d4b3789ae752759dd172974a628";
	`)
})<|MERGE_RESOLUTION|>--- conflicted
+++ resolved
@@ -5527,260 +5527,6 @@
 	`)
 })
 
-<<<<<<< HEAD
-test('fragment references in inline fragment', async function () {
-	// the config to use in tests
-	const config = testConfig()
-	// the documents to test
-	const docs: Document[] = [
-		mockCollectedDoc(`
-			query FragmentUpdateTestQuery($id: ID!) @load {
-				node(id: $id) {
-					... on User {
-						...UserFragmentTestFragment
-					}
-				}
-			}
-		`),
-		mockCollectedDoc(`
-			fragment UserFragmentTestFragment on User {
-				name
-			}
-		`),
-	]
-
-	// execute the generator
-	await runPipeline(config, docs)
-	expect(docs[0]).toMatchInlineSnapshot(`
-		export default {
-		    "name": "FragmentUpdateTestQuery",
-		    "kind": "HoudiniQuery",
-		    "hash": "04aacf4e247cf38d5f9c588e4aa2a9f2a4ff2b1db84f2d4c7637a367a0d037fd",
-
-		    "raw": \`query FragmentUpdateTestQuery($id: ID!) {
-		  node(id: $id) {
-		    ... on User {
-		      ...UserFragmentTestFragment
-		      id
-		    }
-		    id
-		    __typename
-		  }
-		}
-
-		fragment UserFragmentTestFragment on User {
-		  name
-		  id
-		  __typename
-		}
-		\`,
-
-		    "rootType": "Query",
-
-		    "selection": {
-		        "fields": {
-		            "node": {
-		                "type": "Node",
-		                "keyRaw": "node(id: $id)",
-		                "nullable": true,
-
-		                "selection": {
-		                    "abstractFields": {
-		                        "fields": {
-		                            "User": {
-		                                "name": {
-		                                    "type": "String",
-		                                    "keyRaw": "name"
-		                                },
-
-		                                "id": {
-		                                    "type": "ID",
-		                                    "keyRaw": "id",
-		                                    "visible": true
-		                                },
-
-		                                "__typename": {
-		                                    "type": "String",
-		                                    "keyRaw": "__typename",
-		                                    "visible": true
-		                                }
-		                            }
-		                        },
-
-		                        "typeMap": {}
-		                    },
-
-		                    "fields": {
-		                        "id": {
-		                            "type": "ID",
-		                            "keyRaw": "id",
-		                            "visible": true
-		                        },
-
-		                        "__typename": {
-		                            "type": "String",
-		                            "keyRaw": "__typename",
-		                            "visible": true
-		                        }
-		                    },
-
-		                    "fragments": {
-		                        "UserFragmentTestFragment": {
-		                            "arguments": {}
-		                        }
-		                    }
-		                },
-
-		                "abstract": true,
-		                "visible": true
-		            }
-		        }
-		    },
-
-		    "pluginData": {},
-
-		    "input": {
-		        "fields": {
-		            "id": "ID"
-		        },
-
-		        "types": {}
-		    },
-
-		    "policy": "CacheOrNetwork",
-		    "partial": false
-		};
-
-		"HoudiniHash=04aacf4e247cf38d5f9c588e4aa2a9f2a4ff2b1db84f2d4c7637a367a0d037fd";
-	`)
-})
-
-test('masking disabled', async function () {
-	// the config to use in tests
-	const config = testConfig()
-
-	// the documents to test
-	const docs: Document[] = [
-		mockCollectedDoc(`
-			query FragmentUpdateTestQuery($id: ID!) @load {
-				node(id: $id) {
-					...UserFragmentTestFragment @mask_disable
-				}
-			}
-		`),
-		mockCollectedDoc(`
-			fragment UserFragmentTestFragment on User {
-				name
-			}
-		`),
-	]
-
-	// execute the generator
-	await runPipeline(config, docs)
-	expect(docs[0]).toMatchInlineSnapshot(`
-		export default {
-		    "name": "FragmentUpdateTestQuery",
-		    "kind": "HoudiniQuery",
-		    "hash": "77d79038702f2dbb57f3af777b214fedb15c7ec5bcd99c2e2fe2146ae8770ded",
-
-		    "raw": \`query FragmentUpdateTestQuery($id: ID!) {
-		  node(id: $id) {
-		    ...UserFragmentTestFragment
-		    id
-		    __typename
-		  }
-		}
-
-		fragment UserFragmentTestFragment on User {
-		  name
-		  id
-		  __typename
-		}
-		\`,
-
-		    "rootType": "Query",
-
-		    "selection": {
-		        "fields": {
-		            "node": {
-		                "type": "Node",
-		                "keyRaw": "node(id: $id)",
-		                "nullable": true,
-
-		                "selection": {
-		                    "abstractFields": {
-		                        "fields": {
-		                            "User": {
-		                                "name": {
-		                                    "type": "String",
-		                                    "keyRaw": "name",
-		                                    "visible": true
-		                                },
-
-		                                "id": {
-		                                    "type": "ID",
-		                                    "keyRaw": "id",
-		                                    "visible": true
-		                                },
-
-		                                "__typename": {
-		                                    "type": "String",
-		                                    "keyRaw": "__typename",
-		                                    "visible": true
-		                                }
-		                            }
-		                        },
-
-		                        "typeMap": {}
-		                    },
-
-		                    "fields": {
-		                        "id": {
-		                            "type": "ID",
-		                            "keyRaw": "id",
-		                            "visible": true
-		                        },
-
-		                        "__typename": {
-		                            "type": "String",
-		                            "keyRaw": "__typename",
-		                            "visible": true
-		                        }
-		                    },
-
-		                    "fragments": {
-		                        "UserFragmentTestFragment": {
-		                            "arguments": {}
-		                        }
-		                    }
-		                },
-
-		                "abstract": true,
-		                "visible": true
-		            }
-		        }
-		    },
-
-		    "pluginData": {},
-
-		    "input": {
-		        "fields": {
-		            "id": "ID"
-		        },
-
-		        "types": {}
-		    },
-
-		    "policy": "CacheOrNetwork",
-		    "partial": false
-		};
-
-		"HoudiniHash=77d79038702f2dbb57f3af777b214fedb15c7ec5bcd99c2e2fe2146ae8770ded";
-	`)
-})
-
-=======
->>>>>>> 5961ffed
 test('fragment nested in root', async function () {
 	// the config to use in tests
 	const config = testConfig()
