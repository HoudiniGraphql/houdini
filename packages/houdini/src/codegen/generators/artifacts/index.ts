import * as graphql from 'graphql'
import * as recast from 'recast'

import type { Config, Document, DocumentArtifact, CachePolicies } from '../../../lib'
import {
	getRootType,
	hashDocument,
	HoudiniError,
	parentTypeFromAncestors,
	fs,
	cleanupFiles,
	ArtifactKind,
} from '../../../lib'
import { flattenSelections, moduleExport } from '../../utils'
import { fragmentArgumentsDefinitions } from '.././../transforms/fragmentVariables'
import writeIndexFile from './indexFile'
import { inputObject } from './inputs'
import type { FilterMap } from './operations'
import { operationsByPath } from './operations'
import selection from './selection'
import { serializeValue } from './utils'

const AST = recast.types.builders

// the artifact generator creates files in the runtime directory for each
// document containing meta data that the preprocessor might use
export default function artifactGenerator(stats: {
	total: string[]
	new: string[]
	changed: string[]
	deleted: string[]
}) {
	return async function (config: Config, docs: Document[]) {
		// put together the type information for the filter for every list
		const filterTypes: FilterMap = {}

		for (const doc of docs) {
			graphql.visit(doc.document, {
				// look for any field marked with a list
				Directive(node, _, __, ___, ancestors) {
					// now, we only care about lists
					if (node.name.value !== config.listDirective) {
						return
					}

					// get the name of the list
					const nameArg = node.arguments?.find(
						(arg) => arg.name.value === config.listNameArg
					)
					if (!nameArg || nameArg.value.kind !== 'StringValue') {
						throw new HoudiniError({
							filepath: doc.filename,
							message: 'could not find name arg in list directive',
						})
					}
					const listName = nameArg.value.value

					// look up the actual field in the ancestor list so we can get type info
					let field = ancestors[ancestors.length - 1] as graphql.FieldNode
					let i = 1
					while (Array.isArray(field)) {
						i++
						field = ancestors[ancestors.length - i] as graphql.FieldNode
					}
					if (field.kind !== 'Field') {
						return
					}

					// look up the parent's type so we can ask about the field marked as a list
					const parentType = parentTypeFromAncestors(config.schema, doc.filename, [
						...ancestors.slice(0, -1),
					]) as graphql.GraphQLObjectType
					const parentField = parentType.getFields()[field.name.value]
					if (!parentField) {
						throw new HoudiniError({
							filepath: doc.filename,
							message: 'Could not find field information when computing filters',
						})
					}
					const fieldType = getRootType(parentField.type).toString()

					// look at every arg on the list to figure out the valid filters
					filterTypes[listName] = parentField.args.reduce((prev, arg) => {
						return {
							...prev,
							[arg.name]: getRootType(arg.type).toString(),
						}
					}, {})

					// the delete directive is an interesting one since there isn't a specific
					// list. we need to use something that points to deleting an instance of
					// the type as a key
					filterTypes[`${fieldType}_delete`] = {
						...filterTypes[`${fieldType}_delete`],
						// every field with the list type adds to the delete filters
						...filterTypes[listName],
					}
				},
			})
		}

		const listOfArtifacts: string[] = []

		// figure out the function we'll use to hash
		const hash = config.plugins?.find((plugin) => plugin.hash)?.hash ?? hashDocument

		// we have everything we need to generate the artifacts
		await Promise.all(
			[
				// generate the index file
				writeIndexFile(config, docs),
			].concat(
				// and an artifact for every document
				docs.map(async (doc) => {
					// pull out the info we need from the collected doc
					const { document, name, generateArtifact: generateArtifact } = doc
					// if the document is generated, don't write it to disk - it's use is to provide definitions
					// for the other transforms
					if (!generateArtifact) {
						return
					}

					// before we can print the document, we need to strip:
					// 1. all references to internal directives
					// 2. all variables only used by internal directives
					const usedVariableNames = new Set<string>()
					let documentWithoutInternalDirectives = graphql.visit(document, {
						Directive(node) {
							// if the directive is one of the internal ones, remove it
							if (config.isInternalDirective(node.name.value)) {
								return null
							}
						},

						Variable(node, _key, parent) {
							const variableIsBeingDefined =
								parent &&
								!(parent instanceof Array) &&
								parent.kind === 'VariableDefinition'

							if (!variableIsBeingDefined) {
								usedVariableNames.add(node.name.value)
							}
						},
					})
					let documentWithoutExtraVariables = graphql.visit(
						documentWithoutInternalDirectives,
						{
							VariableDefinition(variableDefinitionNode) {
								const name = variableDefinitionNode.variable.name.value

								if (!usedVariableNames.has(name)) {
									return null
								}
							},
						}
					)
					let rawString = graphql.print(documentWithoutExtraVariables)

					// figure out the document kind
					let docKind = doc.kind

					// look for the operation
					const operations = document.definitions.filter(
						({ kind }) => kind === graphql.Kind.OPERATION_DEFINITION
					) as graphql.OperationDefinitionNode[]
					// there are no operations, so its a fragment
					const fragments = document.definitions.filter(
						({ kind }) => kind === graphql.Kind.FRAGMENT_DEFINITION
					) as graphql.FragmentDefinitionNode[]

					let rootType: string | undefined = ''
					let selectionSet: graphql.SelectionSetNode

					// if we are generating the artifact for an operation
					if (docKind !== ArtifactKind.Fragment) {
						// find the operation
						const operation = operations[0]

						if (operation.operation === 'query') {
							rootType = config.schema.getQueryType()?.name
						} else if (operation.operation === 'mutation') {
							rootType = config.schema.getMutationType()?.name
						} else if (operation.operation === 'subscription') {
							rootType = config.schema.getSubscriptionType()?.name
						}
						if (!rootType) {
							throw new HoudiniError({
								filepath: doc.filename,
								message:
									'could not find root type for operation: ' +
									operation.operation +
									'. Maybe you need to re-run the introspection query?',
							})
						}

						// use this selection set
						selectionSet = operation.selectionSet
					}
					// we are looking at a fragment so use its selection set and type for the subscribe index
					else {
						// there are a lot of fragments added to a document. The fragment we care about
						// is the one with the matching name
						const matchingFragment = fragments.find(
							(fragment) => fragment.name.value === name
						)
						if (!matchingFragment) {
							throw new HoudiniError({
								filepath: doc.filename,
								message: `Fragment "${name}" doesn't exist in its own document?!`,
							})
						}
						rootType = matchingFragment.typeCondition.name.value
						selectionSet = matchingFragment.selectionSet
					}

					// if there are inputs to the operation
					let inputs = operations[0]?.variableDefinitions
					// if we are looking at fragments, the inputs to the fragment
					// are defined with the arguments directive
					let directive = fragments[0]?.directives?.find(
						(directive) => directive.name.value === config.argumentsDirective
					)
					if (docKind === ArtifactKind.Fragment && directive) {
						inputs = fragmentArgumentsDefinitions(config, doc.filename, fragments[0])
					}

					// in order to simplify the selection generation, we want to merge fragments together
					const mergedSelection = flattenSelections({
						config,
						filepath: doc.filename,
						selections: selectionSet.selections,
						fragmentDefinitions: doc.document.definitions
							.filter<graphql.FragmentDefinitionNode>(
								(definition): definition is graphql.FragmentDefinitionNode =>
									definition.kind === 'FragmentDefinition'
							)
							.reduce(
								(prev, definition) => ({
									...prev,
									[definition.name.value]: definition,
								}),
								{}
							),
						ignoreMaskDisable: docKind === 'HoudiniQuery',
						applyFragments: docKind !== 'HoudiniFragment',
					})

					// generate a hash of the document that we can use to detect changes
					// start building up the artifact
					let artifact: DocumentArtifact = {
						name,
						kind: docKind,
						hash: hash({ config, document: doc }),
						refetch: doc.refetch,
						raw: rawString,
						rootType,
						selection: selection({
							config,
							filepath: doc.filename,
							rootType,
							selections: mergedSelection,
							operations: operationsByPath(
								config,
								doc.filename,
								operations[0],
								filterTypes
							),
							// do not include used fragments if we are rendering the selection
							// for a fragment document
							includeFragments: docKind !== 'HoudiniFragment',
							document: doc,
						}),
					}

					// adding artifactData of plugins (only if any information is present)
<<<<<<< HEAD
					const plugin_data = config.plugins.reduce<Record<string, any>>(
						(prev, plugin) => {
							// if the plugin doesn't provide any artifact data, ignore it
							if (!plugin.artifactData) {
								return prev
							}

							// add the specified artifact data (if it exists)
							const result = { ...prev }
							const dataToAdd = plugin.artifactData({ config, document: doc }) ?? {}
							if (Object.keys(dataToAdd)) {
								result[plugin.name] = dataToAdd
							}

							// we're done
							return result
						},
						{}
					)
					if (Object.keys(plugin_data).length > 0) {
						artifact.pluginData = plugin_data
=======
					artifact.pluginData = {}
					for (const plugin of config.plugins) {
						if (!plugin.artifactData) {
							continue
						}
						artifact.pluginData[plugin.name] =
							plugin.artifactData({ config, document: doc }) ?? {}
>>>>>>> f2ac0c22
					}

					console.log(artifact.pluginData)

					// if the document has inputs describe their types in the artifact so we can
					// marshal and unmarshal scalars
					if (inputs && inputs.length > 0) {
						artifact.input = inputObject(config, inputs)
					}

					// add the cache policy to query documents
					if (artifact.kind === 'HoudiniQuery') {
						const cacheDirective = operations[0].directives?.find(
							(directive) => directive.name.value === config.cacheDirective
						)
						if (cacheDirective) {
							// look for arguments
							const args: { [key: string]: graphql.ArgumentNode } =
								cacheDirective.arguments?.reduce(
									(acc, arg) => ({
										...acc,
										[arg.name.value]: arg,
									}),
									{}
								) || {}

							const policy = args[config.cachePolicyArg]
							if (policy && policy.value.kind === 'EnumValue' && policy.value.value) {
								artifact.policy = policy.value.value as CachePolicies
							} else {
								artifact.policy = config.defaultCachePolicy
							}

							// if the user opted-in for partial data
							const partial = args[config.cachePartialArg]
							if (partial && partial.value.kind === 'BooleanValue') {
								artifact.partial = partial.value.value
							} else {
								artifact.partial = config.defaultPartial
							}
						} else {
							artifact.policy = config.defaultCachePolicy
							artifact.partial = config.defaultPartial
						}
					}

					// assign the artifact
					doc.artifact = artifact

					// pass the artifact through the artifactEnd hooks
					for (const plugin of config.plugins) {
						if (!plugin.artifactEnd) {
							continue
						}
						plugin.artifactEnd({ config, document: doc })
					}

					// the artifact should be the default export of the file
					const file = AST.program([
						moduleExport(config, 'default', serializeValue(artifact)),
						AST.expressionStatement(
							AST.stringLiteral(`HoudiniHash=${hash({ config, document: doc })}`)
						),
					])

					const artifactPath = config.artifactPath(document)

					// don't count the document unless it's user-facing (ie, generates a store)
					const countDocument = doc.generateStore

					// check if the file exists (indicating a new document)
					let existingArtifact = await fs.readFile(artifactPath)
					if (existingArtifact === null) {
						if (countDocument) {
							stats.new.push(artifact.name)
						}
					}

					// write the result to the artifact path we're configured to write to
					await fs.writeFile(artifactPath, recast.print(file).code)
					listOfArtifacts.push(config.documentName(document))

					if (!countDocument) {
						return
					}

					// check if the artifact exists
					const match = existingArtifact && existingArtifact.match(/"HoudiniHash=(\w+)"/)
					if (match && match[1] !== artifact.hash) {
						stats.changed.push(artifact.name)
					}

					// regardless of whether it was changed or not, we need to track the total list of artifacts
					stats.total.push(artifact.name)
				})
			)
		)

		// cleanup files that are no more necessary!
		stats.deleted = await cleanupFiles(config.artifactDirectory, listOfArtifacts)
	}
}<|MERGE_RESOLUTION|>--- conflicted
+++ resolved
@@ -274,29 +274,6 @@
 					}
 
 					// adding artifactData of plugins (only if any information is present)
-<<<<<<< HEAD
-					const plugin_data = config.plugins.reduce<Record<string, any>>(
-						(prev, plugin) => {
-							// if the plugin doesn't provide any artifact data, ignore it
-							if (!plugin.artifactData) {
-								return prev
-							}
-
-							// add the specified artifact data (if it exists)
-							const result = { ...prev }
-							const dataToAdd = plugin.artifactData({ config, document: doc }) ?? {}
-							if (Object.keys(dataToAdd)) {
-								result[plugin.name] = dataToAdd
-							}
-
-							// we're done
-							return result
-						},
-						{}
-					)
-					if (Object.keys(plugin_data).length > 0) {
-						artifact.pluginData = plugin_data
-=======
 					artifact.pluginData = {}
 					for (const plugin of config.plugins) {
 						if (!plugin.artifactData) {
@@ -304,10 +281,7 @@
 						}
 						artifact.pluginData[plugin.name] =
 							plugin.artifactData({ config, document: doc }) ?? {}
->>>>>>> f2ac0c22
-					}
-
-					console.log(artifact.pluginData)
+					}
 
 					// if the document has inputs describe their types in the artifact so we can
 					// marshal and unmarshal scalars
