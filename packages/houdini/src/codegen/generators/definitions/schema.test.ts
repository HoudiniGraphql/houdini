--- conflicted
+++ resolved
@@ -81,13 +81,11 @@
 			"""@mask_disable to disable masking on fragment (overwriting the global conf)"""
 			directive @mask_disable on FRAGMENT_SPREAD
 
-<<<<<<< HEAD
 			"""@loading is used to shape the value of your documents while they are loading"""
 			directive @loading(count: Int) on QUERY | FRAGMENT_DEFINITION | FIELD | FRAGMENT_SPREAD
-=======
+
 			"""@required makes a nullable field always non-null by making the parent null when the field is"""
 			directive @required on FIELD
->>>>>>> 7d624fec
 		`)
 })
 
@@ -165,13 +163,11 @@
 			"""@mask_disable to disable masking on fragment (overwriting the global conf)"""
 			directive @mask_disable on FRAGMENT_SPREAD
 
-<<<<<<< HEAD
 			"""@loading is used to shape the value of your documents while they are loading"""
 			directive @loading(count: Int) on QUERY | FRAGMENT_DEFINITION | FIELD | FRAGMENT_SPREAD
-=======
+
 			"""@required makes a nullable field always non-null by making the parent null when the field is"""
 			directive @required on FIELD
->>>>>>> 7d624fec
 
 			directive @User_delete repeatable on FIELD
 		`)
@@ -268,13 +264,11 @@
 			"""@mask_disable to disable masking on fragment (overwriting the global conf)"""
 			directive @mask_disable on FRAGMENT_SPREAD
 
-<<<<<<< HEAD
 			"""@loading is used to shape the value of your documents while they are loading"""
 			directive @loading(count: Int) on QUERY | FRAGMENT_DEFINITION | FIELD | FRAGMENT_SPREAD
-=======
+
 			"""@required makes a nullable field always non-null by making the parent null when the field is"""
 			directive @required on FIELD
->>>>>>> 7d624fec
 
 			directive @User_delete repeatable on FIELD
 		`)
@@ -384,12 +378,10 @@
 			"""@mask_disable to disable masking on fragment (overwriting the global conf)"""
 			directive @mask_disable on FRAGMENT_SPREAD
 
-<<<<<<< HEAD
 			"""@loading is used to shape the value of your documents while they are loading"""
 			directive @loading(count: Int) on QUERY | FRAGMENT_DEFINITION | FIELD | FRAGMENT_SPREAD
-=======
+
 			"""@required makes a nullable field always non-null by making the parent null when the field is"""
 			directive @required on FIELD
->>>>>>> 7d624fec
 		`)
 })