import { logCyan, logGreen } from '@kitql/helper'
import type { ExpressionKind, StatementKind, TSTypeKind } from 'ast-types/lib/gen/kinds'
import type * as graphql from 'graphql'
import * as recast from 'recast'

<<<<<<< HEAD
import type { Config, Document, DocumentArtifact } from '../../../lib'
import { HoudiniError, siteURL, fs, path } from '../../../lib'
=======
import type { Config, Document } from '../../../lib'
import { printJS, HoudiniError, siteURL, fs, path } from '../../../lib'
>>>>>>> 5961ffed
import { fragmentArgumentsDefinitions } from '../../transforms/fragmentVariables'
import { flattenSelections } from '../../utils'
import { serializeValue } from '../artifacts/utils'
import { addReferencedInputTypes } from './addReferencedInputTypes'
import { fragmentKey, inlineType } from './inlineType'
import { withLoadingState } from './loadingState'
import { tsTypeReference } from './typeReference'
import { readonlyProperty } from './types'

const AST = recast.types.builders

// typescriptGenerator generates typescript definitions for the artifacts
export async function generateDocumentTypes(config: Config, docs: Document[]) {
	// build up a list of paths we have types in (to export from index.d.ts)
	const typePaths: string[] = []

	// we need every fragment definition
	const fragmentDefinitions: { [name: string]: graphql.FragmentDefinitionNode } = {}
	for (const document of docs) {
		for (const defn of document.originalParsed.definitions.filter(
			({ kind }) => kind === 'FragmentDefinition'
		) as graphql.FragmentDefinitionNode[]) {
			fragmentDefinitions[defn.name.value] = defn
		}
	}

	const missingScalars = new Set<string>()

	// every document needs a generated type
	await Promise.all(
		// the generated types depend solely on user-provided information
		// so we need to use the original document that we haven't mutated
		// as part of the compiler
		docs.map(
			async ({
				originalParsed: originalDocument,
				name,
				filename,
				generateArtifact: generateArtifact,
				artifact,
			}) => {
				if (!generateArtifact) {
					return
				}

				// the place to put the artifact's type definition
				const typeDefPath = config.artifactTypePath(originalDocument)

				// build up the program
				const program = AST.program([])

				// if we have to define any types along the way, make sure we only do it once
				const visitedTypes = new Set<string>()

				// if there's an operation definition
				let definition = originalDocument.definitions.find(
					(def) =>
						(def.kind === 'OperationDefinition' || def.kind === 'FragmentDefinition') &&
						def.name?.value === name
				) as graphql.OperationDefinitionNode | graphql.FragmentDefinitionNode

				const selections = flattenSelections({
					config,
					filepath: filename,
					selections: definition.selectionSet.selections,
					fragmentDefinitions,
					keepFragmentSpreadNodes: true,
				})

				if (definition?.kind === 'OperationDefinition') {
					// treat it as an operation document
					await generateOperationTypeDefs(
						config,
						filename,
						program.body,
						definition,
						selections,
						visitedTypes,
						missingScalars,
						artifact!
					)
				} else {
					// treat it as a fragment document
					await generateFragmentTypeDefs(
						config,
						filename,
						program.body,
						selections,
						originalDocument.definitions,
						visitedTypes,
						missingScalars,
						artifact!
					)
				}

				// add the document's artifact as the file's default export
				program.body.push(
					// the typescript AST representing a default export in typescript
					AST.exportNamedDeclaration(
						AST.tsTypeAliasDeclaration(
							AST.identifier(`${name}$artifact`),
							convertToTs(serializeValue(artifact))
						)
					)
				)

				// write the file contents
				const { code } = await printJS(program)
				await fs.writeFile(typeDefPath, code)

				typePaths.push(typeDefPath)
			}
		)
	)

	// now that we have every type generated, create an index file in the runtime root that exports the types
	const typeIndex = AST.program(
		typePaths
			.sort((a, b) => a.localeCompare(b))
			.map((typePath) => {
				return AST.exportAllDeclaration(
					AST.literal(
						'./' +
							path
								.relative(path.resolve(config.typeIndexPath, '..'), typePath)
								// remove the .d.ts from the end of the path
								.replace(/\.[^/.]+\.[^/.]+$/, '')
					),
					null
				)
			})
			.concat([
				AST.exportAllDeclaration(AST.literal('./runtime'), null),
				AST.exportAllDeclaration(AST.literal('./graphql'), null),
			])
	)

	// stringify the value so we can push it through the plugins
	const exportDefaultAs = ({ module, as }: { module: string; as: string }) =>
		`\nexport { default as ${as} } from "${module}"\n`
	const exportStarFrom = ({ module }: { module: string }) => `\nexport * from "${module}"\n`
	let { code: indexContent } = await printJS(typeIndex)
	for (const plugin of config.plugins) {
		if (plugin.indexFile) {
			indexContent = plugin.indexFile({
				config,
				content: indexContent,
				exportDefaultAs,
				exportStarFrom,
				pluginRoot: config.pluginDirectory(plugin.name),
				typedef: true,
				documents: docs,
			})
		}

		// if the plugin generated a runtime
		if (plugin.includeRuntime) {
			indexContent += exportStarFrom({
				module:
					'./' +
					path.relative(config.rootDir, config.pluginRuntimeDirectory(plugin.name)),
			})
		}
	}

	// write the contents
	await fs.writeFile(config.typeIndexPath, indexContent)

	// if we were missing scalars, we need to warn the user and tell them
	if (missingScalars.size > 0) {
		console.warn(`⚠️  Missing definitions for the following scalars: ${[...missingScalars].join(
			', '
		)}
Generated types will contain an any type in place of these values. To fix this, provide an equivalent
type in your config file:

{
  scalars: {
    ${logCyan(`/* in your case, something like */`)}
${[...missingScalars]
	.map(
		(c) =>
			`    ${c}: {                  ${logGreen(`// <- The GraphQL Scalar`)}
      type: "${logCyan(`YourType_${c}`)}"  ${logGreen(`// <-  The TypeScript type`)}
    }`
	)
	.join(
		`,
`
	)}
  }
}

For more information, please visit this link: ${siteURL}/api/config#custom-scalars`)
	}
}

function convertToTs(source: ExpressionKind): TSTypeKind {
	// convert the values of objects
	if (source.type === 'ObjectExpression') {
		return AST.tsTypeLiteral(
			source.properties.reduce<recast.types.namedTypes.TSPropertySignature[]>(
				(props, prop) => {
					if (
						prop.type !== 'ObjectProperty' ||
						(prop.key.type !== 'StringLiteral' && prop.key.type === 'Identifier')
					) {
						return props
					}

					return [
						...props,
						AST.tsPropertySignature(
							prop.key,
							AST.tsTypeAnnotation(convertToTs(prop.value as ExpressionKind))
						),
					]
				},
				[]
			)
		)
	}

	// convert every element in an array
	if (source.type === 'ArrayExpression') {
		return AST.tsTupleType(
			source.elements.map((element) => convertToTs(element as ExpressionKind))
		)
	}

	// handle literal types
	if (source.type === 'Literal' && typeof source.value === 'boolean') {
		return AST.tsLiteralType(AST.booleanLiteral(source.value))
	}
	if (source.type === 'Literal' && typeof source.value === 'number') {
		return AST.tsLiteralType(AST.numericLiteral(source.value))
	}
	if (source.type === 'Literal' && typeof source.value === 'string') {
		return AST.tsLiteralType(AST.stringLiteral(source.value))
	}

	// @ts-ignore
	return AST.tsLiteralType(source)
}

async function generateOperationTypeDefs(
	config: Config,
	filepath: string,
	body: StatementKind[],
	definition: graphql.OperationDefinitionNode,
	selections: readonly graphql.SelectionNode[],
	visitedTypes: Set<string>,
	missingScalars: Set<string>,
	artifact: DocumentArtifact
) {
	let parentType: graphql.GraphQLCompositeType | null = null
	if (definition.operation === 'query') {
		parentType = config.schema.getQueryType()!
	} else if (definition.operation === 'mutation') {
		parentType = config.schema.getMutationType()!
	} else if (definition.operation === 'subscription') {
		parentType = config.schema.getSubscriptionType()!
	}
	if (!parentType) {
		throw new HoudiniError({ filepath, message: 'Could not find root type for document' })
	}

	// the name of the types we will define
	const inputTypeName = `${definition.name!.value}$input`
	const shapeTypeName = `${definition.name!.value}$result`
	const optimisticTypeName = `${definition.name!.value}$optimistic`

	// dry
	const hasInputs = definition.variableDefinitions && definition.variableDefinitions.length > 0

	let resultType = inlineType({
		config,
		filepath,
		rootType: parentType,
		selections,
		root: true,
		allowReadonly: true,
		visitedTypes,
		body,
		missingScalars,
		includeFragments: true,
	})

	// if we are looking at a query then we should add the loading state
	if (artifact.kind === 'HoudiniQuery') {
		resultType = withLoadingState({
			body,
			base: resultType,
			config,
			artifact,
		})
	}

	// add our types to the body
	body.push(
		// add the root type named after the document that links the input and result types
		AST.exportNamedDeclaration(
			AST.tsTypeAliasDeclaration(
				AST.identifier(definition.name!.value),
				AST.tsTypeLiteral([
					readonlyProperty(
						AST.tsPropertySignature(
							AST.stringLiteral('input'),
							AST.tsTypeAnnotation(AST.tsTypeReference(AST.identifier(inputTypeName)))
						)
					),
					readonlyProperty(
						AST.tsPropertySignature(
							AST.stringLiteral('result'),
							AST.tsTypeAnnotation(
								definition.operation === 'mutation'
									? AST.tsTypeReference(AST.identifier(shapeTypeName))
									: AST.tsUnionType([
											AST.tsTypeReference(AST.identifier(shapeTypeName)),
											AST.tsUndefinedKeyword(),
									  ])
							)
						)
					),
				])
			)
		),
		// export the type that describes the result
		AST.exportNamedDeclaration(
			AST.tsTypeAliasDeclaration(AST.identifier(shapeTypeName), resultType)
		)
	)

	// if there are variables in this query
	if (hasInputs && definition.variableDefinitions && definition.variableDefinitions.length > 0) {
		for (const variableDefinition of definition.variableDefinitions) {
			addReferencedInputTypes(
				config,
				filepath,
				body,
				visitedTypes,
				missingScalars,
				variableDefinition.type
			)
		}

		// merge all of the variables into a single object
		body.push(
			AST.exportNamedDeclaration(
				AST.tsTypeAliasDeclaration(
					AST.identifier(inputTypeName),
					AST.tsTypeLiteral(
						(definition.variableDefinitions || []).map(
							(definition: graphql.VariableDefinitionNode) => {
								// add a property describing the variable to the root object
								return AST.tsPropertySignature(
									AST.identifier(definition.variable.name.value),
									AST.tsTypeAnnotation(
										tsTypeReference(config, missingScalars, definition, body)
									),
									definition.type.kind !== 'NonNullType'
								)
							}
						)
					)
				)
			)
		)
	} else {
		body.push(
			AST.exportNamedDeclaration(
				AST.tsTypeAliasDeclaration(AST.identifier(inputTypeName), AST.tsNullKeyword())
			)
		)
	}

	// mutations need to have an optimistic response type defined
	if (definition.operation === 'mutation') {
		body.push(
			AST.exportNamedDeclaration(
				AST.tsTypeAliasDeclaration(
					AST.identifier(optimisticTypeName),
					inlineType({
						config,
						filepath,
						rootType: parentType,
						selections,
						root: true,
						allowReadonly: true,
						visitedTypes,
						body,
						missingScalars,
						includeFragments: false,
						allOptional: true,
					})
				)
			)
		)
	}
}

async function generateFragmentTypeDefs(
	config: Config,
	filepath: string,
	body: StatementKind[],
	selections: readonly graphql.SelectionNode[],
	definitions: readonly graphql.DefinitionNode[],
	visitedTypes: Set<string>,
	missingScalars: Set<string>,
	artifact: DocumentArtifact
) {
	// every definition will contribute the same thing to the typedefs
	for (const definition of definitions) {
		// if its not a fragment definition
		if (definition.kind !== 'FragmentDefinition') {
			// we don't know what to do
			continue
		}

		// the name of the prop type
		const propTypeName = definition.name.value
		// the name of the shape type
		const shapeTypeName = `${definition.name.value}$data`
		const inputTypeName = `${definition.name!.value}$input`

		// look up the root type of the document
		const type = config.schema.getType(definition.typeCondition.name.value)
		if (!type) {
			throw new Error('Should not get here')
		}

		// a fragment's inputs are always {} unless it has been tagged with the arguments directive
		let directive = definition.directives?.find(
			(directive) => directive.name.value === config.argumentsDirective
		)
		let inputValue = !directive
			? AST.tsTypeLiteral([])
			: AST.tsTypeLiteral(
					(fragmentArgumentsDefinitions(config, filepath, definition) || []).map(
						(definition: graphql.VariableDefinitionNode) => {
							// add a property describing the variable to the root object
							return AST.tsPropertySignature(
								AST.identifier(definition.variable.name.value),
								AST.tsTypeAnnotation(
									tsTypeReference(config, missingScalars, definition, body)
								),
								definition.type.kind !== 'NonNullType'
							)
						}
					)
			  )

		body.push(
			AST.exportNamedDeclaration(
				AST.tsTypeAliasDeclaration(AST.identifier(inputTypeName), inputValue)
			),
			// we need to add a type that will act as the entry point for the fragment
			// and be assigned to the prop that holds the reference passed from
			// the fragment's parent
			AST.exportNamedDeclaration(
				AST.tsTypeAliasDeclaration(
					AST.identifier(propTypeName),
					AST.tsTypeLiteral([
						readonlyProperty(
							AST.tsPropertySignature(
								AST.stringLiteral('shape'),
								AST.tsTypeAnnotation(
									AST.tsTypeReference(AST.identifier(shapeTypeName))
								),
								true
							)
						),
						readonlyProperty(
							AST.tsPropertySignature(
								AST.stringLiteral(fragmentKey),
								AST.tsTypeAnnotation(
									AST.tsTypeLiteral([
										AST.tsPropertySignature(
											AST.stringLiteral(propTypeName),
											AST.tsTypeAnnotation(AST.tsAnyKeyword())
										),
									])
								)
							)
						),
					])
				)
			),

			// export the type that describes the fragments response data
			AST.exportNamedDeclaration(
				AST.tsTypeAliasDeclaration(
					AST.identifier(shapeTypeName),
					withLoadingState({
						config,
						artifact,
						body,
						base: inlineType({
							config,
							filepath,
							rootType: type,
							selections,
							root: true,
							allowReadonly: true,
							body,
							visitedTypes,
							missingScalars,
							includeFragments: true,
						}),
					})
				)
			)
		)
	}
}<|MERGE_RESOLUTION|>--- conflicted
+++ resolved
@@ -3,13 +3,8 @@
 import type * as graphql from 'graphql'
 import * as recast from 'recast'
 
-<<<<<<< HEAD
 import type { Config, Document, DocumentArtifact } from '../../../lib'
-import { HoudiniError, siteURL, fs, path } from '../../../lib'
-=======
-import type { Config, Document } from '../../../lib'
 import { printJS, HoudiniError, siteURL, fs, path } from '../../../lib'
->>>>>>> 5961ffed
 import { fragmentArgumentsDefinitions } from '../../transforms/fragmentVariables'
 import { flattenSelections } from '../../utils'
 import { serializeValue } from '../artifacts/utils'
