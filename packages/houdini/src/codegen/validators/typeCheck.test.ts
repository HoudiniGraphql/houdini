import type * as graphql from 'graphql'
import { describe, expect, test } from 'vitest'

import type { Row } from '../../test'
import { pipelineTest, testConfig } from '../../test'
import { valueIsType } from './typeCheck'

// since generation will catch a lot of these errors for us, the goal of these tests is to make sure
// errors are caught __before__ we get to the generation stage. This means that our failure tests
// need to look for multiple errors thrown at once

const table: Row[] = [
	{
		title: 'allows documents that satisfy schema',
		pass: true,
		documents: [
			`query QueryA {
				version
			}`,
		],
	},
	{
		title: 'allows documents spread across multiple sources',
		pass: true,
		documents: [
			`query QueryA {
				user {
					...FragmentA
				}
			}`,
			`fragment FragmentA on User {
				firstName
			}`,
		],
	},
	{
		title: 'unknown types in fragments',
		pass: false,
		documents: [
			`fragment FragmentA on Foo {
				bar
			}`,
			`fragment FragmentA2 on Foo {
				bar
			}`,
		],
	},
	{
		title: 'unknown fields in queries',
		pass: false,
		documents: [
			`query one {
				user {
					foo
				}
			}`,
			`query two {
				user {
					foo
				}
			}`,
		],
	},
	{
		title: '@list on query',
		pass: true,
		documents: [
			`query TestQuery {
				user {
					friends @list(name: "Friends") {
						id
					}
				}
			}`,
			`mutation MutationM {
				addFriend {
					friend {
						...Friends_insert
					}
				}
			}`,
		],
	},
	{
		title: '@list on query on field that doesn t exist',
		pass: false,
		documents: [
			`query TestQuery {
				user {
					friends_NOT_EXISTING_FIELD @list(name: "Friends") {
						id
					}
				}
			}`,
		],
		check: (e: any) => {
			expect(e.message).toMatchInlineSnapshot(
				'"Could not find definition of friends_NOT_EXISTING_FIELD in User"'
			)
		},
	},
	{
		title: 'no @parentID @allLists on _insert, but defaultListTarget',
		pass: true,
		documents: [
			`query TestQuery {
					user {
						friends {
							friends @list(name: "Friends") {
								id
							}
						}
					}
      }`,
			`mutation MutationM1 {
					addFriend {
						friend {
							...Friends_insert
						}
					}
      }`,
			`mutation MutationM2 {
				addFriend {
					friend {
						...Friends_insert
					}
				}
		}`,
		],
		check(docs) {},
		partial_config: { defaultListTarget: 'all' },
	},
	{
		title: '@parentID @allLists on _insert',
		pass: false,
		documents: [
			`query TestQuery {
					user {
						friends {
							friends @list(name: "Friends") {
								id
							}
						}
					}
			}`,
			`mutation MutationM1 {
				addFriend {
					...Friends_insert @parentID(value: "1") @allLists
				}
			}`,
			`mutation MutationM2 {
				addFriend {
					...Friends_insert @parentID(value: "1") @allLists
				}
			}`,
		],
	},
	{
		title: '@mask_enable @mask_disable on fragment',
		pass: false,
		documents: [
			`fragment FooA on Query {
				users(stringValue: $name) { id }
			}`,
			`fragment FooB on Query {
				users(stringValue: $name) { id }
			}`,
			`query TestQuery {
					...FooA @mask_enable @mask_disable
					...FooB @mask_enable @mask_disable
			}`,
		],
	},
	{
		title: '@list name must be unique',
		pass: false,
		documents: [
			`
                query TestQuery1 {
					user {
						friends {
							friends @list(name: "Friends") {
								id
							}
						}
					}
                }
            `,
			`
				query TestQuery2 {
					user {
						friends {
							friends @list(name: "Friends") {
								id
							}
						}
					}
				}
            `,
			`
				query TestQuery2 {
					user {
						friends {
							friends @list(name: "Friends") {
								id
							}
						}
					}
				}
            `,
		],
	},
	{
		title: '@list with parentID as variable on query',
		pass: true,
		documents: [
			`query TestQuery {
					user {
						friends {
							friends @list(name: "Friends") {
								id
							}
						}
					}
        }
            `,
			`mutation MutationM1($parentID: ID!) {
					addFriend {
						...Friends_insert @prepend @parentID(value: $parentID)
					}
				}`,
			`mutation MutationM2($parentID: ID!) {
					addFriend {
						...Friends_insert @prepend @parentID(value: $parentID)
					}
				}`,
		],
	},
	{
		title: 'deprecated usage of parentID in append and prepend',
		pass: false,
		documents: [
			`query TestQuery {
					user {
						friends {
							friends @list(name: "Friends") {
								id
							}
						}
					}
        }
            `,
			`mutation MutationM1($parentID: ID!) {
					addFriend {
						...Friends_insert @append(parentID: $parentID)
					}
				}`,
			`mutation MutationM2($parentID: ID!) {
					addFriend {
						...Friends_insert @prepend(parentID: $parentID)
					}
				}`,
		],
		nb_of_fail: 4,
	},
	{
		title: '@list without parentID on fragment',
		pass: false,
		documents: [
			`
                fragment FragmentA on User {
					friends @list(name: "Friends") {
						firstName
					}
                }
            `,
			`
                mutation Mutation1 {
					addFriend {
						...Friends_insert
					}
                }
            `,
			`
                mutation Mutation2 {
					addFriend {
						...Friends_insert
					}
                }
            `,
		],
	},
	{
		title: '@list prepend on query no id',
		pass: false,
		documents: [
			`
                query UserFriends {
					user {
						friends {
							friends @list(name: "Friends") {
								id
							}
						}
					}
                }
            `,
			`
                mutation Mutation1 {
					addFriend {
						...Friends_insert @prepend
					}
                }
            `,
			`
                mutation Mutation2 {
					addFriend {
						...Friends_insert @prepend
					}
                }
            `,
		],
	},
	{
		title: '@list append on query no id',
		pass: false,
		documents: [
			`
                query UserFriends {
					user {
						friends {
							friends @list(name: "Friends") {
								id
							}
						}
					}
                }
            `,
			`
                mutation Mutation1 {
					addFriend {
						...Friends_insert @append
					}
                }
            `,
			`
                mutation Mutation2 {
					addFriend {
						...Friends_insert @append
					}
                }
            `,
		],
	},
	{
		title: '@list no directive on query',
		pass: false,
		documents: [
			`
                query UserFriends {
					user {
						friends {
							friends @list(name: "Friends") {
								id
							}
						}
					}
                }
            `,
			`
                mutation Mutation1 {
					addFriend {
						...Friends_insert
					}
                }
            `,
			`
                mutation Mutation2 {
					addFriend {
						...Friends_insert
					}
                }
            `,
		],
	},
	{
		title: 'unknown fragments',
		pass: false,
		documents: [
			`
				query Foo {
					user {
						...UserFragment
					}
				}
			`,
			`
				query Foo2 {
					user {
						...UserFragment
					}
				}
			`,
		],
	},
	{
		title: 'unknown directives',
		pass: false,
		documents: [
			`
				query Foo {
					user {
						firstName @foo
					}
				}
			`,
			`
				query Foo2 {
					user {
						firstName @foo
					}
				}
			`,
		],
	},
	{
		title: 'unknown list fragments errors before generation',
		pass: false,
		// note: we pass parentID here to ensure we're not getting caught on the
		//		 free lists check
		documents: [
			`
				mutation Foo {
					addFriend {
						...UserFragment_insert @parentID(value: "2")
					}
				}
			`,
			`
				mutation Bar {
					addFriend {
						...UserFragment_insert @parentID(value: "2")
					}
				}
			`,
		],
	},
	{
		title: 'known list directives',
		pass: true,
		// note: we pass parentID here to ensure we're not getting caught on the
		//		 free lists check
		documents: [
			`
				query UserFriends {
					user {
						cats @list(name: "Friends") {
							id
						}
					}
				}
			`,
			`
				mutation Bar {
					deleteUser(id: "2") {
						userID @Cat_delete
					}
				}
			`,
		],
	},
	{
		title: 'known connection directives',
		pass: true,
		// note: we pass parentID here to ensure we're not getting caught on the
		//		 free lists check
		documents: [
			`
				query UserFriends {
					user {
						friendsByCursor @list(name: "Friends") {
							edges {
								node {
									id
								}
							}
						}
					}
				}
			`,
			`
				mutation Bar {
					deleteUser(id: "2") {
						userID @User_delete
					}
				}
			`,
		],
	},
	{
		title: 'unknown list directives errors before generation',
		pass: false,
		// note: we pass parentID here to ensure we're not getting caught on the
		//		 free lists check
		documents: [
			`
				mutation Foo {
					deleteUser(id: "2") {
						userID @Foo_delete
					}
				}
			`,
			`
				mutation Bar {
					deleteUser(id: "2") {
						userID @Foo_delete
					}
				}
			`,
		],
	},
	{
		title: 'missing fragment arguments',
		pass: false,
		documents: [
			`
				fragment Foo on Query @arguments(name: { type: "String!" }) {
					users(stringValue: $name) { id }
				}
			`,
			`
				query Query1 {
					...Foo
				}
			`,
			`
				query Query2 {
					...Foo
				}
			`,
		],
	},
	{
		title: 'invalid argument',
		pass: false,
		documents: [
			`
				fragment Foo on Query @arguments(name: { type: "String" }) {
					users(stringValue: $name) { id }
				}
			`,
			`
				query Query1 {
					...Foo @with(bar: "blah", name: "bar")
				}
			`,
			`
				query Query2 {
					...Foo @with(any: true, name: "bar")
				}
			`,
		],
	},
	{
		title: 'unused fragment arguments',
		pass: false,
		documents: [
			`
				fragment Foo1 on Query @arguments(name: { type: "String!" }) {
					users(stringValue: "hello") { id }
				}
			`,
			`
				fragment Foo2 on Query @arguments(name: { type: "String!" }) {
					users(stringValue: "hello") { id }
				}
			`,
		],
	},
	{
		title: 'applied fragment arguments',
		pass: false,
		documents: [
			`
				fragment Foo on Query @arguments(name: { type: "String" }) {
					users(stringValue: $name) { id }
				}
			`,
			`
				query Query2 {
					...Foo @with(name: true)
				}
			`,
			`
				query Query2 {
					...Foo @with(name: true)
				}
			`,
		],
	},
	{
		title: 'fragment argument definition default',
		pass: false,
		documents: [
			`
				fragment FooA on Query @arguments(name: { type: "String", default: true}) {
					users(stringValue: $name) { id }
				}
			`,
			`
				fragment FooB on Query @arguments(name: { type: "String", default: true}) {
					users(stringValue: $name) { id }
				}
			`,
		],
	},
	{
		title: '@paginate offset happy path',
		pass: true,
		documents: [
			`
			fragment UserPaginatedA on User {
				friendsByOffset(limit: 10) @paginate {
					id
				}
			}
			`,
			`
			fragment UserPaginatedB on User {
				friendsByOffset(limit: 10) @paginate {
					id
				}
			}
			`,
		],
	},
	{
		title: 'list of strings passed to fragment argument type argument (woof)',
		pass: false,
		documents: [
			`
			fragment NodePaginatedA on Query @arguments(
				ids: { type: [String] }
			) {
				nodes(ids: $ids) {
					id
				}
			}
			`,
			`
			fragment NodePaginatedB on Query @arguments(
				ids: { type: [String] }
			) {
				nodes(ids: $ids) {
					id
				}
			}
			`,
		],
	},
	{
		title: 'must pass list to list fragment arguments',
		pass: false,
		documents: [
			`
			fragment Fragment on Query @arguments(
				ids: { type: "[String]" }
			) {
				nodes(ids: $ids) {
					id
				}
			}
			`,
			`
			query QueryWithFragmentA {
				...Fragment @with(ids: "A")
			}
			`,
			`
			query QueryWithFragmentB {
				...Fragment @with(ids: "A")
			}
			`,
		],
	},
	{
		title: '@paginate cursor happy path',
		pass: true,
		documents: [
			`
			fragment UserPaginatedA on User {
				friendsByCursor(first: 10) @paginate {
					edges {
						node {
							id
						}
					}
				}
			}
			`,
			`
			fragment UserPaginatedB on User {
				friendsByCursor(first: 10) @paginate {
					edges {
						node {
							id
						}
					}
				}
			}
			`,
		],
	},
	{
		title: 'cursor pagination requires first',
		pass: false,
		documents: [
			`
				fragment UserCursorPaginatedA on User {
					friendsByCursor @paginate {
						edges {
							node {
								id
							}
						}
					}
				}
			`,
			`
				fragment UserCursorPaginatedB on User {
					friendsByCursor @paginate {
						edges {
							node {
								id
							}
						}
					}
				}
			`,
			`
				fragment UserCursorPaginatedC on User {
					friendsByCursor(first: 10) @paginate {
						edges {
							node {
								id
							}
						}
					}
				}
			`,
		],
	},
	{
		title: "@paginate cursor can't go both ways",
		pass: false,
		documents: [
			`
			fragment UserPaginatedA on User {
				friendsByCursor(first: 10, last: 10) @paginate {
					edges {
						node {
							id
						}
					}
				}
			}
			`,
			`
			fragment UserPaginatedB on User {
				friendsByCursor(first: 10, last: 10) @paginate {
					edges {
						node {
							id
						}
					}
				}
			}
			`,
		],
	},
	{
		title: "@paginate can't show up in a document with required args",
		pass: false,
		documents: [
			`
			fragment UserPaginatedA on User @arguments(foo: { type: "String!" }) {
				friendsByCursor(first: 10, after: $foo) @paginate {
					edges {
						node {
							id
						}
					}
				}
			}
			`,
			`
			fragment UserPaginatedB on User @arguments(foo: { type: "String!" }) {
				friendsByCursor(first: 10, after: $foo) @paginate {
					edges {
						node {
							id
						}
					}
				}
			}
			`,
		],
	},
	{
		title: 'offset pagination requires limit',
		pass: false,
		documents: [
			`
				fragment UserPaginatedA on User {
					friendsByOffset @paginate {
						id
					}
				}
			`,
			`
				fragment UserPaginatedB on User {
					friendsByOffset @paginate {
						id
					}
				}
			`,
			`
				fragment UserPaginatedC on User {
					friendsByOffset(limit: 10) @paginate {
						id
					}
				}
			`,
		],
	},
	{
		title: 'multiple @paginate',
		pass: false,
		documents: [
			`
			fragment UserPaginatedA on User {
				friendsByOffset(limit: 10) @paginate {
					id
				}
				friendsByCursor(first: 10) @paginate {
					edges {
						node {
							id
						}
					}
				}
			}
			`,
			`
			fragment UserPaginatedB on User {
				friendsByOffset(limit: 10) @paginate {
					id
				}
				friendsByCursor(first: 10) @paginate {
					edges {
						node {
							id
						}
					}
				}
			}
			`,
		],
	},
	{
		title: '@paginate can fall on an interface if every constituent has a custom key',
		pass: true,
		// name needs to be passed to validate the id field
		documents: [
			`
				query QueryA {
					ghostsByCursor(first: 10) @paginate(name: "GhostA") {
						edges {
							node {
								... on Ghost {
									name
								}
							}
						}
					}
				}
			`,
			`
				query QueryB {
					ghostsByCursor(first: 10) @paginate(name: "GhostB") {
						edges {
							node {
								... on Ghost {
									name
								}
							}
						}
					}
				}
			`,
		],
	},
	{
		title: "@paginate can't fall under lists",
		pass: false,
		documents: [
			`
			fragment UserPaginatedA on User {
				friends {
					friendsByOffset(limit: 10) @paginate {
						id
					}
				}
			}
			`,
			`
			fragment UserPaginatedB on User {
				friends {
					friendsByOffset(limit: 10) @paginate {
						id
					}
				}
			}
			`,
		],
	},
	{
		title: "@paginate can't be in a fragment containing a non Node or configured type",
		pass: false,
		documents: [
			`
			fragment UserPaginatedA on Legend {
				believers (first: 10) @paginate {
					edges {
						node {
							name
						}
					}
				}
			}
			`,
			`
			fragment UserPaginatedA on Legend {
				believers (first: 10) @paginate {
					edges {
						node {
							name
						}
					}
				}
			}
			`,
		],
	},
	{
		title: '@paginate can fall on a fragment of a Node',
		pass: true,
		documents: [
			`
			fragment UserPaginatedA on User {
				believesInConnection (first: 10) @paginate {
					edges {
						node {
							name
						}
					}
				}
			}
			`,
			`
			fragment UserPaginatedB on User {
				believesInConnection (first: 10) @paginate {
					edges {
						node {
							name
						}
					}
				}
			}
			`,
		],
	},
	{
		title: '@paginate can fall on a fragment of a configured type',
		pass: true,
		documents: [
			`
			fragment GhostPaginatedA on Ghost {
				friendsConnection (first: 10) @paginate {
					edges {
						node {
							name
						}
					}
				}
			}
			`,
			`
			fragment GhostPaginatedB on Ghost {
				friendsConnection (first: 10) @paginate {
					edges {
						node {
							name
						}
					}
				}
			}
			`,
		],
	},
	{
<<<<<<< HEAD
		title: 'unreachable @loading',
		pass: false,
		documents: [
			`
			fragment LoadingDirectiveA on Ghost {
				friendsConnection {
					edges {
						node @loading {
							name
						}
					}
				}
			}
			`,
			`
			fragment LoadingDirectiveB on Ghost {
				friendsConnection {
					edges {
						node @loading {
							name
						}
					}
				}
			}
			`,
		],
	},
	{
		title: '@loading happy path',
		pass: true,
		documents: [
			`
			fragment LoadingDirectiveA on Ghost {
				friendsConnection @loading {
					edges @loading {
						node @loading {
							name
						}
					}
				}
			}
			`,
			`
			fragment LoadingDirectiveB on Ghost {
				friendsConnection @loading {
					edges @loading {
						node @loading {
							name
						}
					}
				}
			}
			`,
		],
	},
	{
		title: '@loading must fall on inline fragment',
		pass: false,
		documents: [
			`
			query A {
				entity @loading {
					... on User {
						firstName @loading
					}
				}
			}
			`,
			`
			query B {
				entity @loading {
					... on User {
						firstName @loading
					}
				}
			}
			`,
		],
	},
	{
		title: '@loading on inline fragment',
		pass: true,
		documents: [
			`
			query A {
				entity @loading {
					... on User @loading {
						firstName @loading
					}
				}
			}
			`,
			`
			query B {
				entity @loading {
					... on User @loading {
						firstName @loading
					}
=======
		title: '@required may not be used on query arguments',
		pass: false,
		documents: [
			`
			query QueryA($id: ID! @required) {
				node(id: $id) {
					name
				}
			}
			`,
			`
			query QueryB($id: ID! @required) {
				node(id: $id) {
					name
				}
			}
			`,
		],
	},
	{
		title: '@required may not be used on non-nullable fields',
		pass: false,
		documents: [
			`
			query QueryA {
				user {
					name @required
				}
			}
			`,
			`
			query QueryB {
				user {
					name @required
>>>>>>> 7d624fec
				}
			}
			`,
		],
	},
]

describe('type check', function () {
	// run the tests
	for (const { title, pass, documents, check, partial_config, nb_of_fail } of table) {
		test(
			title,
			pipelineTest(
				testConfig(partial_config),
				documents,
				pass,
				pass
					? undefined
					: check ||
							function (e: Error | Error[]) {
								const nb_of_fail_to_use = nb_of_fail || 2

								// We should always have at least 2 fail tests, to ensure that the error is caught in bulk
								expect(nb_of_fail_to_use).toBeGreaterThanOrEqual(2)

								// We want to check that all errors are grouped into 1 throw
								// having an array with at least 2 errors
								expect(e).toHaveLength(nb_of_fail_to_use)
							}
			)
		)
	}
})

describe('valueIsType', function () {
	const table: {
		title: string
		equal: boolean
		value: graphql.ValueNode
		type: graphql.TypeNode
	}[] = [
		{
			title: 'NamedTypes - Positive',
			equal: true,
			value: {
				kind: 'StringValue',
				value: '1234',
			},
			type: {
				kind: 'NamedType',
				name: {
					kind: 'Name',
					value: 'String',
				},
			},
		},
		{
			title: 'NamedTypes - Negative',
			equal: false,
			value: {
				kind: 'IntValue',
				value: '1234',
			},
			type: {
				kind: 'NamedType',
				name: {
					kind: 'Name',
					value: 'String',
				},
			},
		},
		{
			title: 'List of Scalars - Positive',
			equal: true,
			value: {
				kind: 'ListValue',
				values: [
					{
						kind: 'IntValue',
						value: '1',
					},
				],
			},
			type: {
				kind: 'ListType',
				type: {
					kind: 'NamedType',
					name: {
						kind: 'Name',
						value: 'Int',
					},
				},
			},
		},
		{
			title: 'List of Scalars - Negative',
			equal: false,
			value: {
				kind: 'ListValue',
				values: [
					{
						kind: 'StringValue',
						value: '1',
					},
				],
			},
			type: {
				kind: 'ListType',
				type: {
					kind: 'NamedType',
					name: {
						kind: 'Name',
						value: 'Int',
					},
				},
			},
		},
		{
			title: 'Mixed Lists',
			equal: false,
			value: {
				kind: 'ListValue',
				values: [
					{
						kind: 'StringValue',
						value: '1',
					},
					{
						kind: 'IntValue',
						value: '1',
					},
				],
			},
			type: {
				kind: 'ListType',
				type: {
					kind: 'NamedType',
					name: {
						kind: 'Name',
						value: 'String',
					},
				},
			},
		},
	]

	for (const row of table) {
		test(row.title, function () {
			expect(valueIsType(testConfig(), row.value, row.type)).toEqual(row.equal)
		})
	}
})

test.todo('@list on root list with no id fails')<|MERGE_RESOLUTION|>--- conflicted
+++ resolved
@@ -1009,7 +1009,6 @@
 		],
 	},
 	{
-<<<<<<< HEAD
 		title: 'unreachable @loading',
 		pass: false,
 		documents: [
@@ -1032,6 +1031,27 @@
 							name
 						}
 					}
+				}
+			}
+			`,
+		],
+	},
+	{
+		title: '@required may not be used on query arguments',
+		pass: false,
+		documents: [
+			`
+			query QueryA($id: ID! @required) {
+				node(id: $id) {
+					name
+
+				}
+			}
+			`,
+			`
+			query QueryB($id: ID! @required) {
+				node(id: $id) {
+					name
 				}
 			}
 			`,
@@ -1090,45 +1110,6 @@
 		],
 	},
 	{
-		title: '@loading on inline fragment',
-		pass: true,
-		documents: [
-			`
-			query A {
-				entity @loading {
-					... on User @loading {
-						firstName @loading
-					}
-				}
-			}
-			`,
-			`
-			query B {
-				entity @loading {
-					... on User @loading {
-						firstName @loading
-					}
-=======
-		title: '@required may not be used on query arguments',
-		pass: false,
-		documents: [
-			`
-			query QueryA($id: ID! @required) {
-				node(id: $id) {
-					name
-				}
-			}
-			`,
-			`
-			query QueryB($id: ID! @required) {
-				node(id: $id) {
-					name
-				}
-			}
-			`,
-		],
-	},
-	{
 		title: '@required may not be used on non-nullable fields',
 		pass: false,
 		documents: [
@@ -1143,9 +1124,7 @@
 			query QueryB {
 				user {
 					name @required
->>>>>>> 7d624fec
-				}
-			}
+				}
 			`,
 		],
 	},
