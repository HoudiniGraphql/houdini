--- conflicted
+++ resolved
@@ -4,7 +4,6 @@
 import { fs as memfs, vol } from 'memfs'
 import { promisify } from 'util'
 
-<<<<<<< HEAD
 export async function copySync(srcDir: string, destDir: string, overwrite: boolean = false) {
 	try {
 		fsExtra.copySync(srcDir, destDir, { overwrite: overwrite })
@@ -22,9 +21,7 @@
 		console.log(e)
 	}
 }
-=======
 import * as path from './path'
->>>>>>> e93ba471
 
 export async function readFile(filepath: string): Promise<string | null> {
 	if (process.env.NODE_ENV === 'test') {
