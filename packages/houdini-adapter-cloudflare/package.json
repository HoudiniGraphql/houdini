--- conflicted
+++ resolved
@@ -1,10 +1,6 @@
 {
     "name": "houdini-adapter-cloudflare",
-<<<<<<< HEAD
-    "version": "1.2.20-next.1",
-=======
     "version": "1.2.19",
->>>>>>> 8aceb82f
     "description": "The adapter for deploying your Houdini application to Cloudflare Pages",
     "keywords": [
         "houdini",
