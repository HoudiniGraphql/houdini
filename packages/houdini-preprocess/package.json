--- conflicted
+++ resolved
@@ -1,10 +1,6 @@
 {
 	"name": "houdini-preprocess",
-<<<<<<< HEAD
-	"version": "0.10.6-alpha.0",
-=======
 	"version": "0.10.7",
->>>>>>> 5e4096ef
 	"description": "",
 	"main": "build/cjs/index.js",
 	"module": "build/esm/index.js",
@@ -39,13 +35,8 @@
 		"babylon": "^7.0.0-beta.47",
 		"estree-walker": "^2.0.2",
 		"graphql": "15.5.0",
-<<<<<<< HEAD
-		"houdini": "^0.10.6-alpha.0",
-		"houdini-common": "^0.10.6-alpha.0",
-=======
 		"houdini": "^0.10.7",
 		"houdini-common": "^0.10.6",
->>>>>>> 5e4096ef
 		"mkdirp": "^1.0.4",
 		"prettier": "*",
 		"prettier-plugin-svelte": "^2.1.1",
