{
	"name": "PROJECT_NAME",
	"private": true,
	"version": "0.0.0",
	"type": "module",
	"scripts": {
		"build": "vite build",
		"dev": "vite",
		"preview": "vite preview"
	},
	"dependencies": {
<<<<<<< HEAD
		"houdini": "HOUDINI_VERSION",
		"houdini-react": "HOUDINI_VERSION",
=======
		"houdini": "^HOUDINI_VERSION",
		"houdini-react": "^HOUDINI_VERSION",
		"houdini-adapter-auto": "^HOUDINI_VERSION",
>>>>>>> f6ef67e6
		"react": "^18.2.0",
		"react-dom": "^18.2.0",
		"graphql-yoga": "4.0.4",
		"graphql": "15.8.0",
		"@whatwg-node/server": "^0.9.14"
	},
	"devDependencies": {
		"@vitejs/plugin-react": "^3.1.0",
		"vite": "^4.1.0"
	},
	"resolutions": {
		"graphql": "15.8.0"
	}
}<|MERGE_RESOLUTION|>--- conflicted
+++ resolved
@@ -9,14 +9,9 @@
 		"preview": "vite preview"
 	},
 	"dependencies": {
-<<<<<<< HEAD
-		"houdini": "HOUDINI_VERSION",
-		"houdini-react": "HOUDINI_VERSION",
-=======
 		"houdini": "^HOUDINI_VERSION",
 		"houdini-react": "^HOUDINI_VERSION",
 		"houdini-adapter-auto": "^HOUDINI_VERSION",
->>>>>>> f6ef67e6
 		"react": "^18.2.0",
 		"react-dom": "^18.2.0",
 		"graphql-yoga": "4.0.4",
