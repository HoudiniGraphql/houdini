--- conflicted
+++ resolved
@@ -1,20 +1,5 @@
 # houdini-svelte
 
-<<<<<<< HEAD
-## 1.2.0-react.1
-
-### Patch Changes
-
--   Updated dependencies []:
-    -   houdini@1.2.0-react.1
-
-## 1.1.4-react.0
-
-### Patch Changes
-
--   Updated dependencies []:
-    -   houdini@1.1.4-react.0
-=======
 ## 1.1.7
 
 ### Dependency Changes
@@ -42,7 +27,6 @@
 
 -   Updated dependencies [[`184a8417`](https://github.com/HoudiniGraphql/houdini/commit/184a84170bc803c37cd25993c9877a2187c91da3), [`16b8b882`](https://github.com/HoudiniGraphql/houdini/commit/16b8b882c66c96942bd5f4f3fddaffc62a30d8fa), [`dfc4295a`](https://github.com/HoudiniGraphql/houdini/commit/dfc4295a5bc20fdcc24b671f1faa910b5e91ba61)]:
     -   houdini@1.1.4
->>>>>>> 89ad90b6
 
 ## 1.1.3
 
