import { HoudiniError, PluginFactory, path, fs } from 'houdini'

import generate from './codegen'
import extract from './extract'
import fs_patch from './fsPatch'
<<<<<<< HEAD
import {
	global_store_name,
	plugin_config,
	resolve_relative,
	stores_directory,
	store_name,
	store_import_path,
	type Framework,
} from './kit'
=======
import { plugin_config, resolve_relative, stores_directory, type Framework } from './kit'
>>>>>>> f0ac8166
import apply_transforms from './transforms'
import validate from './validate'

let framework: Framework = 'svelte'

const HoudiniSveltePlugin: PluginFactory = async () => ({
	order: 'core',

	/**
	 * Generate
	 */

	extensions: ['.svelte'],

	transform_runtime: {
		'network.js': ({ config, content }) => {
			// the path to the network file
			const networkFilePath = path.join(
				config.pluginRuntimeDirectory('houdini-svelte'),
				'network.js'
			)
			// the relative path
			const relativePath = path.relative(
				path.dirname(networkFilePath),
				path.join(config.projectRoot, plugin_config(config).client)
			)

			return content.replace('HOUDINI_CLIENT_PATH', relativePath)
		},

		'adapter.js': ({ content }) => {
			// dedicated sveltekit adapter.
			const sveltekit_adapter = `import { browser, building } from '$app/environment'
import { error as svelteKitError } from '@sveltejs/kit'

export const isBrowser = browser

export let clientStarted = false;

export function setClientStarted() {
	clientStarted = true
}

export const isPrerender = building

export const error = svelteKitError
`

			return framework === 'kit' ? sveltekit_adapter : content
		},
	},

	// custom logic to pull a graphql document out of a svelte file
	extract_documents: extract,

	// we have some custom document validation logic
	validate,

	// we need to write the svelte specific runtime
	generate(input) {
		return generate({
			...input,
			framework,
		})
	},

	graphql_tag_return({ config, doc, ensure_import }) {
		// if we're supposed to generate a store then add an overloaded declaration
		if (doc.generateStore) {
			// make sure we are importing the store
			const store = store_name({ config, name: doc.name })
			ensure_import({
				identifier: store,
				module: store_import_path({
					config,
					name: doc.name,
				}).replaceAll('$houdini', '..'),
			})

			// and use the store as the return value
			return store
		}
	},

	// we need to add the exports to the index files (this one file processes index.js and index.d.ts)
	index_file({ config, content, export_star_from, plugin_root }) {
		const storesDir =
			'./' +
			path.relative(config.rootDir, stores_directory(plugin_root)).split(path.sep).join('/')

		return content + export_star_from({ module: storesDir })
	},

	/**
	 * Transform
	 */

	// transform a file's contents. changes here aren't seen by extract_documents
	transform_file(page) {
		return apply_transforms(framework, page)
	},

	include(config, filepath) {
		// the files we generate contain some crazy relative paths that we need to make sure we include for transformations
		// fix the include path and try again
		return config.includeFile(resolve_relative(config, filepath), { ignore_plugins: true })
	},

	// add custom vite config
	vite: {
		...fs_patch(() => framework),
	},

	/**
	 * Setup
	 */

	async after_load(cfg) {
		const cfgPlugin = plugin_config(cfg)

		let client_file_exists = false
		// if there is an extension in then we can just check that file
		if (path.extname(cfgPlugin.client)) {
			client_file_exists = !!(await fs.readFile(cfgPlugin.client))
		}
		// there is no extension so we to check .ts and .js versions
		else {
			client_file_exists = (
				await Promise.all([
					fs.readFile(cfgPlugin.client + '.ts'),
					fs.readFile(cfgPlugin.client + '.js'),
				])
			).some(Boolean)
		}
		if (!client_file_exists) {
			throw new HoudiniError({
				filepath: cfgPlugin.client,
				message: `File "${cfgPlugin.client}.(ts,js)" is missing. Either create it or set the client property in houdini.config.js file to target your houdini client file.`,
				description:
					'It has to be a relative path (from houdini.config.js) to your client file. The file must have a default export with an instance of HoudiniClient.',
			})
		}

		// try to import the kit module
		try {
			await import('@sveltejs/kit')
			framework = 'kit'
		} catch {}
	},
})

export default HoudiniSveltePlugin

declare module 'houdini' {
	interface HoudiniPluginConfig {
		'houdini-svelte': HoudiniSvelteConfig
	}
}

export type HoudiniSvelteConfig = {
	/**
	 * A relative path from your houdini.config.js to the file that exports your client as its default value
	 * @default `./src/client.ts`
	 */
	client?: string

	/**
	 * The name of the file used to define page queries.
	 * @default +page.gql
	 */
	pageQueryFilename?: string

	/**
	 * The name of the file used to define layout queries.
	 * @default +layout.gql
	 */
	layoutQueryFilename?: string

	/**
	 * With this enabled, errors in your query will not be thrown as exceptions. You will have to handle
	 * error state in your route components or by hand in your load (or the onError hook)
	 * @default false
	 */
	quietQueryErrors?: boolean

	/**
	 * A flag to treat every component as a non-route. This is useful for projects built with the static-adapter
	 * @default false
	 */
	static?: boolean

	/**
	 * Override the classes used when building stores for documents. Values should take the form package.export
	 * For example, if you have a store exported from $lib/stores you should set the value to "$lib/stores.CustomStore".
	 */
	customStores?: {
		query?: string
		mutation?: string
		subscription?: string
		fragment?: string
		queryForwardsCursor?: string
		queryBackwardsCursor?: string
		queryOffset?: string
		fragmentForwardsCursor?: string
		fragmentBackwardsCursor?: string
		fragmentOffset?: string
	}
}<|MERGE_RESOLUTION|>--- conflicted
+++ resolved
@@ -3,9 +3,7 @@
 import generate from './codegen'
 import extract from './extract'
 import fs_patch from './fsPatch'
-<<<<<<< HEAD
 import {
-	global_store_name,
 	plugin_config,
 	resolve_relative,
 	stores_directory,
@@ -13,9 +11,6 @@
 	store_import_path,
 	type Framework,
 } from './kit'
-=======
-import { plugin_config, resolve_relative, stores_directory, type Framework } from './kit'
->>>>>>> f0ac8166
 import apply_transforms from './transforms'
 import validate from './validate'
 
